<?xml version="1.0" encoding="utf-8"?>
<Dependencies>
  <ProductDependencies>
  </ProductDependencies>
  <ToolsetDependencies>
<<<<<<< HEAD
    <Dependency Name="Microsoft.DotNet.Arcade.Sdk" Version="1.0.0-beta.20213.4">
      <Uri>https://github.com/dotnet/arcade</Uri>
      <Sha>1a55276ab9d16792cec595ba870df39a9d97d5ca</Sha>
=======
    <Dependency Name="Microsoft.DotNet.Arcade.Sdk" Version="5.0.0-beta.20201.2">
      <Uri>https://github.com/dotnet/arcade</Uri>
      <Sha>bce0a98620c1c5a110b2bba9912f3d5929069c6b</Sha>
>>>>>>> 1f5c045b
    </Dependency>
  </ToolsetDependencies>
</Dependencies><|MERGE_RESOLUTION|>--- conflicted
+++ resolved
@@ -3,15 +3,9 @@
   <ProductDependencies>
   </ProductDependencies>
   <ToolsetDependencies>
-<<<<<<< HEAD
-    <Dependency Name="Microsoft.DotNet.Arcade.Sdk" Version="1.0.0-beta.20213.4">
-      <Uri>https://github.com/dotnet/arcade</Uri>
-      <Sha>1a55276ab9d16792cec595ba870df39a9d97d5ca</Sha>
-=======
     <Dependency Name="Microsoft.DotNet.Arcade.Sdk" Version="5.0.0-beta.20201.2">
       <Uri>https://github.com/dotnet/arcade</Uri>
       <Sha>bce0a98620c1c5a110b2bba9912f3d5929069c6b</Sha>
->>>>>>> 1f5c045b
     </Dependency>
   </ToolsetDependencies>
 </Dependencies>