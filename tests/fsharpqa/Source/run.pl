--- conflicted
+++ resolved
@@ -162,15 +162,6 @@
   #    SOURCE=foo.fs PRECMD="\$FSC_PIPE bar.fs"
   # and it will expanded into $FSC_PIPE before invoking it
   $_ = $ENV{PRECMD};
-<<<<<<< HEAD
-  s/^\$FSC_PIPE/$FSC_PIPE/g;
-  s/\$FSI_PIPE/$FSI_PIPE/g;
-  s/^\$FSI32_PIPE/$FSI32_PIPE/g;
-  s/\$ISCFLAGS/$ISCFLAGS/g;
-  s/^\$CSC_PIPE/$CSC_PIPE/g;
-  s/^\$VBC_PIPE/$VBC_PIPE/g;
-  RunExit(TEST_FAIL, "Fail to execute the PRECMD" . @CommandOutput . "\n")  if RunCommand("PRECMD",$_ ,1); 
-=======
   s/\$FSC_PIPE/$FSC_PIPE/g;
   s/\$FSI_PIPE/$FSI_PIPE/g;
   s/\$FSI32_PIPE/$FSI32_PIPE/g;
@@ -178,7 +169,6 @@
   s/\$CSC_PIPE/$CSC_PIPE/g;
   s/\$VBC_PIPE/$VBC_PIPE/g;
   RunExit(TEST_FAIL, "Fail to execute the PRECMD:\n" . join("\n", @CommandOutput) . "\n")  if RunCommand("PRECMD",$_ ,1);
->>>>>>> c4c1d9cf
 }
 
 # Normal testing begins 
