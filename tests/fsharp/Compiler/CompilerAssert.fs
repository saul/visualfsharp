﻿// Copyright (c) Microsoft Corporation.  All Rights Reserved.  See License.txt in the project root for license information.

namespace FSharp.Compiler.UnitTests

open System
open System.Diagnostics
open System.IO
open System.Text

open FSharp.Compiler.Text
open FSharp.Compiler.SourceCodeServices
open FSharp.Compiler.Interactive.Shell

open NUnit.Framework
open System.Reflection.Emit

[<Sealed>]
type ILVerifier (dllFilePath: string) =

    member this.VerifyIL (qualifiedItemName: string, expectedIL: string) =
        ILChecker.checkILItem qualifiedItemName dllFilePath [ expectedIL ]

    member this.VerifyIL (expectedIL: string list) =
        ILChecker.checkIL dllFilePath expectedIL

    member this.VerifyILWithLineNumbers (qualifiedItemName: string, expectedIL: string) =
        ILChecker.checkILItemWithLineNumbers qualifiedItemName dllFilePath [ expectedIL ]

[<RequireQualifiedAccess>]
module CompilerAssert =

    let checker = FSharpChecker.Create()
    let private config = TestFramework.initializeSuite ()

    let private defaultProjectOptions =
        {
            ProjectFileName = "Z:\\test.fsproj"
            ProjectId = None
            SourceFiles = [|"test.fs"|]
#if !NETCOREAPP
            OtherOptions = [|"--preferreduilang:en-US";|]
#else
            OtherOptions = 
                // Hack: Currently a hack to get the runtime assemblies for netcore in order to compile.
                let assemblies =
                    typeof<obj>.Assembly.Location
                    |> Path.GetDirectoryName
                    |> Directory.EnumerateFiles
                    |> Seq.toArray
                    |> Array.filter (fun x -> x.ToLowerInvariant().Contains("system.") || x.ToLowerInvariant().EndsWith("netstandard.dll"))
                    |> Array.map (fun x -> sprintf "-r:%s" x)
                Array.append [|"--preferreduilang:en-US"; "--targetprofile:netcore"; "--noframework"|] assemblies
#endif
            ReferencedProjects = [||]
            IsIncompleteTypeCheckEnvironment = false
            UseScriptResolutionRules = false
            LoadTime = DateTime()
            UnresolvedReferences = None
            OriginalLoadReferences = []
            ExtraProjectInfo = None
            Stamp = None
        }
<<<<<<< HEAD
        
    let private gate = obj ()

    let private compile isExe source f =
        lock gate <| fun () ->
            let inputFilePath = Path.ChangeExtension(Path.GetTempFileName(), ".fs")
            let outputFilePath = Path.ChangeExtension (Path.GetTempFileName(), if isExe then ".exe" else ".dll")
            let runtimeConfigFilePath = Path.ChangeExtension (outputFilePath, ".runtimeconfig.json")
            let fsCoreDllPath = config.FSCOREDLLPATH
            let tmpFsCoreFilePath = Path.Combine (Path.GetDirectoryName(outputFilePath), Path.GetFileName(fsCoreDllPath))
            try
                File.Copy (fsCoreDllPath , tmpFsCoreFilePath, true)
                File.WriteAllText (inputFilePath, source)
                File.WriteAllText (runtimeConfigFilePath, """
{
  "runtimeOptions": {
    "tfm": "netcoreapp2.1",
    "framework": {
      "name": "Microsoft.NETCore.App",
      "version": "2.1.0"
    }
  }
}
                """)

                let args =
                    defaultProjectOptions.OtherOptions
                    |> Array.append [| "fsc.exe"; inputFilePath; "-o:" + outputFilePath; (if isExe then "--target:exe" else "--target:library"); "--nowin32manifest" |]
                let errors, _ = checker.Compile args |> Async.RunSynchronously

                f (errors, outputFilePath)

            finally
                try File.Delete inputFilePath with | _ -> ()
                try File.Delete outputFilePath with | _ -> ()
                try File.Delete runtimeConfigFilePath with | _ -> ()
                try File.Delete tmpFsCoreFilePath with | _ -> ()
=======

    let lockObj = obj ()
>>>>>>> 1bc2896f

    let Pass (source: string) =
        lock gate <| fun () ->
            let parseResults, fileAnswer = checker.ParseAndCheckFileInProject("test.fs", 0, SourceText.ofString source, defaultProjectOptions) |> Async.RunSynchronously

            Assert.IsEmpty(parseResults.Errors, sprintf "Parse errors: %A" parseResults.Errors)

            match fileAnswer with
            | FSharpCheckFileAnswer.Aborted _ -> Assert.Fail("Type Checker Aborted")
            | FSharpCheckFileAnswer.Succeeded(typeCheckResults) ->

            Assert.IsEmpty(typeCheckResults.Errors, sprintf "Type Check errors: %A" typeCheckResults.Errors)


    let TypeCheckSingleError (source: string) (expectedErrorNumber: int) (expectedErrorRange: int * int * int * int) (expectedErrorMsg: string) =
        lock gate <| fun () ->
            let parseResults, fileAnswer = checker.ParseAndCheckFileInProject("test.fs", 0, SourceText.ofString source, defaultProjectOptions) |> Async.RunSynchronously

            Assert.IsEmpty(parseResults.Errors, sprintf "Parse errors: %A" parseResults.Errors)

            match fileAnswer with
            | FSharpCheckFileAnswer.Aborted _ -> Assert.Fail("Type Checker Aborted")
            | FSharpCheckFileAnswer.Succeeded(typeCheckResults) ->

            Assert.AreEqual(1, typeCheckResults.Errors.Length, sprintf "Expected one type check error: %A" typeCheckResults.Errors)
            typeCheckResults.Errors
            |> Array.iter (fun info ->
                Assert.AreEqual(FSharpErrorSeverity.Error, info.Severity)
                Assert.AreEqual(expectedErrorNumber, info.ErrorNumber, "expectedErrorNumber")
                Assert.AreEqual(expectedErrorRange, (info.StartLineAlternate, info.StartColumn, info.EndLineAlternate, info.EndColumn), "expectedErrorRange")
                Assert.AreEqual(expectedErrorMsg, info.Message, "expectedErrorMsg")
            )

    let CompileExe (source: string) =
        compile true source (fun (errors, _) -> 
            if errors.Length > 0 then
                Assert.Fail (sprintf "Compile had warnings and/or errors: %A" errors))

    let CompileExeAndRun (source: string) =
        compile true source (fun (errors, outputExe) ->

            if errors.Length > 0 then
                Assert.Fail (sprintf "Compile had warnings and/or errors: %A" errors)

            let pInfo = ProcessStartInfo ()
#if NETCOREAPP
            pInfo.FileName <- config.DotNetExe
            pInfo.Arguments <- outputExe
#else
            pInfo.FileName <- outputExe
#endif

            pInfo.RedirectStandardError <- true
            pInfo.UseShellExecute <- false
            
            let p = Process.Start(pInfo)

            p.WaitForExit()
            let errors = p.StandardError.ReadToEnd ()
            if not (String.IsNullOrWhiteSpace errors) then
                Assert.Fail errors
        )

    let CompileLibraryAndVerifyIL (source: string) (f: ILVerifier -> unit) =
        compile false source (fun (errors, outputFilePath) -> 
            if errors.Length > 0 then
                Assert.Fail (sprintf "Compile had warnings and/or errors: %A" errors)

            f (ILVerifier outputFilePath)
        )
 
    let RunScript (source: string) (expectedErrorMessages: string list) =
        lock gate <| fun () ->
            // Intialize output and input streams
            use inStream = new StringReader("")
            use outStream = new StringWriter()
            use errStream = new StringWriter()

            // Build command line arguments & start FSI session
            let argv = [| "C:\\fsi.exe" |]
    #if !NETCOREAPP
            let allArgs = Array.append argv [|"--noninteractive"|]
    #else
            let allArgs = Array.append argv [|"--noninteractive"; "--targetprofile:netcore"|]
    #endif

            let fsiConfig = FsiEvaluationSession.GetDefaultConfiguration()
            use fsiSession = FsiEvaluationSession.Create(fsiConfig, allArgs, inStream, outStream, errStream, collectible = true)
            
            let ch, errors = fsiSession.EvalInteractionNonThrowing source

            let errorMessages = ResizeArray()
            errors
            |> Seq.iter (fun error -> errorMessages.Add(error.Message))

            match ch with
            | Choice2Of2 ex -> errorMessages.Add(ex.Message)
            | _ -> ()

            if expectedErrorMessages.Length <> errorMessages.Count then
                Assert.Fail(sprintf "Expected error messages: %A \n\n Actual error messages: %A" expectedErrorMessages errorMessages)
            else
                (expectedErrorMessages, errorMessages)
                ||> Seq.iter2 (fun expectedErrorMessage errorMessage ->
                    Assert.AreEqual(expectedErrorMessage, errorMessage)
                )<|MERGE_RESOLUTION|>--- conflicted
+++ resolved
@@ -60,8 +60,6 @@
             ExtraProjectInfo = None
             Stamp = None
         }
-<<<<<<< HEAD
-        
     let private gate = obj ()
 
     let private compile isExe source f =
@@ -98,10 +96,6 @@
                 try File.Delete outputFilePath with | _ -> ()
                 try File.Delete runtimeConfigFilePath with | _ -> ()
                 try File.Delete tmpFsCoreFilePath with | _ -> ()
-=======
-
-    let lockObj = obj ()
->>>>>>> 1bc2896f
 
     let Pass (source: string) =
         lock gate <| fun () ->
