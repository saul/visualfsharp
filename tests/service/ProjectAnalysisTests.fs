--- conflicted
+++ resolved
@@ -1807,13 +1807,8 @@
                 ("val b", "b", "file1", ((5, 4), (5, 5)), ["defn"], ["val"]);
                 ("val b", "b", "file1", ((8, 10), (8, 11)), [], ["val"]);
                 ("B", "B", "file1", ((10, 6), (10, 7)), ["pattern"], []);
-<<<<<<< HEAD
-                ("parameter xxx", "xxx", "file1", ((10, 9), (10, 12)), ["pattern"], []);
-                ("parameter yyy", "yyy", "file1", ((10, 18), (10, 21)), ["pattern"], []);
-=======
                 ("field xxx", "xxx", "file1", ((10, 9), (10, 12)), ["pattern"], ["field"]);
                 ("field yyy", "yyy", "file1", ((10, 18), (10, 21)), ["pattern"], ["field"]);
->>>>>>> 522dd906
                 ("val b", "b", "file1", ((10, 24), (10, 25)), ["defn"], []);
                 ("val a", "a", "file1", ((10, 15), (10, 16)), ["defn"], []);
                 ("val x", "x", "file1", ((7, 4), (7, 5)), ["defn"], ["val"]);
