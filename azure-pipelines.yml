# CI and PR triggers
trigger:
- master
- dev16.1
- feature/*
- release/*
pr:
- master
- dev16.1
- feature/*
- release/*

variables:
  - name: _TeamName
    value: FSharp
  - name: _BuildConfig
    value: Release
  - name: _PublishUsingPipelines
    value: true
  - name: _DotNetArtifactsCategory
    value: .NETCore
  - name: VisualStudioDropName
    value: Products/$(System.TeamProject)/$(Build.Repository.Name)/$(Build.SourceBranchName)/$(Build.BuildNumber)
  - ${{ if and(eq(variables['System.TeamProject'], 'public'), eq(variables['Build.Reason'], 'PullRequest')) }}:
    - name: RunningAsPullRequest
      value: true

# Variables defined in yml cannot be overridden at queue time; instead overridable variables must be defined in the web UI.
# Commenting out until something like this is supported: https://github.com/Microsoft/azure-pipelines-yaml/pull/129
#variables:
#- name: SkipTests
#  defaultValue: false

stages:
- stage: build
  displayName: Build
  jobs:

  #-------------------------------------------------------------------------------------------------------------------#
  #                                                  Signed build                                                     #
  #-------------------------------------------------------------------------------------------------------------------#
  - ${{ if and(ne(variables['System.TeamProject'], 'public'), notin(variables['Build.Reason'], 'PullRequest')) }}:
    - template: /eng/common/templates/jobs/jobs.yml
      parameters:
        enableMicrobuild: true
        enablePublishBuildArtifacts: true
        enablePublishTestResults: false
        enablePublishBuildAssets: true
        enablePublishUsingPipelines: $(_PublishUsingPipelines)
        enableTelemetry: true
        helixRepo: dotnet/fsharp
        jobs:
        - job: Full_Signed
          pool:
            name: NetCoreInternal-Pool
            queue: buildpool.windows.10.amd64.vs2019
          timeoutInMinutes: 300
          variables:
          - group: DotNet-Blob-Feed
          - group: DotNet-Symbol-Server-Pats
          - group: DotNet-DevDiv-Insertion-Workflow-Variables
          - name: _SignType
            value: Real
          - name: _DotNetPublishToBlobFeed
            value: true
          steps:
          - checkout: self
            clean: true
          - script: eng\CIBuild.cmd
                    -configuration $(_BuildConfig)
                    -prepareMachine
                    -testAll
                    -officialSkipTests $(SkipTests)
                    /p:SignType=$(_SignType)
                    /p:DotNetSignType=$(_SignType)
                    /p:MicroBuild_SigningEnabled=true
                    /p:OverridePackageSource=https://dotnetfeed.blob.core.windows.net/dotnet-core/index.json
                    /p:TeamName=$(_TeamName)
                    /p:DotNetPublishBlobFeedKey=$(dotnetfeed-storage-access-key-1)
                    /p:DotNetPublishBlobFeedUrl=https://dotnetfeed.blob.core.windows.net/dotnet-core/index.json
                    /p:DotNetPublishToBlobFeed=true
                    /p:DotNetPublishUsingPipelines=$(_PublishUsingPipelines)
                    /p:DotNetArtifactsCategory=$(_DotNetArtifactsCategory)
                    /p:DotNetSymbolServerTokenMsdl=$(microsoft-symbol-server-pat)
                    /p:DotNetSymbolServerTokenSymWeb=$(symweb-symbol-server-pat)
                    /p:OfficialBuildId=$(BUILD.BUILDNUMBER)
                    /p:PublishToSymbolServer=true
                    /p:VisualStudioDropName=$(VisualStudioDropName)
          - script: .\tests\EndToEndBuildTests\EndToEndBuildTests.cmd -c $(_BuildConfig)
            displayName: End to end build tests
          - task: PublishTestResults@2
            displayName: Publish Test Results
            inputs:
              testResultsFormat: 'NUnit'
              testResultsFiles: '*.xml'
              searchFolder: '$(Build.SourcesDirectory)/artifacts/TestResults/$(_BuildConfig)'
            continueOnError: true
            condition: ne(variables['SkipTests'], 'true')
          - task: PublishBuildArtifacts@1
            displayName: Publish Test Logs
            inputs:
              PathtoPublish: '$(Build.SourcesDirectory)\artifacts\TestResults\$(_BuildConfig)'
              ArtifactName: 'Test Logs'
              publishLocation: Container
            continueOnError: true
            condition: ne(variables['SkipTests'], 'true')
          - task: PublishBuildArtifacts@1
            displayName: Publish Artifact Packages
            inputs:
              PathtoPublish: '$(Build.SourcesDirectory)\artifacts\packages\$(_BuildConfig)'
              ArtifactName: 'Packages'
            condition: succeeded()
          - task: PublishBuildArtifacts@1
            displayName: Publish Artifact VSSetup
            inputs:
              PathtoPublish: '$(Build.SourcesDirectory)\artifacts\VSSetup\$(_BuildConfig)\Insertion'
              ArtifactName: 'VSSetup'
            condition: succeeded()
          - task: PublishBuildArtifacts@1
            displayName: Publish Artifact Nightly
            inputs:
              PathtoPublish: '$(Build.SourcesDirectory)\artifacts\VSSetup\$(_BuildConfig)\VisualFSharpFull.vsix'
              ArtifactName: 'Nightly'
            condition: succeeded()
          - task: PublishBuildArtifacts@1
            displayName: Publish Artifact Symbols
            inputs:
              PathtoPublish: '$(Build.SourcesDirectory)\artifacts\SymStore\$(_BuildConfig)'
              ArtifactName: 'NativeSymbols'
            condition: succeeded()
          - task: ms-vseng.MicroBuildTasks.4305a8de-ba66-4d8b-b2d1-0dc4ecbbf5e8.MicroBuildUploadVstsDropFolder@1
            displayName: Upload VSTS Drop
            inputs:
              DropName: $(VisualStudioDropName)
              DropFolder: '$(Build.SourcesDirectory)\artifacts\VSSetup\$(_BuildConfig)\Insertion'
              AccessToken: $(dn-bot-devdiv-drop-rw-code-rw)
            condition: succeeded()

  #-------------------------------------------------------------------------------------------------------------------#
  #                                                    PR builds                                                      #
  #-------------------------------------------------------------------------------------------------------------------#
  - ${{ if eq(variables['System.TeamProject'], 'public') }}:
    - template: /eng/common/templates/jobs/jobs.yml
      parameters:
        enableMicrobuild: true
        enablePublishBuildArtifacts: true
        enablePublishTestResults: false
        enablePublishBuildAssets: true
        enablePublishUsingPipelines: $(_PublishUsingPipelines)
        enableTelemetry: true
        helixRepo: dotnet/fsharp
        jobs:

        # Windows
        - job: Windows
          pool:
            vmImage: windows-2019
          timeoutInMinutes: 120
          strategy:
            maxParallel: 4
            matrix:
              desktop_release:
                _configuration: Release
                _testKind: testDesktop
              coreclr_release:
                _configuration: Release
                _testKind: testCoreclr
              fsharpqa_release:
                _configuration: Release
                _testKind: testFSharpQA
              vs_release:
                _configuration: Release
                _testKind: testVs
          steps:
          - checkout: self
            clean: true
          - script: eng\CIBuild.cmd -configuration $(_configuration) -$(_testKind)
            displayName: Build / Test
          - task: PublishTestResults@2
            displayName: Publish Test Results
            inputs:
              testResultsFormat: 'NUnit'
              testResultsFiles: '*.xml'
              searchFolder: '$(Build.SourcesDirectory)/artifacts/TestResults/$(_configuration)'
            continueOnError: true
            condition: ne(variables['_testKind'], 'testFSharpQA')
          - task: PublishBuildArtifacts@1
            displayName: Publish Test Logs
            inputs:
              PathtoPublish: '$(Build.SourcesDirectory)\artifacts\TestResults\$(_configuration)'
              ArtifactName: 'Windows $(_configuration) $(_testKind) test logs'
              publishLocation: Container
            continueOnError: true
            condition: eq(variables['_testKind'], 'testFSharpQA')
          - script: dotnet build $(Build.SourcesDirectory)/eng/DumpPackageRoot/DumpPackageRoot.csproj
            displayName: Dump NuGet cache contents
            condition: failed()
          - task: PublishBuildArtifacts@1
            displayName: Publish NuGet cache contents
            inputs:
              PathtoPublish: '$(Build.SourcesDirectory)\artifacts\NugetPackageRootContents'
              ArtifactName: 'NuGetPackageContents Windows $(_testKind)'
              publishLocation: Container
            continueOnError: true
            condition: failed()

        # Linux
        - job: Linux
          pool:
            vmImage: ubuntu-latest
          variables:
          - name: _SignType
            value: Test
          steps:
          - checkout: self
            clean: true
          - script: ./eng/cibuild.sh --configuration $(_BuildConfig) --testcoreclr
            displayName: Build / Test
          - task: PublishTestResults@2
            displayName: Publish Test Results
            inputs:
              testResultsFormat: 'NUnit'
              testResultsFiles: '*.xml'
              searchFolder: '$(Build.SourcesDirectory)/artifacts/TestResults/$(_BuildConfig)'
            continueOnError: true
            condition: always()
          - script: dotnet build $(Build.SourcesDirectory)/eng/DumpPackageRoot/DumpPackageRoot.csproj
            displayName: Dump NuGet cache contents
            condition: failed()
          - task: PublishBuildArtifacts@1
            displayName: Publish NuGet cache contents
            inputs:
              PathtoPublish: '$(Build.SourcesDirectory)/artifacts/NugetPackageRootContents'
              ArtifactName: 'NuGetPackageContents Linux'
              publishLocation: Container
            continueOnError: true
            condition: failed()

        # MacOS
        - job: MacOS
          pool:
            vmImage: macOS-latest
          variables:
          - name: _SignType
            value: Test
          steps:
          - checkout: self
            clean: true
          - script: ./eng/cibuild.sh --configuration $(_BuildConfig) --testcoreclr
            displayName: Build / Test
          - task: PublishTestResults@2
            displayName: Publish Test Results
            inputs:
              testResultsFormat: 'NUnit'
              testResultsFiles: '*.xml'
              searchFolder: '$(Build.SourcesDirectory)/artifacts/TestResults/$(_BuildConfig)'
            continueOnError: true
            condition: always()
          - script: dotnet build $(Build.SourcesDirectory)/eng/DumpPackageRoot/DumpPackageRoot.csproj
            displayName: Dump NuGet cache contents
            condition: failed()
          - task: PublishBuildArtifacts@1
            displayName: Publish NuGet cache contents
            inputs:
              PathtoPublish: '$(Build.SourcesDirectory)/artifacts/NugetPackageRootContents'
              ArtifactName: 'NuGetPackageContents Mac'
              publishLocation: Container
            continueOnError: true
            condition: failed()

        # End to end build
        - job: EndToEndBuildTests
          pool:
            vmImage: windows-2019
          steps:
          - checkout: self
            clean: true
          - script: .\Build.cmd -c Release
          - script: .\tests\EndToEndBuildTests\EndToEndBuildTests -c Release
            displayName: End to end build tests

        # Source Build Linux - disabled until MSBuild/NuGet issues are resolved
        # - ${{ if eq(variables['Build.Reason'], 'PullRequest') }}:
        #   - job: SourceBuild_Linux
        #     pool:
        #       vmImage: ubuntu-latest
        #     steps:
        #     - checkout: self
        #       clean: true
        #     - script: ./eng/cibuild.sh --configuration Release /p:DotNetBuildFromSource=true /p:FSharpSourceBuild=true
        #       displayName: Build
        #     - script: dotnet build $(Build.SourcesDirectory)/eng/DumpPackageRoot/DumpPackageRoot.csproj
        #       displayName: Dump NuGet cache contents
        #       condition: failed()
        #     - task: PublishBuildArtifacts@1
        #       displayName: Publish NuGet cache contents
        #       inputs:
        #         PathtoPublish: '$(Build.SourcesDirectory)/artifacts/NugetPackageRootContents'
        #         ArtifactName: 'NuGetPackageContents SourceBuild_Linux'
        #         publishLocation: Container
        #       continueOnError: true
        #       condition: failed()

        # Source Build Windows
        - ${{ if eq(variables['Build.Reason'], 'PullRequest') }}:
          - job: SourceBuild_Windows
            pool:
              vmImage: windows-2019
            steps:
            - checkout: self
              clean: true
            - script: eng\CIBuild.cmd -configuration Release -noSign /p:DotNetBuildFromSource=true /p:FSharpSourceBuild=true
              displayName: Build
            - script: dotnet build $(Build.SourcesDirectory)/eng/DumpPackageRoot/DumpPackageRoot.csproj
              displayName: Dump NuGet cache contents
              condition: failed()
            - task: PublishBuildArtifacts@1
              displayName: Publish NuGet cache contents
              inputs:
                PathtoPublish: '$(Build.SourcesDirectory)\artifacts\NugetPackageRootContents'
                ArtifactName: 'NuGetPackageContents SourceBuild_Windows'
                publishLocation: Container
              continueOnError: true
              condition: failed()

        # Up-to-date
        - job: UpToDate_Windows
          pool:
            vmImage: windows-2019
          steps:
          - checkout: self
            clean: true
          - task: PowerShell@2
            displayName: Run up-to-date build check
            inputs:
              filePath: eng\tests\UpToDate.ps1
              arguments: -configuration $(_BuildConfig) -ci -binaryLog

  #-------------------------------------------------------------------------------------------------------------------#
  #                                                   FCS builds                                                      #
  #-------------------------------------------------------------------------------------------------------------------#

  - ${{ if eq(variables['System.TeamProject'], 'public') }}:
    - template: /eng/common/templates/jobs/jobs.yml
      parameters:
        enableMicrobuild: true
        enablePublishTestResults: false
        enablePublishBuildAssets: true
        enablePublishUsingPipelines: false
        enableTelemetry: true
        helixRepo: dotnet/fsharp
        jobs:

        - job: Windows_FCS
          pool:
            vmImage: windows-2019
          variables:
          - name: _SignType
            value: Test
          steps:
          - checkout: self
            clean: true
          - task: UseDotNet@2
            displayName: 'Use .NET Core sdk'
            inputs:
              useGlobalJson: true
              workingDirectory: fcs
          - script: fcs\build.cmd TestAndNuget
            displayName: Build / Test
          - task: PublishTestResults@2
            displayName: Publish Test Results
            inputs:
              testResultsFormat: 'NUnit'
              testResultsFiles: '*.xml'
              searchFolder: '$(Build.SourcesDirectory)/artifacts/TestResults/Release'
              publishRunAttachments: true
            continueOnError: true
            condition: always()

        - job: Linux_FCS
          pool:
            vmImage: ubuntu-latest
          variables:
          - name: _SignType
            value: Test
          steps:
          - checkout: self
            clean: true
          - task: UseDotNet@2
            displayName: 'Use .NET Core sdk'
            inputs:
              useGlobalJson: true
              workingDirectory: fcs
          - script: ./fcs/build.sh
            displayName: Build / Test
          - task: PublishTestResults@2
            displayName: Publish Test Results
            inputs:
              testResultsFormat: 'NUnit'
              testResultsFiles: '*.xml'
              searchFolder: '$(Build.SourcesDirectory)/artifacts/TestResults/Release'
              publishRunAttachments: true
            continueOnError: true
            condition: always()

<<<<<<< HEAD
        # - job: MacOS_FCS
        #   pool:
        #     vmImage: macOS-latest
        #   variables:
        #   - name: _SignType
        #     value: Test
        #   steps:
        #   - checkout: self
        #     clean: true
        #   - script: ./fcs/build.sh
        #     displayName: Build
=======
        - job: MacOS_FCS
          pool:
            vmImage: macOS-latest
          variables:
          - name: _SignType
            value: Test
          steps:
          - checkout: self
            clean: true
          - task: UseDotNet@2
            displayName: 'Use .NET Core sdk'
            inputs:
              useGlobalJson: true
              workingDirectory: fcs
          - script: ./fcs/build.sh
            displayName: Build / Test
          - task: PublishTestResults@2
            displayName: Publish Test Results
            inputs:
              testResultsFormat: 'NUnit'
              testResultsFiles: '*.xml'
              searchFolder: '$(Build.SourcesDirectory)/artifacts/TestResults/Release'
              publishRunAttachments: true
            continueOnError: true
            condition: always()
>>>>>>> 0b84bceb

#---------------------------------------------------------------------------------------------------------------------#
#                                                    Post Build                                                       #
#---------------------------------------------------------------------------------------------------------------------#
- ${{ if and(ne(variables['System.TeamProject'], 'public'), notin(variables['Build.Reason'], 'PullRequest')) }}:
  - template: eng/common/templates/post-build/post-build.yml
    parameters:
      # Symbol validation is not entirely reliable as of yet, so should be turned off until https://github.com/dotnet/arcade/issues/2871 is resolved.
      enableSymbolValidation: false
      # SourceLink improperly looks for generated files.  See https://github.com/dotnet/arcade/issues/3069
      enableSourceLinkValidation: false

#---------------------------------------------------------------------------------------------------------------------#
#                                                   VS Insertion                                                      #
#---------------------------------------------------------------------------------------------------------------------#
- ${{ if and(ne(variables['System.TeamProject'], 'public'), notin(variables['Build.Reason'], 'PullRequest')) }}:
  - template: eng/release/insert-into-vs.yml
    parameters:
      componentBranchName: refs/heads/release/dev16.5
      insertTargetBranch: rel/d16.5
      insertTeamEmail: fsharpteam@microsoft.com
      insertTeamName: 'F#'<|MERGE_RESOLUTION|>--- conflicted
+++ resolved
@@ -403,19 +403,6 @@
             continueOnError: true
             condition: always()
 
-<<<<<<< HEAD
-        # - job: MacOS_FCS
-        #   pool:
-        #     vmImage: macOS-latest
-        #   variables:
-        #   - name: _SignType
-        #     value: Test
-        #   steps:
-        #   - checkout: self
-        #     clean: true
-        #   - script: ./fcs/build.sh
-        #     displayName: Build
-=======
         - job: MacOS_FCS
           pool:
             vmImage: macOS-latest
@@ -441,7 +428,6 @@
               publishRunAttachments: true
             continueOnError: true
             condition: always()
->>>>>>> 0b84bceb
 
 #---------------------------------------------------------------------------------------------------------------------#
 #                                                    Post Build                                                       #
