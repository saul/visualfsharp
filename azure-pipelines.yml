# CI and PR triggers
trigger:
- master
- dev16.1
- feature/*
- release/*
pr:
- master
- dev16.1
- feature/*
- release/*

variables:
  - name: _TeamName
    value: FSharp
  - name: _BuildConfig
    value: Release
  - name: _PublishUsingPipelines
    value: true
  - name: _DotNetArtifactsCategory
    value: .NETCore
  - name: VisualStudioDropName
    value: Products/$(System.TeamProject)/$(Build.Repository.Name)/$(Build.SourceBranchName)/$(Build.BuildNumber)

# Variables defined in yml cannot be overridden at queue time; instead overridable variables must be defined in the web UI.
# Commenting out until something like this is supported: https://github.com/Microsoft/azure-pipelines-yaml/pull/129
#variables:
#- name: SkipTests
#  defaultValue: false

stages:
- stage: build
  displayName: Build
  jobs:

  #-------------------------------------------------------------------------------------------------------------------#
  #                                                  Signed build                                                     #
  #-------------------------------------------------------------------------------------------------------------------#
  - ${{ if and(ne(variables['System.TeamProject'], 'public'), notin(variables['Build.Reason'], 'PullRequest')) }}:
    - template: /eng/common/templates/jobs/jobs.yml
      parameters:
        enableMicrobuild: true
        enablePublishBuildArtifacts: true
        enablePublishTestResults: false
        enablePublishBuildAssets: true
        enablePublishUsingPipelines: $(_PublishUsingPipelines)
        enableTelemetry: true
        helixRepo: dotnet/fsharp
        jobs:
        - job: Full_Signed
          pool:
            name: NetCoreInternal-Pool
            queue: buildpool.windows.10.amd64.vs2019
          timeoutInMinutes: 300
          variables:
          - group: DotNet-Blob-Feed
          - group: DotNet-Symbol-Server-Pats
          - group: DotNet-DevDiv-Insertion-Workflow-Variables
          - name: _SignType
            value: Real
          - name: _DotNetPublishToBlobFeed
            value: true
          steps:
          - checkout: self
            clean: true
          - script: eng\CIBuild.cmd
                    -configuration $(_BuildConfig)
                    -prepareMachine
                    -testAll
                    -officialSkipTests $(SkipTests)
                    /p:SignType=$(_SignType)
                    /p:DotNetSignType=$(_SignType)
                    /p:MicroBuild_SigningEnabled=true
                    /p:OverridePackageSource=https://dotnetfeed.blob.core.windows.net/dotnet-core/index.json
                    /p:TeamName=$(_TeamName)
                    /p:DotNetPublishBlobFeedKey=$(dotnetfeed-storage-access-key-1)
                    /p:DotNetPublishBlobFeedUrl=https://dotnetfeed.blob.core.windows.net/dotnet-core/index.json
                    /p:DotNetPublishToBlobFeed=true
                    /p:DotNetPublishUsingPipelines=$(_PublishUsingPipelines)
                    /p:DotNetArtifactsCategory=$(_DotNetArtifactsCategory)
                    /p:DotNetSymbolServerTokenMsdl=$(microsoft-symbol-server-pat)
                    /p:DotNetSymbolServerTokenSymWeb=$(symweb-symbol-server-pat)
                    /p:OfficialBuildId=$(BUILD.BUILDNUMBER)
                    /p:PublishToSymbolServer=true
                    /p:VisualStudioDropName=$(VisualStudioDropName)
          - task: PublishTestResults@2
            displayName: Publish Test Results
            inputs:
              testResultsFormat: 'NUnit'
              testResultsFiles: '*.xml'
              searchFolder: '$(Build.SourcesDirectory)/artifacts/TestResults/$(_BuildConfig)'
            continueOnError: true
            condition: ne(variables['SkipTests'], 'true')
          - task: PublishBuildArtifacts@1
            displayName: Publish Test Logs
            inputs:
              PathtoPublish: '$(Build.SourcesDirectory)\artifacts\TestResults\$(_BuildConfig)'
              ArtifactName: 'Test Logs'
              publishLocation: Container
            continueOnError: true
            condition: ne(variables['SkipTests'], 'true')
          - task: PublishBuildArtifacts@1
            displayName: Publish Artifact Packages
            inputs:
              PathtoPublish: '$(Build.SourcesDirectory)\artifacts\packages\$(_BuildConfig)'
              ArtifactName: 'Packages'
            condition: succeeded()
          - task: PublishBuildArtifacts@1
            displayName: Publish Artifact VSSetup
            inputs:
              PathtoPublish: '$(Build.SourcesDirectory)\artifacts\VSSetup\$(_BuildConfig)\Insertion'
              ArtifactName: 'VSSetup'
            condition: succeeded()
          - task: PublishBuildArtifacts@1
            displayName: Publish Artifact Nightly
            inputs:
              PathtoPublish: '$(Build.SourcesDirectory)\artifacts\VSSetup\$(_BuildConfig)\VisualFSharpFull.vsix'
              ArtifactName: 'Nightly'
            condition: succeeded()
          - task: PublishBuildArtifacts@1
            displayName: Publish Artifact Symbols
            inputs:
              PathtoPublish: '$(Build.SourcesDirectory)\artifacts\SymStore\$(_BuildConfig)'
              ArtifactName: 'NativeSymbols'
            condition: succeeded()
          - task: ms-vseng.MicroBuildTasks.4305a8de-ba66-4d8b-b2d1-0dc4ecbbf5e8.MicroBuildUploadVstsDropFolder@1
            displayName: Upload VSTS Drop
            inputs:
              DropName: $(VisualStudioDropName)
              DropFolder: '$(Build.SourcesDirectory)\artifacts\VSSetup\$(_BuildConfig)\Insertion'
              AccessToken: $(dn-bot-devdiv-drop-rw-code-rw)
            condition: succeeded()

  #-------------------------------------------------------------------------------------------------------------------#
  #                                                    PR builds                                                      #
  #-------------------------------------------------------------------------------------------------------------------#
  - ${{ if eq(variables['System.TeamProject'], 'public') }}:
    - template: /eng/common/templates/jobs/jobs.yml
      parameters:
        enableMicrobuild: true
        enablePublishBuildArtifacts: true
        enablePublishTestResults: false
        enablePublishBuildAssets: true
        enablePublishUsingPipelines: $(_PublishUsingPipelines)
        enableTelemetry: true
        helixRepo: dotnet/fsharp
        jobs:

        # Windows
        - job: Windows
          pool:
            vmImage: windows-2019
          timeoutInMinutes: 120
          strategy:
            maxParallel: 4
            matrix:
              desktop_release:
                _configuration: Release
                _testKind: testDesktop
              coreclr_release:
                _configuration: Release
                _testKind: testCoreclr
              fsharpqa_release:
                _configuration: Release
                _testKind: testFSharpQA
              vs_release:
                _configuration: Release
                _testKind: testVs
          steps:
          - checkout: self
            clean: true
          - script: eng\CIBuild.cmd -configuration $(_configuration) -$(_testKind)
            displayName: Build / Test
          - task: PublishTestResults@2
            displayName: Publish Test Results
            inputs:
              testResultsFormat: 'NUnit'
              testResultsFiles: '*.xml'
              searchFolder: '$(Build.SourcesDirectory)/artifacts/TestResults/$(_configuration)'
            continueOnError: true
            condition: ne(variables['_testKind'], 'testFSharpQA')
          - task: PublishBuildArtifacts@1
            displayName: Publish Test Logs
            inputs:
              PathtoPublish: '$(Build.SourcesDirectory)\artifacts\TestResults\$(_configuration)'
              ArtifactName: 'Windows $(_configuration) $(_testKind) test logs'
              publishLocation: Container
            continueOnError: true
            condition: eq(variables['_testKind'], 'testFSharpQA')

        # Linux
        - job: Linux
          pool:
            vmImage: ubuntu-16.04
          variables:
          - name: _SignType
            value: Test
          steps:
          - checkout: self
            clean: true
          - script: ./eng/cibuild.sh --configuration $(_BuildConfig) --testcoreclr
            displayName: Build / Test
          - task: PublishTestResults@2
            displayName: Publish Test Results
            inputs:
              testResultsFormat: 'NUnit'
              testResultsFiles: '*.xml'
              searchFolder: '$(Build.SourcesDirectory)/artifacts/TestResults/$(_BuildConfig)'
            continueOnError: true
            condition: always()

        # MacOS
        - job: MacOS
          pool:
            vmImage: macOS-10.13
          variables:
          - name: _SignType
            value: Test
          steps:
          - checkout: self
            clean: true
          - script: ./eng/cibuild.sh --configuration $(_BuildConfig) --testcoreclr
            displayName: Build / Test
          - task: PublishTestResults@2
            displayName: Publish Test Results
            inputs:
              testResultsFormat: 'NUnit'
              testResultsFiles: '*.xml'
              searchFolder: '$(Build.SourcesDirectory)/artifacts/TestResults/$(_BuildConfig)'
            continueOnError: true
            condition: always()

        # Source Build Linux
        - job: SourceBuild_Linux
          pool:
            vmImage: ubuntu-16.04
          steps:
          - checkout: self
            clean: true
          - script: ./eng/cibuild.sh --configuration Release /p:DotNetBuildFromSource=true /p:FSharpSourceBuild=true
            displayName: Build

        # Source Build Windows
        - job: SourceBuild_Windows
          pool:
            vmImage: windows-2019
          steps:
          - checkout: self
            clean: true
          - script: eng\CIBuild.cmd -configuration Release -noSign /p:DotNetBuildFromSource=true /p:FSharpSourceBuild=true
            displayName: Build

        # Up-to-date
        - job: UpToDate_Windows
          pool:
            vmImage: windows-2019
          steps:
          - checkout: self
            clean: true
          - task: PowerShell@2
            displayName: Run up-to-date build check
            inputs:
              filePath: eng\tests\UpToDate.ps1
              arguments: -configuration $(_BuildConfig) -ci -binaryLog

  #-------------------------------------------------------------------------------------------------------------------#
  #                                                   FCS builds                                                      #
  #-------------------------------------------------------------------------------------------------------------------#

  - ${{ if eq(variables['System.TeamProject'], 'public') }}:
    - template: /eng/common/templates/jobs/jobs.yml
      parameters:
        enableMicrobuild: true
        enablePublishTestResults: false
        enablePublishBuildAssets: true
        enablePublishUsingPipelines: false
        enableTelemetry: true
        helixRepo: dotnet/fsharp
        jobs:

        - job: Windows_FCS
          pool:
            vmImage: windows-2019
          variables:
          - name: _SignType
            value: Test
          steps:
          - checkout: self
            clean: true
          - script: fcs\build.cmd TestAndNuget
            displayName: Build / Test
          - task: PublishBuildArtifacts@1
            displayName: Publish Logs
            inputs:
              PathtoPublish: '$(Build.SourcesDirectory)\artifacts\log'
              ArtifactName: 'Windows FCS logs'
              publishLocation: Container
            continueOnError: true
            condition: not(succeeded())
          - task: PublishTestResults@2
            displayName: Publish Test Results
            inputs:
              testResultsFormat: 'NUnit'
              testResultsFiles: '*.xml'
              searchFolder: '$(Build.SourcesDirectory)/artifacts/TestResults/Release'
            continueOnError: true
            condition: always()

<<<<<<< HEAD
        #- job: Linux_FCS
        #  pool:
        #    vmImage: ubuntu-16.04
        #  variables:
        #  - name: _SignType
        #    value: Test
        #  steps:
        #  - checkout: self
        #    clean: true
        #  - script: ./fcs/build.sh Build
        #    displayName: Build
        #  - task: PublishBuildArtifacts@1
        #    displayName: Publish Logs
        #    inputs:
        #      PathtoPublish: '$(Build.SourcesDirectory)/artifacts/log'
        #      ArtifactName: 'Linux FCS logs'
        #      publishLocation: Container
        #    continueOnError: true
        #    condition: not(succeeded())

        - job: MacOS_FCS
=======
        - job: Linux_FCS
>>>>>>> 0dabe8da
          pool:
            vmImage: ubuntu-16.04
          variables:
          - name: _SignType
            value: Test
          steps:
          - checkout: self
            clean: true
          - script: ./fcs/build.sh
            displayName: Build
          - task: PublishBuildArtifacts@1
            displayName: Publish Logs
            inputs:
              PathtoPublish: '$(Build.SourcesDirectory)/artifacts/log'
              ArtifactName: 'Mac FCS logs'
              publishLocation: Container
            continueOnError: true
            condition: not(succeeded())

        # - job: MacOS_FCS
        #   pool:
        #     vmImage: macOS-10.13
        #   variables:
        #   - name: _SignType
        #     value: Test
        #   steps:
        #   - checkout: self
        #     clean: true
        #   - script: ./fcs/build.sh
        #     displayName: Build

#---------------------------------------------------------------------------------------------------------------------#
#                                                    Post Build                                                       #
#---------------------------------------------------------------------------------------------------------------------#
- ${{ if and(ne(variables['System.TeamProject'], 'public'), notin(variables['Build.Reason'], 'PullRequest')) }}:
  - template: eng/common/templates/post-build/post-build.yml
    parameters:
      # Symbol validation is not entirely reliable as of yet, so should be turned off until https://github.com/dotnet/arcade/issues/2871 is resolved.
      enableSymbolValidation: false
      # SourceLink improperly looks for generated files.  See https://github.com/dotnet/arcade/issues/3069
      enableSourceLinkValidation: false

#---------------------------------------------------------------------------------------------------------------------#
#                                                   VS Insertion                                                      #
#---------------------------------------------------------------------------------------------------------------------#
- ${{ if and(ne(variables['System.TeamProject'], 'public'), notin(variables['Build.Reason'], 'PullRequest')) }}:
  - template: eng/release/insert-into-vs.yml
    parameters:
      componentBranchName: refs/heads/release/dev16.4
      insertTargetBranch: rel/d16.4
      insertTeamEmail: fsharpteam@microsoft.com
      insertTeamName: 'F#'<|MERGE_RESOLUTION|>--- conflicted
+++ resolved
@@ -289,14 +289,6 @@
             clean: true
           - script: fcs\build.cmd TestAndNuget
             displayName: Build / Test
-          - task: PublishBuildArtifacts@1
-            displayName: Publish Logs
-            inputs:
-              PathtoPublish: '$(Build.SourcesDirectory)\artifacts\log'
-              ArtifactName: 'Windows FCS logs'
-              publishLocation: Container
-            continueOnError: true
-            condition: not(succeeded())
           - task: PublishTestResults@2
             displayName: Publish Test Results
             inputs:
@@ -306,31 +298,7 @@
             continueOnError: true
             condition: always()
 
-<<<<<<< HEAD
-        #- job: Linux_FCS
-        #  pool:
-        #    vmImage: ubuntu-16.04
-        #  variables:
-        #  - name: _SignType
-        #    value: Test
-        #  steps:
-        #  - checkout: self
-        #    clean: true
-        #  - script: ./fcs/build.sh Build
-        #    displayName: Build
-        #  - task: PublishBuildArtifacts@1
-        #    displayName: Publish Logs
-        #    inputs:
-        #      PathtoPublish: '$(Build.SourcesDirectory)/artifacts/log'
-        #      ArtifactName: 'Linux FCS logs'
-        #      publishLocation: Container
-        #    continueOnError: true
-        #    condition: not(succeeded())
-
-        - job: MacOS_FCS
-=======
         - job: Linux_FCS
->>>>>>> 0dabe8da
           pool:
             vmImage: ubuntu-16.04
           variables:
@@ -341,14 +309,6 @@
             clean: true
           - script: ./fcs/build.sh
             displayName: Build
-          - task: PublishBuildArtifacts@1
-            displayName: Publish Logs
-            inputs:
-              PathtoPublish: '$(Build.SourcesDirectory)/artifacts/log'
-              ArtifactName: 'Mac FCS logs'
-              publishLocation: Container
-            continueOnError: true
-            condition: not(succeeded())
 
         # - job: MacOS_FCS
         #   pool:
