{
  "tools": {
    "dotnet": "3.0.100-preview5-011568",
    "vs": {
      "version": "16.1",
      "components": [
        "Microsoft.Net.Core.Component.SDK.2.1",
        "Microsoft.VisualStudio.Component.FSharp"
      ]
    }
  },
  "msbuild-sdks": {
<<<<<<< HEAD
    "Microsoft.DotNet.Arcade.Sdk": "1.0.0-beta.19315.2",
=======
    "Microsoft.DotNet.Arcade.Sdk": "1.0.0-beta.19320.1",
>>>>>>> 7ee0b8c4
    "Microsoft.DotNet.Helix.Sdk": "2.0.0-beta.19069.2"
  }
}<|MERGE_RESOLUTION|>--- conflicted
+++ resolved
@@ -10,11 +10,7 @@
     }
   },
   "msbuild-sdks": {
-<<<<<<< HEAD
-    "Microsoft.DotNet.Arcade.Sdk": "1.0.0-beta.19315.2",
-=======
     "Microsoft.DotNet.Arcade.Sdk": "1.0.0-beta.19320.1",
->>>>>>> 7ee0b8c4
     "Microsoft.DotNet.Helix.Sdk": "2.0.0-beta.19069.2"
   }
 }