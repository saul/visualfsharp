// Copyright (c) Microsoft Corporation.  All Rights Reserved.  Licensed under the Apache License, Version 2.0.  See License.txt in the project root for license information.
namespace Microsoft.VisualStudio.FSharp.Editor

open System
open System.ComponentModel
open System.Diagnostics

[<RequireQualifiedAccess>]
module SR =
    let private resources = lazy (new System.Resources.ResourceManager("FSharp.Editor", System.Reflection.Assembly.GetExecutingAssembly()))

    let GetString(name:string) =        
        let s = resources.Value.GetString(name, System.Globalization.CultureInfo.CurrentUICulture)
#if DEBUG
        if null = s then System.Diagnostics.Debug.Assert(false, sprintf "**RESOURCE ERROR**: Resource token %s does not exist!" name)
#endif
        s.Replace(@"\n", System.Environment.NewLine)

    //    Sigh!!!!  We do this because at the moment we don't have a tool to generate the SR from a resx file
    let AddNewKeyword = lazy ( GetString "AddNewKeyword" )                                   // "Add 'new' keyword"
    let PrefixValueNameWithUnderscore = lazy ( GetString "PrefixValueNameWithUnderscore" )   // "Prefix value name with underscore"
    let RenameValueToUnderscore = lazy ( GetString "RenameValueToUnderscore" )               // "Rename value to '_'"
    let ImplementInterface = lazy ( GetString "ImplementInterface" ) 
    let ImplementInterfaceWithoutTypeAnnotation = lazy ( GetString "ImplementInterfaceWithoutTypeAnnotation" ) 
    let SimplifyName = lazy ( GetString "SimplifyName")
    let NameCanBeSimplified = lazy ( GetString "NameCanBeSimplified")
    let FSharpFunctionsOrMethodsClassificationType = lazy (GetString "FSharpFunctionsOrMethodsClassificationType")
    let FSharpMutableVarsClassificationType = lazy (GetString "FSharpMutableVarsClassificationType")
    let FSharpPrintfFormatClassificationType = lazy (GetString "FSharpPrintfFormatClassificationType")
    let FSharpPropertiesClassificationType = lazy (GetString "FSharpPropertiesClassificationType")
    let FSharpDisposablesClassificationType = lazy (GetString "FSharpDisposablesClassificationType")
    let TheValueIsUnused = lazy (GetString "TheValueIsUnused")
    let RemoveUnusedOpens = lazy (GetString "RemoveUnusedOpens")
    let UnusedOpens = lazy (GetString "UnusedOpens")
    let AddProjectReference = lazy (GetString "AddProjectReference")
    let AddAssemblyReference = lazy (GetString "AddAssemblyReference")
<<<<<<< HEAD
    let NavigatingTo = lazy (GetString "NavigatingTo")
    let CannotDetermineSymbol = lazy (GetString "CannotDetermineSymbol")
    let CannotNavigateUnknown = lazy (GetString "CannotNavigateUnknown")
    let LocatingSymbol = lazy (GetString "LocatingSymbol")
    let NavigateToFailed = lazy (GetString "NavigateToFailed")
=======
    let ExceptionsLabel = lazy (GetString "ExceptionsHeader")
>>>>>>> d7b3ebac
    
    //--------------------------------------------------------------------------------------
    // Attributes used to mark up editable properties 
    
    [<AttributeUsage(AttributeTargets.All)>]
    type internal SRDescriptionAttribute(description:string) =
        inherit DescriptionAttribute(description)
        let mutable replaced = false
    
        override x.Description = 
            if not (replaced) then 
                replaced <- true
                x.DescriptionValue <- GetString(base.Description)
            base.Description
    
    [<AttributeUsage(AttributeTargets.All)>]
    type internal SRCategoryAttribute(category:string) =
        inherit CategoryAttribute(category)
        override x.GetLocalizedString(value:string) =
            GetString(value)
    
    [<AttributeUsage(AttributeTargets.Class ||| AttributeTargets.Property ||| AttributeTargets.Field, Inherited = false, AllowMultiple = false)>]
    type internal SRDisplayNameAttribute(name:string) =  
        inherit DisplayNameAttribute()
    
        override x.DisplayName = 
          match GetString(name) with 
          | null -> 
              Debug.Assert(false, "String resource '" + name + "' is missing")
              name
          | result -> result<|MERGE_RESOLUTION|>--- conflicted
+++ resolved
@@ -34,15 +34,12 @@
     let UnusedOpens = lazy (GetString "UnusedOpens")
     let AddProjectReference = lazy (GetString "AddProjectReference")
     let AddAssemblyReference = lazy (GetString "AddAssemblyReference")
-<<<<<<< HEAD
     let NavigatingTo = lazy (GetString "NavigatingTo")
     let CannotDetermineSymbol = lazy (GetString "CannotDetermineSymbol")
     let CannotNavigateUnknown = lazy (GetString "CannotNavigateUnknown")
     let LocatingSymbol = lazy (GetString "LocatingSymbol")
     let NavigateToFailed = lazy (GetString "NavigateToFailed")
-=======
     let ExceptionsLabel = lazy (GetString "ExceptionsHeader")
->>>>>>> d7b3ebac
     
     //--------------------------------------------------------------------------------------
     // Attributes used to mark up editable properties 
