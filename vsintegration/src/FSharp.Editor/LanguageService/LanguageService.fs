--- conflicted
+++ resolved
@@ -18,13 +18,10 @@
 open Microsoft.VisualStudio.Shell
 open Microsoft.VisualStudio.Shell.Interop
 open Microsoft.VisualStudio.Text.Outlining
-<<<<<<< HEAD
-=======
 open FSharp.NativeInterop
 open Microsoft.CodeAnalysis.ExternalAccess.FSharp
 
 #nowarn "9" // NativePtr.toNativeInt
->>>>>>> 6b02b741
 
 // Used to expose FSharpChecker/ProjectInfo manager to diagnostic providers
 // Diagnostic providers can be executed in environment that does not use MEF so they can rely only
