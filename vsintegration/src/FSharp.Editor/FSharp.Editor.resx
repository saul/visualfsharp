--- conflicted
+++ resolved
@@ -165,15 +165,12 @@
   <data name="6009" xml:space="preserve">
     <value>QuickInfo</value>
   </data>
-<<<<<<< HEAD
   <data name="AddAssemblyReference" xml:space="preserve">
     <value>Add an assembly reference to '{0}'</value>
   </data>
   <data name="AddProjectReference" xml:space="preserve">
     <value>Add a project reference to '{0}'</value>
-=======
   <data name="6010" xml:space="preserve">
     <value>Code Fixes</value>
->>>>>>> f3e952cb
   </data>
 </root>