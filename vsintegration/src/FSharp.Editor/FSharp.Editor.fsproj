--- conflicted
+++ resolved
@@ -75,13 +75,10 @@
     <Compile Include="QuickInfoProvider.fs">
       <Link>QuickInfo\QuickInfoProvider.fs</Link>
     </Compile>
-<<<<<<< HEAD
     <Compile Include="DocumentHighlightsService.fs">
       <Link>DocumentHighlights\DocumentHighlightsService.fs</Link>
-=======
     <Compile Include="InlineRenameService.fs">
       <Link>InlineRename\InlineRenameService.fs</Link>
->>>>>>> 4a34df0b
     </Compile>
     <Compile Include="ContentType.fs" />
     <Compile Include="FsiCommandService.fs" />
