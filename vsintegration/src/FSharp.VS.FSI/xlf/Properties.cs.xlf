--- conflicted
+++ resolved
@@ -29,29 +29,17 @@
       </trans-unit>
       <trans-unit id="FSharpInteractivePreview">
         <source>FSI Preview</source>
-<<<<<<< HEAD
-        <target state="new">FSI Preview</target>
-=======
         <target state="translated">FSI Preview</target>
->>>>>>> 1c969cac
         <note />
       </trans-unit>
       <trans-unit id="FSharpInteractivePreviewMode">
         <source>Enable preview language features</source>
-<<<<<<< HEAD
-        <target state="new">Enable preview language features</target>
-=======
         <target state="translated">Povolit funkce jazyka ve verzi Preview</target>
->>>>>>> 1c969cac
         <note />
       </trans-unit>
       <trans-unit id="FSharpInteractivePreviewModeDescr">
         <source>Enable preview of in-development language features in F# Interactive</source>
-<<<<<<< HEAD
-        <target state="new">Enable preview of in-development language features in F# Interactive</target>
-=======
         <target state="translated">Povolit vyvíjené funkce jazyka ve verzi Preview v jazyce F# Interactive</target>
->>>>>>> 1c969cac
         <note />
       </trans-unit>
       <trans-unit id="FSharpInteractiveShadowCopy">
