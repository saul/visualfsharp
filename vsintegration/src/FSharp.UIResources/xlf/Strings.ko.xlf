﻿<?xml version="1.0" encoding="utf-8"?>
<xliff xmlns="urn:oasis:names:tc:xliff:document:1.2" xmlns:xsi="http://www.w3.org/2001/XMLSchema-instance" version="1.2" xsi:schemaLocation="urn:oasis:names:tc:xliff:document:1.2 xliff-core-1.2-transitional.xsd">
  <file datatype="xml" source-language="en" target-language="ko" original="../Strings.resx">
    <body>
      <trans-unit id="Always_place_opens_at_top_level">
        <source>Always place open statements at the top level</source>
        <target state="translated">항상 최상위에 open 문 배치</target>
        <note />
      </trans-unit>
      <trans-unit id="CodeLens">
        <source>CodeLens</source>
        <target state="translated">CodeLens</target>
        <note />
      </trans-unit>
      <trans-unit id="CodeLens_Replace_LineLens">
        <source>Show annotations to the right instead of above the line</source>
        <target state="translated">선 위가 아니라 오른쪽에 주석 표시</target>
        <note />
      </trans-unit>
      <trans-unit id="CodeLens_Switch">
        <source>Enable CodeLens (Experimental)</source>
        <target state="translated">CodeLens 사용(실험적)</target>
        <note />
      </trans-unit>
      <trans-unit id="CodeLens_Prefix">
        <source>Annotation prefix</source>
        <target state="translated">주석 접두사</target>
        <note />
      </trans-unit>
      <trans-unit id="CodeLens_UseColors">
        <source>Use colors in annotations</source>
        <target state="translated">주석에서 색 사용</target>
        <note />
      </trans-unit>
      <trans-unit id="Code_Fixes">
        <source>Code Fixes</source>
        <target state="translated">코드 수정 사항</target>
        <note />
      </trans-unit>
      <trans-unit id="Completion_Lists">
        <source>Completion Lists</source>
        <target state="translated">완성 목록</target>
        <note />
      </trans-unit>
      <trans-unit id="Language_Service_Performance">
        <source>Performance</source>
        <target state="translated">성능</target>
        <note />
      </trans-unit>
      <trans-unit id="Dash_underline">
        <source>D_ash underline</source>
        <target state="translated">대시 밑줄(_A)</target>
        <note />
      </trans-unit>
      <trans-unit id="Dot_underline">
        <source>D_ot underline</source>
        <target state="translated">점 밑줄(_O)</target>
        <note />
      </trans-unit>
      <trans-unit id="Navigation_links">
        <source>Navigation links</source>
        <target state="translated">탐색 링크</target>
        <note />
      </trans-unit>
      <trans-unit id="Show_all_symbols">
        <source>Show s_ymbols in unopened namespaces</source>
        <target state="translated">열려 있지 않은 네임스페이스에 기호 표시(_Y)</target>
        <note />
      </trans-unit>
      <trans-unit id="Show_completion_list_after_a_character_is_deleted">
        <source>Show completion list after a character is _deleted</source>
        <target state="translated">문자를 삭제하면 완성 목록 표시(_D)</target>
        <note />
      </trans-unit>
      <trans-unit id="Show_completion_list_after_a_character_is_typed">
        <source>_Show completion list after a character is typed</source>
        <target state="translated">문자를 입력하면 완성 목록 표시(_S)</target>
        <note />
      </trans-unit>
      <trans-unit id="Enable_in_memory_cross_project_references">
        <source>_Enable in-memory cross project references</source>
        <target state="translated">메모리 내 크로스 프로젝트 참조 사용(_E)</target>
        <note />
      </trans-unit>
      <trans-unit id="Project_check_cache_size">
        <source>Number of projects whose data is cached in memory</source>
        <target state="translated">메모리에 데이터가 캐시된 프로젝트 수</target>
        <note />
      </trans-unit>
      <trans-unit id="Show_navigation_links_as">
        <source>S_how navigation links as</source>
        <target state="translated">탐색 링크를 다음으로 표시(_H)</target>
        <note />
      </trans-unit>
      <trans-unit id="Simplify_name_code_fix">
        <source>Simplify names (remove unnecessary qualifiers)</source>
        <target state="translated">이름 단순화(불필요한 한정자 제거)</target>
        <note />
      </trans-unit>
      <trans-unit id="Solid_underline">
        <source>_Solid underline</source>
        <target state="translated">실선 밑줄(_S)</target>
        <note />
      </trans-unit>
      <trans-unit id="Unused_opens_code_fix">
        <source>Remove unused open statements</source>
        <target state="translated">사용되지 않는 open 문 제거</target>
        <note />
      </trans-unit>
      <trans-unit id="Unused_declaration_code_fix">
        <source>Analyze and suggest fixes for unused values</source>
        <target state="translated">사용되지 않는 값에 대해 수정 사항 분석 및 제안</target>
        <note />
      </trans-unit>
      <trans-unit id="Block_Structure">
        <source>Block Structure Guides</source>
        <target state="translated">블록 구조 가이드</target>
        <note />
      </trans-unit>
      <trans-unit id="Show_guides">
        <source>Show structure guidelines for F# code</source>
        <target state="translated">F# 코드에 대한 구조체 지침 표시</target>
        <note />
      </trans-unit>
      <trans-unit id="Outlining">
        <source>Outlining</source>
        <target state="translated">개요</target>
        <note />
      </trans-unit>
      <trans-unit id="Show_Outlining">
        <source>Show outlining and collapsible nodes for F# code</source>
        <target state="translated">F# 코드에 대한 개요 및 축소 가능한 노드 표시</target>
        <note />
      </trans-unit>
<<<<<<< HEAD
      <trans-unit id="Format_on_paste">
        <source>Re-format indentation on paste</source>
        <target state="new">Re-format indentation on paste</target>
=======
      <trans-unit id="Time_until_stale_completion">
        <source>Time until stale results are used (in milliseconds)</source>
        <target state="translated">부실 결과가 사용될 때까지 시간(밀리초)</target>
        <note />
      </trans-unit>
      <trans-unit id="IntelliSense_Performance">
        <source>IntelliSense Performance Options</source>
        <target state="translated">IntelliSense 성능 옵션</target>
        <note />
      </trans-unit>
      <trans-unit id="Project_Performance">
        <source>F# Project and Caching Performance Options</source>
        <target state="translated">F# 프로젝트 및 캐싱 성능 옵션</target>
        <note />
      </trans-unit>
      <trans-unit id="Enable_Stale_IntelliSense_Results">
        <source>Enable stale data for IntelliSense features</source>
        <target state="translated">IntelliSense 기능에 대해 부실 데이터 사용</target>
        <note />
      </trans-unit>
      <trans-unit id="Tooltip_in_memory_cross_project_references">
        <source>In-memory cross-project references store project-level data in memory to allow IDE features to work across projects.</source>
        <target state="translated">메모리 내 크로스 프로젝트 참조가 메모리에 프로젝트 수준 데이터를 저장하여 IDE 기능이 프로젝트에서 작동하도록 합니다.</target>
        <note />
      </trans-unit>
      <trans-unit id="Tooltip_project_check_cache_size">
        <source>Project data is cached for IDE features. Higher values use more memory because more projects are cached. Tuning this value should not affect small or medium-sized solutions.</source>
        <target state="translated">프로젝트 데이터가 IDE 기능에 대해 캐시됩니다. 값이 클수록 프로제트가 더 많이 캐시되므로 메모리를 더 많이 사용합니다. 이 값을 조정해도 중소 규모 솔루션에 영향을 미치지 않습니다.</target>
        <note />
      </trans-unit>
      <trans-unit id="Enter_key_always">
        <source>Always add new line on enter</source>
        <target state="new">Always add new line on enter</target>
        <note />
      </trans-unit>
      <trans-unit id="Enter_key_never">
        <source>Never add new line on enter</source>
        <target state="new">Never add new line on enter</target>
        <note />
      </trans-unit>
      <trans-unit id="Enter_key_only">
        <source>Only add new line on enter after end of fully typed word</source>
        <target state="new">Only add new line on enter after end of fully typed word</target>
        <note />
      </trans-unit>
      <trans-unit id="Enter_Key_Rule">
        <source>Enter key behavior</source>
        <target state="new">Enter key behavior</target>
>>>>>>> 39fd7b82
        <note />
      </trans-unit>
    </body>
  </file>
</xliff><|MERGE_RESOLUTION|>--- conflicted
+++ resolved
@@ -132,11 +132,6 @@
         <target state="translated">F# 코드에 대한 개요 및 축소 가능한 노드 표시</target>
         <note />
       </trans-unit>
-<<<<<<< HEAD
-      <trans-unit id="Format_on_paste">
-        <source>Re-format indentation on paste</source>
-        <target state="new">Re-format indentation on paste</target>
-=======
       <trans-unit id="Time_until_stale_completion">
         <source>Time until stale results are used (in milliseconds)</source>
         <target state="translated">부실 결과가 사용될 때까지 시간(밀리초)</target>
@@ -185,7 +180,11 @@
       <trans-unit id="Enter_Key_Rule">
         <source>Enter key behavior</source>
         <target state="new">Enter key behavior</target>
->>>>>>> 39fd7b82
+        <note />
+      </trans-unit>
+      <trans-unit id="Format_on_paste">
+        <source>Re-format indentation on paste</source>
+        <target state="new">Re-format indentation on paste</target>
         <note />
       </trans-unit>
     </body>
