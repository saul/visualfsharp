﻿<?xml version="1.0" encoding="utf-8"?>
<xliff xmlns="urn:oasis:names:tc:xliff:document:1.2" xmlns:xsi="http://www.w3.org/2001/XMLSchema-instance" version="1.2" xsi:schemaLocation="urn:oasis:names:tc:xliff:document:1.2 xliff-core-1.2-transitional.xsd">
  <file datatype="xml" source-language="en" target-language="cs" original="../FSComp.resx">
    <body>
      <trans-unit id="fSharpBannerVersion">
        <source>{0} for F# {1}</source>
        <target state="translated">{0} pro F# {1}</target>
        <note />
      </trans-unit>
<<<<<<< HEAD
      <trans-unit id="optsLangVersion">
        <source>Display the allowed values for language version, specify language version such as 'latest' or 'preview'</source>
        <target state="translated">Zobrazte si povolené hodnoty verze jazyka a pak zadejte požadovanou verzi, například latest nebo preview.</target>
        <note />
      </trans-unit>
      <trans-unit id="optsSupportedLangVersions">
        <source>Supported language versions:</source>
        <target state="translated">Podporované jazykové verze:</target>
        <note />
      </trans-unit>
      <trans-unit id="optsUnrecognizedLanguageVersion">
        <source>Unrecognized value '{0}' for --langversion use --langversion:? for complete list</source>
        <target state="translated">Nerozpoznaná hodnota {0} pro parametr --langversion; seznam možností zobrazíte zadáním --langversion:?</target>
        <note />
      </trans-unit>
      <trans-unit id="parsUnexpectedSymbolDot">
        <source>Unexpected symbol '.' in member definition. Expected 'with', '=' or other token.</source>
        <target state="translated">Neočekávaný symbol . v definici členu. Očekávalo se with, = nebo jiný token.</target>
=======
      <trans-unit id="nativeResourceFormatError">
        <source>Stream does not begin with a null resource and is not in '.RES' format.</source>
        <target state="new">Stream does not begin with a null resource and is not in '.RES' format.</target>
        <note />
      </trans-unit>
      <trans-unit id="nativeResourceHeaderMalformed">
        <source>Resource header beginning at offset {0} is malformed.</source>
        <target state="new">Resource header beginning at offset {0} is malformed.</target>
>>>>>>> 5e071912
        <note />
      </trans-unit>
      <trans-unit id="optsChecksumAlgorithm">
        <source>Specify algorithm for calculating source file checksum stored in PDB. Supported values are: SHA1 or SHA256 (default)</source>
        <target state="translated">Zadejte algoritmus pro výpočet kontrolního součtu zdrojového souboru uloženého v PDB. Podporované hodnoty jsou: SHA1 nebo SHA256 (výchozí).</target>
        <note />
      </trans-unit>
      <trans-unit id="optsUnknownChecksumAlgorithm">
        <source>Algorithm '{0}' is not supported</source>
        <target state="translated">Algoritmus {0} není podporovaný.</target>
        <note />
      </trans-unit>
      <trans-unit id="undefinedNameNamespace">
        <source>The namespace '{0}' is not defined.</source>
        <target state="translated">Není definovaný obor názvů {0}.</target>
        <note />
      </trans-unit>
      <trans-unit id="undefinedNameNamespaceOrModule">
        <source>The namespace or module '{0}' is not defined.</source>
        <target state="translated">Není definovaný obor názvů nebo modul {0}.</target>
        <note />
      </trans-unit>
      <trans-unit id="undefinedNameFieldConstructorOrMember">
        <source>The field, constructor or member '{0}' is not defined.</source>
        <target state="translated">Není definované pole, konstruktor nebo člen {0}.</target>
        <note />
      </trans-unit>
      <trans-unit id="undefinedNameValueConstructorNamespaceOrType">
        <source>The value, constructor, namespace or type '{0}' is not defined.</source>
        <target state="translated">Není definovaný konstruktor, hodnota, obor názvů nebo typ {0}.</target>
        <note />
      </trans-unit>
      <trans-unit id="undefinedNameValueOfConstructor">
        <source>The value or constructor '{0}' is not defined.</source>
        <target state="translated">Není definovaná hodnota nebo konstruktor {0}.</target>
        <note />
      </trans-unit>
      <trans-unit id="undefinedNameValueNamespaceTypeOrModule">
        <source>The value, namespace, type or module '{0}' is not defined.</source>
        <target state="translated">Není definovaný obor názvů, hodnota, typ nebo modul {0}.</target>
        <note />
      </trans-unit>
      <trans-unit id="undefinedNameConstructorModuleOrNamespace">
        <source>The constructor, module or namespace '{0}' is not defined.</source>
        <target state="translated">Není definovaný konstruktor, modul nebo obor názvů {0}.</target>
        <note />
      </trans-unit>
      <trans-unit id="undefinedNameType">
        <source>The type '{0}' is not defined.</source>
        <target state="translated">Není definovaný typ {0}.</target>
        <note />
      </trans-unit>
      <trans-unit id="undefinedNameTypeIn">
        <source>The type '{0}' is not defined in '{1}'.</source>
        <target state="translated">Typ {0} není definovaný v {1}.</target>
        <note />
      </trans-unit>
      <trans-unit id="undefinedNameRecordLabelOrNamespace">
        <source>The record label or namespace '{0}' is not defined.</source>
        <target state="translated">Není definovaný popisek záznamů nebo obor názvů {0}.</target>
        <note />
      </trans-unit>
      <trans-unit id="undefinedNameRecordLabel">
        <source>The record label '{0}' is not defined.</source>
        <target state="translated">Nemáte definovaný popisek záznamů {0}.</target>
        <note />
      </trans-unit>
      <trans-unit id="undefinedNameSuggestionsIntro">
        <source>Maybe you want one of the following:</source>
        <target state="translated">Možná budete potřebovat něco z tohoto:</target>
        <note />
      </trans-unit>
      <trans-unit id="undefinedNameTypeParameter">
        <source>The type parameter {0} is not defined.</source>
        <target state="translated">Není definovaný parametr typu {0}.</target>
        <note />
      </trans-unit>
      <trans-unit id="undefinedNamePatternDiscriminator">
        <source>The pattern discriminator '{0}' is not defined.</source>
        <target state="translated">Není definovaný rozlišovací prvek vzorů {0}.</target>
        <note />
      </trans-unit>
      <trans-unit id="replaceWithSuggestion">
        <source>Replace with '{0}'</source>
        <target state="translated">Nahradit návrhem: {0}</target>
        <note />
      </trans-unit>
      <trans-unit id="addIndexerDot">
        <source>Add . for indexer access.</source>
        <target state="translated">Přidejte . pro přístup indexeru.</target>
        <note />
      </trans-unit>
      <trans-unit id="listElementHasWrongType">
        <source>All elements of a list must be of the same type as the first element, which here is '{0}'. This element has type '{1}'.</source>
        <target state="translated">Všechny elementy výrazu konstruktoru seznamu musí mít stejný typ. Očekávalo se, že tento výraz bude mít typ {0}, ale tady je typu {1}.</target>
        <note />
      </trans-unit>
      <trans-unit id="arrayElementHasWrongType">
        <source>All elements of an array must be of the same type as the first element, which here is '{0}'. This element has type '{1}'.</source>
        <target state="translated">Všechny elementy výrazu konstruktoru pole musí mít stejný typ. Očekávalo se, že tento výraz bude mít typ {0}, ale tady je typu {1}.</target>
        <note />
      </trans-unit>
      <trans-unit id="missingElseBranch">
        <source>This 'if' expression is missing an 'else' branch. Because 'if' is an expression, and not a statement, add an 'else' branch which also returns a value of type '{0}'.</source>
        <target state="translated">Ve výrazu if chybí větev else. Větev then je typu {0}. Protože if je výraz a ne příkaz, přidejte větev else, která vrátí hodnotu stejného typu.</target>
        <note />
      </trans-unit>
      <trans-unit id="ifExpression">
        <source>The 'if' expression needs to have type '{0}' to satisfy context type requirements. It currently has type '{1}'.</source>
        <target state="translated">Aby se splnily požadavky na typ kontextu, musí mít výraz if typ {0}. V tuto chvíli má typ {1}.</target>
        <note />
      </trans-unit>
      <trans-unit id="elseBranchHasWrongType">
        <source>All branches of an 'if' expression must return values of the same type as the first branch, which here is '{0}'. This branch returns a value of type '{1}'.</source>
        <target state="translated">Všechny větve výrazu if musí mít stejný typ. Očekávalo se, že tento výraz bude mít typ {0}, ale tady je typu {1}.</target>
        <note />
      </trans-unit>
      <trans-unit id="followingPatternMatchClauseHasWrongType">
        <source>All branches of a pattern match expression must return values of the same type as the first branch, which here is '{0}'. This branch returns a value of type '{1}'.</source>
        <target state="translated">Všechny větve výrazu porovnání vzorů musí vracet hodnoty stejného typu. První větev vrátila hodnotu typu {0}, ale tato větev vrátila hodnotu typu {1}.</target>
        <note />
      </trans-unit>
      <trans-unit id="patternMatchGuardIsNotBool">
        <source>A pattern match guard must be of type 'bool', but this 'when' expression is of type '{0}'.</source>
        <target state="translated">Ochrana porovnání vzorů musí být typu bool, ale tento výraz when je typu {0}.</target>
        <note />
      </trans-unit>
      <trans-unit id="commaInsteadOfSemicolonInRecord">
        <source>A ';' is used to separate field values in records. Consider replacing ',' with ';'.</source>
        <target state="translated">Pro oddělení hodnot v záznamech se používá znak ; (středník). Zvažte nahrazení znaků , (čárka) znaky ; (středník).</target>
        <note />
      </trans-unit>
      <trans-unit id="derefInsteadOfNot">
        <source>The '!' operator is used to dereference a ref cell. Consider using 'not expr' here.</source>
        <target state="translated">Operátor ! se používá k přístupu k buňce ref přes ukazatel. Zvažte možnost použít tady not expr.</target>
        <note />
      </trans-unit>
      <trans-unit id="buildUnexpectedTypeArgs">
        <source>The non-generic type '{0}' does not expect any type arguments, but here is given {1} type argument(s)</source>
        <target state="translated">U typu {0}, který není obecný, se neočekávají žádné argumenty typu, ale tady se mu argumenty typu předávají ({1}).</target>
        <note />
      </trans-unit>
      <trans-unit id="returnUsedInsteadOfReturnBang">
        <source>Consider using 'return!' instead of 'return'.</source>
        <target state="translated">Zvažte použití parametru return! namísto return.</target>
        <note />
      </trans-unit>
      <trans-unit id="useSdkRefs">
        <source>Use reference assemblies for .NET framework references when available (Enabled by default).</source>
        <target state="translated">Pro odkazy na rozhraní .NET používejte referenční sestavení, pokud jsou k dispozici (ve výchozím nastavení povolené).</target>
        <note />
      </trans-unit>
      <trans-unit id="yieldUsedInsteadOfYieldBang">
        <source>Consider using 'yield!' instead of 'yield'.</source>
        <target state="translated">Zvažte použití parametru yield! namísto yield.</target>
        <note />
      </trans-unit>
      <trans-unit id="tupleRequiredInAbstractMethod">
        <source>\nA tuple type is required for one or more arguments. Consider wrapping the given arguments in additional parentheses or review the definition of the interface.</source>
        <target state="translated">\nPro jeden nebo více argumentů se vyžaduje typ řazené kolekce členů. Zvažte možnost uzavřít dané argumenty do dodatečných závorek nebo zkontrolovat definici rozhraní.</target>
        <note />
      </trans-unit>
      <trans-unit id="buildInvalidWarningNumber">
        <source>Invalid warning number '{0}'</source>
        <target state="translated">Neplatné číslo upozornění {0}</target>
        <note />
      </trans-unit>
      <trans-unit id="buildInvalidVersionString">
        <source>Invalid version string '{0}'</source>
        <target state="translated">Neplatný řetězec verze {0}</target>
        <note />
      </trans-unit>
      <trans-unit id="buildInvalidVersionFile">
        <source>Invalid version file '{0}'</source>
        <target state="translated">Neplatný soubor verze {0}</target>
        <note />
      </trans-unit>
      <trans-unit id="buildProductName">
        <source>Microsoft (R) F# Compiler version {0}</source>
        <target state="translated">Microsoft (R) F# Compiler verze {0}</target>
        <note />
      </trans-unit>
      <trans-unit id="buildProductNameCommunity">
        <source>F# Compiler for F# {0}</source>
        <target state="translated">Kompilátor jazyka F# pro F# {0}</target>
        <note />
      </trans-unit>
      <trans-unit id="buildProblemWithFilename">
        <source>Problem with filename '{0}': {1}</source>
        <target state="translated">Problém s názvem souboru {0}: {1}</target>
        <note />
      </trans-unit>
      <trans-unit id="buildNoInputsSpecified">
        <source>No inputs specified</source>
        <target state="translated">Nezadali jste žádné vstupy.</target>
        <note />
      </trans-unit>
      <trans-unit id="buildPdbRequiresDebug">
        <source>The '--pdb' option requires the '--debug' option to be used</source>
        <target state="translated">Možnost --pdb vyžaduje použití možnosti --debug.</target>
        <note />
      </trans-unit>
      <trans-unit id="buildInvalidSearchDirectory">
        <source>The search directory '{0}' is invalid</source>
        <target state="translated">Adresář hledání {0} není platný.</target>
        <note />
      </trans-unit>
      <trans-unit id="buildSearchDirectoryNotFound">
        <source>The search directory '{0}' could not be found</source>
        <target state="translated">Adresář hledání {0} se nedal najít.</target>
        <note />
      </trans-unit>
      <trans-unit id="buildInvalidFilename">
        <source>'{0}' is not a valid filename</source>
        <target state="translated">{0} není platný název souboru.</target>
        <note />
      </trans-unit>
      <trans-unit id="buildInvalidAssemblyName">
        <source>'{0}' is not a valid assembly name</source>
        <target state="translated">{0} není platný název sestavení.</target>
        <note />
      </trans-unit>
      <trans-unit id="buildInvalidPrivacy">
        <source>Unrecognized privacy setting '{0}' for managed resource, valid options are 'public' and 'private'</source>
        <target state="translated">Nerozpoznané nastavení ochrany osobních údajů {0} pro spravovaný prostředek. Platné možnosti jsou public a private.</target>
        <note />
      </trans-unit>
      <trans-unit id="buildMultipleReferencesNotAllowed">
        <source>Multiple references to '{0}.dll' are not permitted</source>
        <target state="translated">Víc odkazů na knihovnu {0}.dll se nepovoluje.</target>
        <note />
      </trans-unit>
      <trans-unit id="buildCannotReadAssembly">
        <source>Unable to read assembly '{0}'</source>
        <target state="translated">Sestavení {0} se nedá přečíst.</target>
        <note />
      </trans-unit>
      <trans-unit id="buildAssemblyResolutionFailed">
        <source>Assembly resolution failure at or near this location</source>
        <target state="translated">Došlo k selhání překladu sestavení na této pozici nebo blízko ní.</target>
        <note />
      </trans-unit>
      <trans-unit id="buildImplicitModuleIsNotLegalIdentifier">
        <source>The declarations in this file will be placed in an implicit module '{0}' based on the file name '{1}'. However this is not a valid F# identifier, so the contents will not be accessible from other files. Consider renaming the file or adding a 'module' or 'namespace' declaration at the top of the file.</source>
        <target state="translated">Deklarace z tohoto souboru se umístí do implicitního modulu {0} založeného na názvu souboru {1}. To ale není platný identifikátor F#, takže obsah nebude dostupný z jiných souborů. Zvažte přejmenování souboru nebo přidání deklarace modulu nebo oboru názvů na jeho začátek.</target>
        <note />
      </trans-unit>
      <trans-unit id="buildMultiFileRequiresNamespaceOrModule">
        <source>Files in libraries or multiple-file applications must begin with a namespace or module declaration, e.g. 'namespace SomeNamespace.SubNamespace' or 'module SomeNamespace.SomeModule'. Only the last source file of an application may omit such a declaration.</source>
        <target state="translated">Soubory v knihovnách nebo aplikacích s víc soubory musí začínat deklarací oboru názvů nebo modulu, třeba namespace SomeNamespace.SubNamespace nebo module SomeNamespace.SomeModule. Tato deklarace se dá vynechat jenom u posledního zdrojového souboru aplikace.</target>
        <note />
      </trans-unit>
      <trans-unit id="noEqualSignAfterModule">
        <source>Files in libraries or multiple-file applications must begin with a namespace or module declaration. When using a module declaration at the start of a file the '=' sign is not allowed. If this is a top-level module, consider removing the = to resolve this error.</source>
        <target state="translated">Soubory v knihovnách nebo aplikacích s víc soubory musí začínat deklarací oboru názvů nebo modulu. Pokud na začátku souboru použijete deklaraci modulu, není povolený znak =. Pokud to je modul nejvyšší úrovně, zvažte odebrání znaku = pro vyřešení této chyby.</target>
        <note />
      </trans-unit>
      <trans-unit id="buildMultipleToplevelModules">
        <source>This file contains multiple declarations of the form 'module SomeNamespace.SomeModule'. Only one declaration of this form is permitted in a file. Change your file to use an initial namespace declaration and/or use 'module ModuleName = ...' to define your modules.</source>
        <target state="translated">Tento soubor obsahuje víc deklarací v podobě module SomeNamespace.SomeModule. V souboru se povoluje jenom jedna deklarace v této podobě. Upravte soubor tak, aby používal počáteční deklaraci oboru názvů, nebo použijte k definování modulů deklaraci v podobě module ModuleName = ...</target>
        <note />
      </trans-unit>
      <trans-unit id="buildOptionRequiresParameter">
        <source>Option requires parameter: {0}</source>
        <target state="translated">Možnost vyžaduje parametr: {0}</target>
        <note />
      </trans-unit>
      <trans-unit id="buildCouldNotFindSourceFile">
        <source>Source file '{0}' could not be found</source>
        <target state="translated">Zdrojový soubor {0} se nenašel.</target>
        <note />
      </trans-unit>
      <trans-unit id="buildInvalidSourceFileExtension">
        <source>The file extension of '{0}' is not recognized. Source files must have extension .fs, .fsi, .fsx, .fsscript, .ml or .mli.</source>
        <target state="translated">Soubor {0} má nerozpoznanou příponu. Zdrojový soubor musí mít příponu .fs, .fsi, .fsx, .fsscript, .ml nebo .mli.</target>
        <note />
      </trans-unit>
      <trans-unit id="buildCouldNotResolveAssembly">
        <source>Could not resolve assembly '{0}'</source>
        <target state="translated">Sestavení {0} se nedalo přeložit.</target>
        <note />
      </trans-unit>
      <trans-unit id="buildCouldNotResolveAssemblyRequiredByFile">
        <source>Could not resolve assembly '{0}' required by '{1}'</source>
        <target state="translated">Sestavení {0} požadované souborem {1} se nedalo přeložit.</target>
        <note />
      </trans-unit>
      <trans-unit id="buildErrorOpeningBinaryFile">
        <source>Error opening binary file '{0}': {1}</source>
        <target state="translated">Chyba při otevírání binárního souboru {0}: {1}</target>
        <note />
      </trans-unit>
      <trans-unit id="buildDifferentVersionMustRecompile">
        <source>The F#-compiled DLL '{0}' needs to be recompiled to be used with this version of F#</source>
        <target state="translated">Aby se knihovna DLL {0} zkompilovaná v F# dala použít v této verzi F#, musí se znovu zkompilovat.</target>
        <note />
      </trans-unit>
      <trans-unit id="buildInvalidHashIDirective">
        <source>Invalid directive. Expected '#I \"&lt;path&gt;\"'.</source>
        <target state="translated">Neplatná direktiva. Očekávalo se: #I \"&lt;cesta&gt;\".</target>
        <note />
      </trans-unit>
      <trans-unit id="buildInvalidHashrDirective">
        <source>Invalid directive. Expected '#r \"&lt;file-or-assembly&gt;\"'.</source>
        <target state="translated">Neplatná direktiva. Očekávalo se #r \"&lt;soubor-nebo-sestavení&gt;\".</target>
        <note />
      </trans-unit>
      <trans-unit id="buildInvalidHashloadDirective">
        <source>Invalid directive. Expected '#load \"&lt;file&gt;\" ... \"&lt;file&gt;\"'.</source>
        <target state="translated">Neplatná direktiva. Očekávalo se #load \"&lt;soubor&gt;\" ... \"&lt;soubor&gt;\"'.</target>
        <note />
      </trans-unit>
      <trans-unit id="buildInvalidHashtimeDirective">
        <source>Invalid directive. Expected '#time', '#time \"on\"' or '#time \"off\"'.</source>
        <target state="translated">Neplatná direktiva. Očekávaná direktiva je #time, #time \"on\" nebo #time \"off\".</target>
        <note />
      </trans-unit>
      <trans-unit id="buildDirectivesInModulesAreIgnored">
        <source>Directives inside modules are ignored</source>
        <target state="translated">Direktivy uvnitř modulů se ignorují.</target>
        <note />
      </trans-unit>
      <trans-unit id="buildSignatureAlreadySpecified">
        <source>A signature for the file or module '{0}' has already been specified</source>
        <target state="translated">Signatura pro soubor nebo modul {0} už je zadaná.</target>
        <note />
      </trans-unit>
      <trans-unit id="buildImplementationAlreadyGivenDetail">
        <source>An implementation of file or module '{0}' has already been given. Compilation order is significant in F# because of type inference. You may need to adjust the order of your files to place the signature file before the implementation. In Visual Studio files are type-checked in the order they appear in the project file, which can be edited manually or adjusted using the solution explorer.</source>
        <target state="translated">Implementace souboru nebo modulu {0} už je zadaná. V F# záleží na pořadí kompilace, a to kvůli odvození typů proměnných. Pořadí souborů můžete upravit a podpisový soubor umístit před implementaci. V sadě Visual Studio se typ souborů kontroluje v tom pořadí, ve kterém se soubory objeví v souboru projektu, který se dá upravit ručně nebo pomocí Průzkumníka řešení.</target>
        <note />
      </trans-unit>
      <trans-unit id="buildImplementationAlreadyGiven">
        <source>An implementation of the file or module '{0}' has already been given</source>
        <target state="translated">Implementace souboru nebo modulu {0} už je zadaná.</target>
        <note />
      </trans-unit>
      <trans-unit id="buildSignatureWithoutImplementation">
        <source>The signature file '{0}' does not have a corresponding implementation file. If an implementation file exists then check the 'module' and 'namespace' declarations in the signature and implementation files match.</source>
        <target state="translated">Podpisový soubor {0} nemá odpovídající implementační soubor. Pokud implementační soubor existuje, zkontrolujte, jestli se deklarace module a namespace v podpisovém a implementačním souboru shodují.</target>
        <note />
      </trans-unit>
      <trans-unit id="buildArgInvalidInt">
        <source>'{0}' is not a valid integer argument</source>
        <target state="translated">{0} není platný celočíselný argument.</target>
        <note />
      </trans-unit>
      <trans-unit id="buildArgInvalidFloat">
        <source>'{0}' is not a valid floating point argument</source>
        <target state="translated">{0} není platný argument s plovoucí desetinnou čárkou.</target>
        <note />
      </trans-unit>
      <trans-unit id="buildUnrecognizedOption">
        <source>Unrecognized option: '{0}'</source>
        <target state="translated">Nerozpoznaná možnost: {0}</target>
        <note />
      </trans-unit>
      <trans-unit id="buildInvalidModuleOrNamespaceName">
        <source>Invalid module or namespace name</source>
        <target state="translated">Neplatný název modulu nebo oboru názvů</target>
        <note />
      </trans-unit>
      <trans-unit id="pickleErrorReadingWritingMetadata">
        <source>Error reading/writing metadata for the F# compiled DLL '{0}'. Was the DLL compiled with an earlier version of the F# compiler? (error: '{1}').</source>
        <target state="translated">Chyba čtení nebo zápisu metadat pro knihovnu DLL {0} zkompilovanou v F#. Byla knihovna DLL zkompilovaná ve starší verzi kompilátoru F#? (chyba: {1}).</target>
        <note />
      </trans-unit>
      <trans-unit id="tastTypeOrModuleNotConcrete">
        <source>The type/module '{0}' is not a concrete module or type</source>
        <target state="translated">Typ nebo modul {0} není konkrétním modulem nebo typem.</target>
        <note />
      </trans-unit>
      <trans-unit id="tastTypeHasAssemblyCodeRepresentation">
        <source>The type '{0}' has an inline assembly code representation</source>
        <target state="translated">Typ {0} má reprezentaci vloženého kódu sestavení.</target>
        <note />
      </trans-unit>
      <trans-unit id="tastNamespaceAndModuleWithSameNameInAssembly">
        <source>A namespace and a module named '{0}' both occur in two parts of this assembly</source>
        <target state="translated">Obor názvů a modul s názvem {0} se oba vyskytují ve dvou částech tohoto sestavení.</target>
        <note />
      </trans-unit>
      <trans-unit id="tastTwoModulesWithSameNameInAssembly">
        <source>Two modules named '{0}' occur in two parts of this assembly</source>
        <target state="translated">Dva moduly s názvem {0} se vyskytují ve dvou částech tohoto sestavení.</target>
        <note />
      </trans-unit>
      <trans-unit id="tastDuplicateTypeDefinitionInAssembly">
        <source>Two type definitions named '{0}' occur in namespace '{1}' in two parts of this assembly</source>
        <target state="translated">Dvě definice typu s názvem {0} se vyskytují v oboru názvů {1} ve dvou částech tohoto sestavení.</target>
        <note />
      </trans-unit>
      <trans-unit id="tastConflictingModuleAndTypeDefinitionInAssembly">
        <source>A module and a type definition named '{0}' occur in namespace '{1}' in two parts of this assembly</source>
        <target state="translated">Modul a definice typu s názvem {0} se vyskytují v oboru názvů {1} ve dvou částech tohoto sestavení.</target>
        <note />
      </trans-unit>
      <trans-unit id="tastInvalidMemberSignature">
        <source>Invalid member signature encountered because of an earlier error</source>
        <target state="translated">Zjistila se neplatná signatura člena kvůli dřívější chybě.</target>
        <note />
      </trans-unit>
      <trans-unit id="tastValueDoesNotHaveSetterType">
        <source>This value does not have a valid property setter type</source>
        <target state="translated">Tato hodnota nemá platný typ metody set vlastnosti.</target>
        <note />
      </trans-unit>
      <trans-unit id="tastInvalidFormForPropertyGetter">
        <source>Invalid form for a property getter. At least one '()' argument is required when using the explicit syntax.</source>
        <target state="translated">Neplatná notace pro metodu getter vlastnosti. Při použití explicitní syntaxe se vyžaduje aspoň jeden argument ().</target>
        <note />
      </trans-unit>
      <trans-unit id="tastInvalidFormForPropertySetter">
        <source>Invalid form for a property setter. At least one argument is required.</source>
        <target state="translated">Neplatná notace pro metodu set vlastnosti. Vyžaduje se aspoň jeden argument.</target>
        <note />
      </trans-unit>
      <trans-unit id="tastUnexpectedByRef">
        <source>Unexpected use of a byref-typed variable</source>
        <target state="translated">Neočekávané použití proměnné typu ByRef.</target>
        <note />
      </trans-unit>
      <trans-unit id="tastInvalidMutationOfConstant">
        <source>Invalid mutation of a constant expression. Consider copying the expression to a mutable local, e.g. 'let mutable x = ...'.</source>
        <target state="translated">Neplatná mutace konstantního výrazu. Zvažte možnost zkopírovat výraz do lokální proměnné, třeba let mutable x = ...</target>
        <note />
      </trans-unit>
      <trans-unit id="tastValueHasBeenCopied">
        <source>The value has been copied to ensure the original is not mutated by this operation or because the copy is implicit when returning a struct from a member and another member is then accessed</source>
        <target state="translated">Hodnota se zkopírovala pro případ, že by se v důsledku této operace původní hodnota změnila.</target>
        <note />
      </trans-unit>
      <trans-unit id="tastRecursiveValuesMayNotBeInConstructionOfTuple">
        <source>Recursively defined values cannot appear directly as part of the construction of a tuple value within a recursive binding</source>
        <target state="translated">Rekurzivně definované hodnoty se nedají použít přímo jako součást konstrukce hodnoty řazené kolekce členů v rekurzivní vazbě.</target>
        <note />
      </trans-unit>
      <trans-unit id="tastRecursiveValuesMayNotAppearInConstructionOfType">
        <source>Recursive values cannot appear directly as a construction of the type '{0}' within a recursive binding. This feature has been removed from the F# language. Consider using a record instead.</source>
        <target state="translated">Rekurzivní hodnoty nejde použít přímo jako konstrukce typu {0} v rekurzivní vazbě. Tato funkce je už z jazyka F# odebraná. Zvažte možnost použít místo ní záznam.</target>
        <note />
      </trans-unit>
      <trans-unit id="tastRecursiveValuesMayNotBeAssignedToNonMutableField">
        <source>Recursive values cannot be directly assigned to the non-mutable field '{0}' of the type '{1}' within a recursive binding. Consider using a mutable field instead.</source>
        <target state="translated">Rekurzivní hodnoty se nedají přímo přiřadit k neproměnlivému poli {0} typu {1} v rekurzivní vazbě. Zvažte možnost použít místo toho proměnlivé pole.</target>
        <note />
      </trans-unit>
      <trans-unit id="tastUnexpectedDecodeOfAutoOpenAttribute">
        <source>Unexpected decode of AutoOpenAttribute</source>
        <target state="translated">Neočekávané dekódování AutoOpenAttribute</target>
        <note />
      </trans-unit>
      <trans-unit id="tastUnexpectedDecodeOfInternalsVisibleToAttribute">
        <source>Unexpected decode of InternalsVisibleToAttribute</source>
        <target state="translated">Neočekávané dekódování InternalsVisibleToAttribute</target>
        <note />
      </trans-unit>
      <trans-unit id="tastUnexpectedDecodeOfInterfaceDataVersionAttribute">
        <source>Unexpected decode of InterfaceDataVersionAttribute</source>
        <target state="translated">Neočekávané dekódování InterfaceDataVersionAttribute</target>
        <note />
      </trans-unit>
      <trans-unit id="tastActivePatternsLimitedToSeven">
        <source>Active patterns cannot return more than 7 possibilities</source>
        <target state="translated">Aktivní vzory nemůžou vracet víc než 7 možností.</target>
        <note />
      </trans-unit>
      <trans-unit id="tastNotAConstantExpression">
        <source>This is not a valid constant expression or custom attribute value</source>
        <target state="translated">Toto není platný konstantní výraz nebo hodnota vlastního atributu.</target>
        <note />
      </trans-unit>
      <trans-unit id="ValueNotContainedMutabilityAttributesDiffer">
        <source>Module '{0}' contains\n    {1}    \nbut its signature specifies\n    {2}    \nThe mutability attributes differ</source>
        <target state="translated">Modul {0} obsahuje hodnotu\n    {1},    \nale jeho signatura definuje hodnotu\n    {2}.    \nLiší se atributy proměnlivosti.</target>
        <note />
      </trans-unit>
      <trans-unit id="ValueNotContainedMutabilityNamesDiffer">
        <source>Module '{0}' contains\n    {1}    \nbut its signature specifies\n    {2}    \nThe names differ</source>
        <target state="translated">Modul {0} obsahuje hodnotu\n    {1},    \nale jeho signatura definuje hodnotu\n    {2}.    \nLiší se názvy.</target>
        <note />
      </trans-unit>
      <trans-unit id="ValueNotContainedMutabilityCompiledNamesDiffer">
        <source>Module '{0}' contains\n    {1}    \nbut its signature specifies\n    {2}    \nThe compiled names differ</source>
        <target state="translated">Modul {0} obsahuje hodnotu\n    {1},    \nale jeho signatura definuje hodnotu\n    {2}.    \nLiší se zkompilovanými názvy.</target>
        <note />
      </trans-unit>
      <trans-unit id="ValueNotContainedMutabilityDisplayNamesDiffer">
        <source>Module '{0}' contains\n    {1}    \nbut its signature specifies\n    {2}    \nThe display names differ</source>
        <target state="translated">Modul {0} obsahuje hodnotu\n    {1},    \nale jeho signatura definuje hodnotu\n    {2}.    \nLiší se zobrazované názvy.</target>
        <note />
      </trans-unit>
      <trans-unit id="ValueNotContainedMutabilityAccessibilityMore">
        <source>Module '{0}' contains\n    {1}    \nbut its signature specifies\n    {2}    \nThe accessibility specified in the signature is more than that specified in the implementation</source>
        <target state="translated">Modul {0} obsahuje hodnotu\n    {1},    \nale jeho signatura definuje hodnotu\n    {2}.    \nDostupnost zadaná v signatuře přesahuje dostupnost zadanou v implementaci.</target>
        <note />
      </trans-unit>
      <trans-unit id="ValueNotContainedMutabilityInlineFlagsDiffer">
        <source>Module '{0}' contains\n    {1}    \nbut its signature specifies\n    {2}    \nThe inline flags differ</source>
        <target state="translated">Modul {0} obsahuje hodnotu\n    {1},    \nale jeho signatura definuje hodnotu\n    {2}.    \nLiší se vloženými příznaky.</target>
        <note />
      </trans-unit>
      <trans-unit id="ValueNotContainedMutabilityLiteralConstantValuesDiffer">
        <source>Module '{0}' contains\n    {1}    \nbut its signature specifies\n    {2}    \nThe literal constant values and/or attributes differ</source>
        <target state="translated">Modul {0} obsahuje hodnotu\n    {1},    \nale jeho signatura definuje hodnotu\n    {2}.    \nHodnoty nebo atributy literálové konstanty se liší.</target>
        <note />
      </trans-unit>
      <trans-unit id="ValueNotContainedMutabilityOneIsTypeFunction">
        <source>Module '{0}' contains\n    {1}    \nbut its signature specifies\n    {2}    \nOne is a type function and the other is not. The signature requires explicit type parameters if they are present in the implementation.</source>
        <target state="translated">Modul {0} obsahuje hodnotu\n    {1},    \nale jeho signatura definuje hodnotu\n    {2}.    \nJedna je funkcí typu a druhá ne. Signatura vyžaduje explicitní parametry typu (pokud se v implementaci vyskytují).</target>
        <note />
      </trans-unit>
      <trans-unit id="ValueNotContainedMutabilityParameterCountsDiffer">
        <source>Module '{0}' contains\n    {1}    \nbut its signature specifies\n    {2}    \nThe respective type parameter counts differ</source>
        <target state="translated">Modul {0} obsahuje hodnotu\n    {1},    \nale jeho signatura definuje hodnotu\n    {2}.    \nLiší se odpovídajícím počtem parametrů typu.</target>
        <note />
      </trans-unit>
      <trans-unit id="ValueNotContainedMutabilityTypesDiffer">
        <source>Module '{0}' contains\n    {1}    \nbut its signature specifies\n    {2}    \nThe types differ</source>
        <target state="translated">Modul {0} obsahuje hodnotu\n    {1},    \nale jeho signatura definuje hodnotu\n    {2}.    \nLiší se typy.</target>
        <note />
      </trans-unit>
      <trans-unit id="ValueNotContainedMutabilityExtensionsDiffer">
        <source>Module '{0}' contains\n    {1}    \nbut its signature specifies\n    {2}    \nOne is an extension member and the other is not</source>
        <target state="translated">Modul {0} obsahuje hodnotu\n    {1},    \nale jeho signatura definuje hodnotu\n    {2}.    \nJedna je členem rozšíření a druhá ne.</target>
        <note />
      </trans-unit>
      <trans-unit id="ValueNotContainedMutabilityArityNotInferred">
        <source>Module '{0}' contains\n    {1}    \nbut its signature specifies\n    {2}    \nAn arity was not inferred for this value</source>
        <target state="translated">Modul {0} obsahuje hodnotu\n    {1},    \nale jeho signatura definuje hodnotu\n    {2}.    \nPro tuto hodnotu se neodvodila arita.</target>
        <note />
      </trans-unit>
      <trans-unit id="ValueNotContainedMutabilityGenericParametersDiffer">
        <source>Module '{0}' contains\n    {1}    \nbut its signature specifies\n    {2}    \nThe number of generic parameters in the signature and implementation differ (the signature declares {3} but the implementation declares {4}</source>
        <target state="translated">Modul {0} obsahuje hodnotu\n    {1},    \nale jeho signatura definuje hodnotu\n    {2}.    \nPočet obecných parametrů v signatuře a implementaci se liší (signatura deklaruje {3}, ale implementace {4}).</target>
        <note />
      </trans-unit>
      <trans-unit id="ValueNotContainedMutabilityGenericParametersAreDifferentKinds">
        <source>Module '{0}' contains\n    {1}    \nbut its signature specifies\n    {2}    \nThe generic parameters in the signature and implementation have different kinds. Perhaps there is a missing [&lt;Measure&gt;] attribute.</source>
        <target state="translated">Modul {0} obsahuje hodnotu\n    {1},    \nale jeho signatura určuje hodnotu\n    {2}.    \nObecné parametry v signatuře a implementaci jsou různých druhů. Je možné, že chybí atribut [&lt;Measure&gt;].</target>
        <note />
      </trans-unit>
      <trans-unit id="ValueNotContainedMutabilityAritiesDiffer">
        <source>Module '{0}' contains\n    {1}    \nbut its signature specifies\n    {2}    \nThe arities in the signature and implementation differ. The signature specifies that '{3}' is function definition or lambda expression accepting at least {4} argument(s), but the implementation is a computed function value. To declare that a computed function value is a permitted implementation simply parenthesize its type in the signature, e.g.\n\tval {5}: int -&gt; (int -&gt; int)\ninstead of\n\tval {6}: int -&gt; int -&gt; int.</source>
        <target state="translated">Modul {0} obsahuje hodnotu\n    {1},    \nale jeho signatura určuje hodnotu\n    {2}.    \nArity v signatuře a implementaci se liší. Signatura určuje, že {3} je definice funkce nebo výraz lambda přijímající argumenty aspoň v počtu {4}, ale implementace je vypočítaná hodnota funkce. Pokud chcete deklarovat vypočítanou hodnotu funkce jako povolenou implementaci, jednoduše ohraničte její typ v signatuře závorkami, třeba pomocí notace\n\tval {5}: int -&gt; (int -&gt; int),\nkterá nahradí notaci\n\tval {6}: int -&gt; int -&gt; int.</target>
        <note />
      </trans-unit>
      <trans-unit id="ValueNotContainedMutabilityDotNetNamesDiffer">
        <source>Module '{0}' contains\n    {1}    \nbut its signature specifies\n    {2}    \nThe CLI member names differ</source>
        <target state="translated">Modul {0} obsahuje hodnotu\n    {1},    \nale jeho signatura definuje hodnotu\n    {2}.    \nLiší se názvy členů CLI.</target>
        <note />
      </trans-unit>
      <trans-unit id="ValueNotContainedMutabilityStaticsDiffer">
        <source>Module '{0}' contains\n    {1}    \nbut its signature specifies\n    {2}    \nOne is static and the other isn't</source>
        <target state="translated">Modul {0} obsahuje hodnotu\n    {1},    \nale jeho signatura definuje hodnotu\n    {2}.    \nJedna je statická a druhá ne.</target>
        <note />
      </trans-unit>
      <trans-unit id="ValueNotContainedMutabilityVirtualsDiffer">
        <source>Module '{0}' contains\n    {1}    \nbut its signature specifies\n    {2}    \nOne is virtual and the other isn't</source>
        <target state="translated">Modul {0} obsahuje hodnotu\n    {1},    \nale jeho signatura definuje hodnotu\n    {2}.    \nJedna je virtuální a druhá ne.</target>
        <note />
      </trans-unit>
      <trans-unit id="ValueNotContainedMutabilityAbstractsDiffer">
        <source>Module '{0}' contains\n    {1}    \nbut its signature specifies\n    {2}    \nOne is abstract and the other isn't</source>
        <target state="translated">Modul {0} obsahuje hodnotu\n    {1},    \nale jeho signatura definuje hodnotu\n    {2}.    \nJedna je abstraktní a druhá ne.</target>
        <note />
      </trans-unit>
      <trans-unit id="ValueNotContainedMutabilityFinalsDiffer">
        <source>Module '{0}' contains\n    {1}    \nbut its signature specifies\n    {2}    \nOne is final and the other isn't</source>
        <target state="translated">Modul {0} obsahuje hodnotu\n    {1},    \nale jeho signatura definuje hodnotu\n    {2}.    \nJedna z nich je finální a druhá ne.</target>
        <note />
      </trans-unit>
      <trans-unit id="ValueNotContainedMutabilityOverridesDiffer">
        <source>Module '{0}' contains\n    {1}    \nbut its signature specifies\n    {2}    \nOne is marked as an override and the other isn't</source>
        <target state="translated">Modul {0} obsahuje hodnotu\n    {1},    \nale jeho signatura definuje hodnotu\n    {2}.    \nJedna je označená jako přepsání a druhá ne.</target>
        <note />
      </trans-unit>
      <trans-unit id="ValueNotContainedMutabilityOneIsConstructor">
        <source>Module '{0}' contains\n    {1}    \nbut its signature specifies\n    {2}    \nOne is a constructor/property and the other is not</source>
        <target state="translated">Modul {0} obsahuje hodnotu\n    {1},    \nale jeho signatura definuje hodnotu\n    {2}.    \nJedna je konstruktorem nebo vlastností a druhá ne.</target>
        <note />
      </trans-unit>
      <trans-unit id="ValueNotContainedMutabilityStaticButInstance">
        <source>Module '{0}' contains\n    {1}    \nbut its signature specifies\n    {2}    \nThe compiled representation of this method is as a static member but the signature indicates its compiled representation is as an instance member</source>
        <target state="translated">Modul {0} obsahuje hodnotu\n    {1},    \nale jeho signatura definuje hodnotu\n    {2}.    \nZkompilovaná reprezentace této metody je statickým členem, ale signatura určuje její zkompilovanou reprezentaci jako člena instance.</target>
        <note />
      </trans-unit>
      <trans-unit id="ValueNotContainedMutabilityInstanceButStatic">
        <source>Module '{0}' contains\n    {1}    \nbut its signature specifies\n    {2}    \nThe compiled representation of this method is as an instance member, but the signature indicates its compiled representation is as a static member</source>
        <target state="translated">Modul {0} obsahuje hodnotu\n    {1},    \nale jeho signatura definuje hodnotu\n    {2}.    \nZkompilovaná reprezentace této metody je členem instance, ale signatura určuje její zkompilovanou reprezentaci jako statického člena.</target>
        <note />
      </trans-unit>
      <trans-unit id="DefinitionsInSigAndImplNotCompatibleNamesDiffer">
        <source>The {0} definitions in the signature and implementation are not compatible because the names differ. The type is called '{1}' in the signature file but '{2}' in implementation.</source>
        <target state="translated">Definice {0} v signatuře a implementaci nejsou kompatibilní, protože se liší názvy. Typ se v souboru signatury nazývá {1}, ale v implementaci se nazývá {2}.</target>
        <note />
      </trans-unit>
      <trans-unit id="DefinitionsInSigAndImplNotCompatibleParameterCountsDiffer">
        <source>The {0} definitions for type '{1}' in the signature and implementation are not compatible because the respective type parameter counts differ</source>
        <target state="translated">Definice {0} pro typ {1} v signatuře a implementaci nejsou kompatibilní, protože se liší odpovídajícím počtem parametrů typu.</target>
        <note />
      </trans-unit>
      <trans-unit id="DefinitionsInSigAndImplNotCompatibleAccessibilityDiffer">
        <source>The {0} definitions for type '{1}' in the signature and implementation are not compatible because the accessibility specified in the signature is more than that specified in the implementation</source>
        <target state="translated">Definice {0} pro typ {1} v signatuře a implementaci nejsou kompatibilní, protože dostupnost zadaná v signatuře přesahuje dostupnost zadanou v implementaci.</target>
        <note />
      </trans-unit>
      <trans-unit id="DefinitionsInSigAndImplNotCompatibleMissingInterface">
        <source>The {0} definitions for type '{1}' in the signature and implementation are not compatible because the signature requires that the type supports the interface {2} but the interface has not been implemented</source>
        <target state="translated">Definice {0} pro typ {1} v signatuře a implementaci nejsou kompatibilní, protože signatura vyžaduje, aby typ podporoval rozhraní {2}, které se ale neimplementovalo.</target>
        <note />
      </trans-unit>
      <trans-unit id="DefinitionsInSigAndImplNotCompatibleImplementationSaysNull">
        <source>The {0} definitions for type '{1}' in the signature and implementation are not compatible because the implementation says this type may use nulls as a representation but the signature does not</source>
        <target state="translated">Definice {0} pro typ {1} v signatuře a implementaci nejsou kompatibilní, protože implementace uvádí, že tento typ může jako reprezentaci používat null, ale signatura to neuvádí.</target>
        <note />
      </trans-unit>
      <trans-unit id="DefinitionsInSigAndImplNotCompatibleImplementationSaysNull2">
        <source>The {0} definitions for type '{1}' in the signature and implementation are not compatible because the implementation says this type may use nulls as an extra value but the signature does not</source>
        <target state="translated">Definice {0} pro typ {1} v signatuře a implementaci nejsou kompatibilní, protože implementace uvádí, že tento typ může jako hodnotu navíc používat null, ale signatura to neuvádí.</target>
        <note />
      </trans-unit>
      <trans-unit id="DefinitionsInSigAndImplNotCompatibleSignatureSaysNull">
        <source>The {0} definitions for type '{1}' in the signature and implementation are not compatible because the signature says this type may use nulls as a representation but the implementation does not</source>
        <target state="translated">Definice {0} pro typ {1} v signatuře a implementaci nejsou kompatibilní, protože signatura uvádí, že tento typ může jako reprezentaci používat null, ale implementace to neuvádí.</target>
        <note />
      </trans-unit>
      <trans-unit id="DefinitionsInSigAndImplNotCompatibleSignatureSaysNull2">
        <source>The {0} definitions for type '{1}' in the signature and implementation are not compatible because the signature says this type may use nulls as an extra value but the implementation does not</source>
        <target state="translated">Definice {0} pro typ {1} v signatuře a implementaci nejsou kompatibilní, protože signatura uvádí, že tento typ může jako hodnotu navíc používat null, ale implementace to neuvádí.</target>
        <note />
      </trans-unit>
      <trans-unit id="DefinitionsInSigAndImplNotCompatibleImplementationSealed">
        <source>The {0} definitions for type '{1}' in the signature and implementation are not compatible because the implementation type is sealed but the signature implies it is not. Consider adding the [&lt;Sealed&gt;] attribute to the signature.</source>
        <target state="translated">Definice {0} pro typ {1} v signatuře a implementaci nejsou kompatibilní, protože typ implementace je zapečetěný, ale signatura uvádí, že není. Zvažte možnost přidat k signatuře atribut [&lt;Sealed&gt;].</target>
        <note />
      </trans-unit>
      <trans-unit id="DefinitionsInSigAndImplNotCompatibleImplementationIsNotSealed">
        <source>The {0} definitions for type '{1}' in the signature and implementation are not compatible because the implementation type is not sealed but signature implies it is. Consider adding the [&lt;Sealed&gt;] attribute to the implementation.</source>
        <target state="translated">Definice {0} pro typ {1} v signatuře a implementaci nejsou kompatibilní, protože typ implementace není zapečetěný, ale signatura uvádí, že je. Zvažte možnost přidat k implementaci atribut [&lt;Sealed&gt;].</target>
        <note />
      </trans-unit>
      <trans-unit id="DefinitionsInSigAndImplNotCompatibleImplementationIsAbstract">
        <source>The {0} definitions for type '{1}' in the signature and implementation are not compatible because the implementation is an abstract class but the signature is not. Consider adding the [&lt;AbstractClass&gt;] attribute to the signature.</source>
        <target state="translated">Definice {0} pro typ {1} v signatuře a implementaci nejsou kompatibilní, protože implementace je abstraktní třída, ale signatura ne. Zvažte možnost přidat k signatuře atribut [&lt;AbstractClass&gt;].</target>
        <note />
      </trans-unit>
      <trans-unit id="DefinitionsInSigAndImplNotCompatibleSignatureIsAbstract">
        <source>The {0} definitions for type '{1}' in the signature and implementation are not compatible because the signature is an abstract class but the implementation is not. Consider adding the [&lt;AbstractClass&gt;] attribute to the implementation.</source>
        <target state="translated">Definice {0} pro typ {1} v signatuře a implementaci nejsou kompatibilní, protože signatura je abstraktní třída, ale implementace ne. Zvažte možnost přidat k implementaci atribut [&lt;AbstractClass&gt;].</target>
        <note />
      </trans-unit>
      <trans-unit id="DefinitionsInSigAndImplNotCompatibleTypesHaveDifferentBaseTypes">
        <source>The {0} definitions for type '{1}' in the signature and implementation are not compatible because the types have different base types</source>
        <target state="translated">Definice {0} pro typ {1} v signatuře a implementaci nejsou kompatibilní, protože jejich typy mají odlišné základní typy.</target>
        <note />
      </trans-unit>
      <trans-unit id="DefinitionsInSigAndImplNotCompatibleNumbersDiffer">
        <source>The {0} definitions for type '{1}' in the signature and implementation are not compatible because the number of {2}s differ</source>
        <target state="translated">Definice {0} pro typ {1} v signatuře a implementaci nejsou kompatibilní, protože se liší počet {2}.</target>
        <note />
      </trans-unit>
      <trans-unit id="DefinitionsInSigAndImplNotCompatibleSignatureDefinesButImplDoesNot">
        <source>The {0} definitions for type '{1}' in the signature and implementation are not compatible because the signature defines the {2} '{3}' but the implementation does not (or does, but not in the same order)</source>
        <target state="translated">Definice {0} pro typ {1} v signatuře a implementaci nejsou kompatibilní, protože signatura definuje {2} {3}, ale implementace ne (anebo ano, ale ne ve stejném pořadí).</target>
        <note />
      </trans-unit>
      <trans-unit id="DefinitionsInSigAndImplNotCompatibleImplDefinesButSignatureDoesNot">
        <source>The {0} definitions for type '{1}' in the signature and implementation are not compatible because the implementation defines the {2} '{3}' but the signature does not (or does, but not in the same order)</source>
        <target state="translated">Definice {0} pro typ {1} v signatuře a implementaci nejsou kompatibilní, protože implementace definuje {2} {3}, ale signatura ne (anebo ano, ale ne ve stejném pořadí).</target>
        <note />
      </trans-unit>
      <trans-unit id="DefinitionsInSigAndImplNotCompatibleImplDefinesStruct">
        <source>The {0} definitions for type '{1}' in the signature and implementation are not compatible because the implementation defines a struct but the signature defines a type with a hidden representation</source>
        <target state="translated">Definice {0} pro typ {1} v signatuře a implementaci nejsou kompatibilní, protože implementace definuje strukturu, zatímco signatura typ se skrytou reprezentací.</target>
        <note />
      </trans-unit>
      <trans-unit id="DefinitionsInSigAndImplNotCompatibleDotNetTypeRepresentationIsHidden">
        <source>The {0} definitions for type '{1}' in the signature and implementation are not compatible because a CLI type representation is being hidden by a signature</source>
        <target state="translated">Definice {0} pro typ {1} v signatuře a implementaci nejsou kompatibilní, protože signatura skrývá reprezentaci typu CLI.</target>
        <note />
      </trans-unit>
      <trans-unit id="DefinitionsInSigAndImplNotCompatibleTypeIsHidden">
        <source>The {0} definitions for type '{1}' in the signature and implementation are not compatible because a type representation is being hidden by a signature</source>
        <target state="translated">Definice {0} pro typ {1} v signatuře a implementaci nejsou kompatibilní, protože signatura skrývá reprezentaci typu.</target>
        <note />
      </trans-unit>
      <trans-unit id="DefinitionsInSigAndImplNotCompatibleTypeIsDifferentKind">
        <source>The {0} definitions for type '{1}' in the signature and implementation are not compatible because the types are of different kinds</source>
        <target state="translated">Definice {0} pro typ {1} v signatuře a implementaci nejsou kompatibilní, protože typy jsou různého druhu.</target>
        <note />
      </trans-unit>
      <trans-unit id="DefinitionsInSigAndImplNotCompatibleILDiffer">
        <source>The {0} definitions for type '{1}' in the signature and implementation are not compatible because the IL representations differ</source>
        <target state="translated">Definice {0} pro typ {1} v signatuře a implementaci nejsou kompatibilní, protože se liší reprezentace IL.</target>
        <note />
      </trans-unit>
      <trans-unit id="DefinitionsInSigAndImplNotCompatibleRepresentationsDiffer">
        <source>The {0} definitions for type '{1}' in the signature and implementation are not compatible because the representations differ</source>
        <target state="translated">Definice {0} pro typ {1} v signatuře a implementaci nejsou kompatibilní, protože se liší reprezentace.</target>
        <note />
      </trans-unit>
      <trans-unit id="DefinitionsInSigAndImplNotCompatibleFieldWasPresent">
        <source>The {0} definitions for type '{1}' in the signature and implementation are not compatible because the field {2} was present in the implementation but not in the signature</source>
        <target state="translated">Definice {0} pro typ {1} v signatuře a implementaci nejsou kompatibilní, protože pole {2} se nacházelo v implementaci, ale v signatuře ne.</target>
        <note />
      </trans-unit>
      <trans-unit id="DefinitionsInSigAndImplNotCompatibleFieldOrderDiffer">
        <source>The {0} definitions for type '{1}' in the signature and implementation are not compatible because the order of the fields is different in the signature and implementation</source>
        <target state="translated">Definice {0} pro typ {1} v signatuře a implementaci nejsou kompatibilní, protože se signatura a implementace liší pořadím polí.</target>
        <note />
      </trans-unit>
      <trans-unit id="DefinitionsInSigAndImplNotCompatibleFieldRequiredButNotSpecified">
        <source>The {0} definitions for type '{1}' in the signature and implementation are not compatible because the field {2} was required by the signature but was not specified by the implementation</source>
        <target state="translated">Definice {0} pro typ {1} v signatuře a implementaci nejsou kompatibilní, protože signatura vyžadovala pole {2}, které ale v implementaci zadané nebylo.</target>
        <note />
      </trans-unit>
      <trans-unit id="DefinitionsInSigAndImplNotCompatibleFieldIsInImplButNotSig">
        <source>The {0} definitions for type '{1}' in the signature and implementation are not compatible because the field '{2}' was present in the implementation but not in the signature. Struct types must now reveal their fields in the signature for the type, though the fields may still be labelled 'private' or 'internal'.</source>
        <target state="translated">Definice {0} pro typ {1} v signatuře a implementaci nejsou kompatibilní, protože pole {2} se nacházelo v implementaci, ale v signatuře ne. Typy Struct teď musí zobrazovat svoje pole v signatuře typu. Přesto můžou mít pole označení private nebo internal.</target>
        <note />
      </trans-unit>
      <trans-unit id="DefinitionsInSigAndImplNotCompatibleAbstractMemberMissingInImpl">
        <source>The {0} definitions for type '{1}' in the signature and implementation are not compatible because the abstract member '{2}' was required by the signature but was not specified by the implementation</source>
        <target state="translated">Definice {0} pro typ {1} v signatuře a implementaci nejsou kompatibilní, protože signatura vyžadovala abstraktního člena {2}, který ale v implementaci zadaný nebyl.</target>
        <note />
      </trans-unit>
      <trans-unit id="DefinitionsInSigAndImplNotCompatibleAbstractMemberMissingInSig">
        <source>The {0} definitions for type '{1}' in the signature and implementation are not compatible because the abstract member '{2}' was present in the implementation but not in the signature</source>
        <target state="translated">Definice {0} pro typ {1} v signatuře a implementaci nejsou kompatibilní, protože abstraktní člen {2} se nacházel v implementaci, ale v signatuře ne.</target>
        <note />
      </trans-unit>
      <trans-unit id="DefinitionsInSigAndImplNotCompatibleSignatureDeclaresDiffer">
        <source>The {0} definitions for type '{1}' in the signature and implementation are not compatible because the signature declares a {2} while the implementation declares a {3}</source>
        <target state="translated">Definice {0} pro typ {1} v signatuře a implementaci nejsou kompatibilní, protože signatura deklaruje {2}, ale implementace deklaruje {3}.</target>
        <note />
      </trans-unit>
      <trans-unit id="DefinitionsInSigAndImplNotCompatibleAbbreviationsDiffer">
        <source>The {0} definitions for type '{1}' in the signature and implementation are not compatible because the abbreviations differ: {2} versus {3}</source>
        <target state="translated">Definice {0} pro typ {1} v signatuře a implementaci nejsou kompatibilní, protože se liší zkratky: {2} oproti {3}</target>
        <note />
      </trans-unit>
      <trans-unit id="DefinitionsInSigAndImplNotCompatibleAbbreviationHiddenBySig">
        <source>The {0} definitions for type '{1}' in the signature and implementation are not compatible because an abbreviation is being hidden by a signature. The abbreviation must be visible to other CLI languages. Consider making the abbreviation visible in the signature.</source>
        <target state="translated">Definice {0} pro typ {1} v signatuře a implementaci nejsou kompatibilní, protože signatura skrývá zkratku. Zkratka musí být viditelná pro ostatní jazyky CLI. Zvažte zviditelnění zkratky v signatuře.</target>
        <note />
      </trans-unit>
      <trans-unit id="DefinitionsInSigAndImplNotCompatibleSigHasAbbreviation">
        <source>The {0} definitions for type '{1}' in the signature and implementation are not compatible because the signature has an abbreviation while the implementation does not</source>
        <target state="translated">Definice {0} pro typ {1} v signatuře a implementaci nejsou kompatibilní, protože signatura má zkratku, ale implementace ne.</target>
        <note />
      </trans-unit>
      <trans-unit id="ModuleContainsConstructorButNamesDiffer">
        <source>The module contains the constructor\n    {0}    \nbut its signature specifies\n    {1}    \nThe names differ</source>
        <target state="translated">Modul obsahuje konstruktor\n    {0},    \nale jeho signatura definuje\n    {1}.    \nLiší se názvy.</target>
        <note />
      </trans-unit>
      <trans-unit id="ModuleContainsConstructorButDataFieldsDiffer">
        <source>The module contains the constructor\n    {0}    \nbut its signature specifies\n    {1}    \nThe respective number of data fields differ</source>
        <target state="translated">Modul obsahuje konstruktor\n    {0},    \nale jeho signatura definuje\n    {1}.    \nLiší se odpovídající počty datových polí.</target>
        <note />
      </trans-unit>
      <trans-unit id="ModuleContainsConstructorButTypesOfFieldsDiffer">
        <source>The module contains the constructor\n    {0}    \nbut its signature specifies\n    {1}    \nThe types of the fields differ</source>
        <target state="translated">Modul obsahuje konstruktor\n    {0},    \nale jeho signatura definuje\n    {1}.    \nLiší se typy polí.</target>
        <note />
      </trans-unit>
      <trans-unit id="ModuleContainsConstructorButAccessibilityDiffers">
        <source>The module contains the constructor\n    {0}    \nbut its signature specifies\n    {1}    \nthe accessibility specified in the signature is more than that specified in the implementation</source>
        <target state="translated">Modul obsahuje konstruktor\n    {0},    \nale jeho signatura definuje\n    {1}.    \nDostupnost zadaná v signatuře přesahuje dostupnost zadanou v implementaci.</target>
        <note />
      </trans-unit>
      <trans-unit id="FieldNotContainedNamesDiffer">
        <source>The module contains the field\n    {0}    \nbut its signature specifies\n    {1}    \nThe names differ</source>
        <target state="translated">Modul obsahuje pole\n    {0},    \nale jeho signatura definuje\n    {1}.    \nLiší se názvy.</target>
        <note />
      </trans-unit>
      <trans-unit id="FieldNotContainedAccessibilitiesDiffer">
        <source>The module contains the field\n    {0}    \nbut its signature specifies\n    {1}    \nthe accessibility specified in the signature is more than that specified in the implementation</source>
        <target state="translated">Modul obsahuje pole\n    {0},    \nale jeho signatura definuje\n    {1}.    \nDostupnost zadaná v signatuře přesahuje dostupnost zadanou v implementaci.</target>
        <note />
      </trans-unit>
      <trans-unit id="FieldNotContainedStaticsDiffer">
        <source>The module contains the field\n    {0}    \nbut its signature specifies\n    {1}    \nThe 'static' modifiers differ</source>
        <target state="translated">Modul obsahuje pole\n    {0},    \nale jeho signatura definuje\n    {1}.    \nLiší se modifikátory static.</target>
        <note />
      </trans-unit>
      <trans-unit id="FieldNotContainedMutablesDiffer">
        <source>The module contains the field\n    {0}    \nbut its signature specifies\n    {1}    \nThe 'mutable' modifiers differ</source>
        <target state="translated">Modul obsahuje pole\n    {0},    \nale jeho signatura definuje\n    {1}.    \nLiší se modifikátory mutable.</target>
        <note />
      </trans-unit>
      <trans-unit id="FieldNotContainedLiteralsDiffer">
        <source>The module contains the field\n    {0}    \nbut its signature specifies\n    {1}    \nThe 'literal' modifiers differ</source>
        <target state="translated">Modul obsahuje pole\n    {0},    \nale jeho signatura definuje\n    {1}.    \nLiší se modifikátory literal.</target>
        <note />
      </trans-unit>
      <trans-unit id="FieldNotContainedTypesDiffer">
        <source>The module contains the field\n    {0}    \nbut its signature specifies\n    {1}    \nThe types differ</source>
        <target state="translated">Modul obsahuje pole\n    {0},    \nale jeho signatura definuje\n    {1}.    \nLiší se typy.</target>
        <note />
      </trans-unit>
      <trans-unit id="typrelCannotResolveImplicitGenericInstantiation">
        <source>The implicit instantiation of a generic construct at or near this point could not be resolved because it could resolve to multiple unrelated types, e.g. '{0}' and '{1}'. Consider using type annotations to resolve the ambiguity</source>
        <target state="translated">Nepovedlo se přeložit implicitní vytvoření instance obecného konstruktoru na této pozici nebo blízko ní, protože by se dala přeložit na víc nesouvisejících typů, třeba {0} a {1}. Tuto nejednoznačnost můžete vyřešit pomocí poznámek typu.</target>
        <note />
      </trans-unit>
      <trans-unit id="typrelCannotResolveAmbiguityInPrintf">
        <source>Could not resolve the ambiguity inherent in the use of a 'printf'-style format string</source>
        <target state="translated">Nepovedlo se vyřešit nejednoznačnost vyplývající z použití formátovacího řetězce ve stylu printf.</target>
        <note />
      </trans-unit>
      <trans-unit id="typrelCannotResolveAmbiguityInEnum">
        <source>Could not resolve the ambiguity in the use of a generic construct with an 'enum' constraint at or near this position</source>
        <target state="translated">Nepovedlo se vyřešit nejednoznačnost v použití obecného konstruktoru s omezením enum na této pozici nebo blízko ní.</target>
        <note />
      </trans-unit>
      <trans-unit id="typrelCannotResolveAmbiguityInDelegate">
        <source>Could not resolve the ambiguity in the use of a generic construct with a 'delegate' constraint at or near this position</source>
        <target state="translated">Nepovedlo se vyřešit nejednoznačnost v použití obecného konstruktoru s omezením delegate na této pozici nebo blízko ní.</target>
        <note />
      </trans-unit>
      <trans-unit id="typrelInvalidValue">
        <source>Invalid value</source>
        <target state="translated">Neplatná hodnota</target>
        <note />
      </trans-unit>
      <trans-unit id="typrelSigImplNotCompatibleParamCountsDiffer">
        <source>The signature and implementation are not compatible because the respective type parameter counts differ</source>
        <target state="translated">Signatura a implementace nejsou kompatibilní, protože se liší počtem příslušných parametrů typu.</target>
        <note />
      </trans-unit>
      <trans-unit id="typrelSigImplNotCompatibleCompileTimeRequirementsDiffer">
        <source>The signature and implementation are not compatible because the type parameter in the class/signature has a different compile-time requirement to the one in the member/implementation</source>
        <target state="translated">Signatura a implementace nejsou kompatibilní, protože parametr typu v třídě nebo signatuře má jiný požadavek za kompilace než parametr u člena nebo implementace.</target>
        <note />
      </trans-unit>
      <trans-unit id="typrelSigImplNotCompatibleConstraintsDiffer">
        <source>The signature and implementation are not compatible because the declaration of the type parameter '{0}' requires a constraint of the form {1}</source>
        <target state="translated">Signatura a implementace nejsou kompatibilní, protože deklarace parametru typu {0} vyžaduje omezení v podobě {1}.</target>
        <note />
      </trans-unit>
      <trans-unit id="typrelSigImplNotCompatibleConstraintsDifferRemove">
        <source>The signature and implementation are not compatible because the type parameter '{0}' has a constraint of the form {1} but the implementation does not. Either remove this constraint from the signature or add it to the implementation.</source>
        <target state="translated">Signatura a implementace nejsou kompatibilní, protože parametr typu {0} má omezení v podobě {1}, ale implementace ne. Buď toto omezení odeberte ze signatury, nebo ho přidejte do implementace.</target>
        <note />
      </trans-unit>
      <trans-unit id="typrelTypeImplementsIComparableShouldOverrideObjectEquals">
        <source>The type '{0}' implements 'System.IComparable'. Consider also adding an explicit override for 'Object.Equals'</source>
        <target state="translated">Typ {0} implementuje rozhraní System.IComparable. Zvažte možnost přidat taky explicitní přepsání Object.Equals.</target>
        <note />
      </trans-unit>
      <trans-unit id="typrelTypeImplementsIComparableDefaultObjectEqualsProvided">
        <source>The type '{0}' implements 'System.IComparable' explicitly but provides no corresponding override for 'Object.Equals'. An implementation of 'Object.Equals' has been automatically provided, implemented via 'System.IComparable'. Consider implementing the override 'Object.Equals' explicitly</source>
        <target state="translated">Typ {0} má explicitní implementaci rozhraní System.IComparable, ale neposkytuje žádné odpovídající přepsání Object.Equals. Implementace Object.Equals se poskytla automaticky prostřednictvím rozhraní System.IComparable. Zvažte možnost implementovat přepsání Object.Equals explicitně.</target>
        <note />
      </trans-unit>
      <trans-unit id="typrelExplicitImplementationOfGetHashCodeOrEquals">
        <source>The struct, record or union type '{0}' has an explicit implementation of 'Object.GetHashCode' or 'Object.Equals'. You must apply the 'CustomEquality' attribute to the type</source>
        <target state="translated">Typ struktura, záznam nebo sjednocení {0} explicitně implementuje Object.GetHashCode nebo Object.Equals. U tohoto typu musíte použít atribut CustomEquality.</target>
        <note />
      </trans-unit>
      <trans-unit id="typrelExplicitImplementationOfGetHashCode">
        <source>The struct, record or union type '{0}' has an explicit implementation of 'Object.GetHashCode'. Consider implementing a matching override for 'Object.Equals(obj)'</source>
        <target state="translated">Typ struktura, záznam nebo sjednocení {0} explicitně implementuje Object.GetHashCode. Zvažte implementaci odpovídajícího přepsání pro Object.Equals(obj).</target>
        <note />
      </trans-unit>
      <trans-unit id="typrelExplicitImplementationOfEquals">
        <source>The struct, record or union type '{0}' has an explicit implementation of 'Object.Equals'. Consider implementing a matching override for 'Object.GetHashCode()'</source>
        <target state="translated">Typ struktura, záznam nebo sjednocení {0} explicitně implementuje Object.Equals. Zvažte možnost implementace odpovídajícího přepsání pro Object.GetHashCode().</target>
        <note />
      </trans-unit>
      <trans-unit id="ExceptionDefsNotCompatibleHiddenBySignature">
        <source>The exception definitions are not compatible because a CLI exception mapping is being hidden by a signature. The exception mapping must be visible to other modules. The module contains the exception definition\n    {0}    \nbut its signature specifies\n\t{1}</source>
        <target state="translated">Definice výjimek nejsou kompatibilní, protože signatura skrývá mapování výjimky CLI. Mapování výjimky musí být viditelné pro ostatní moduly. Modul obsahuje definici výjimky\n    {0},    \nale jeho signatura definuje\n\t{1}.</target>
        <note />
      </trans-unit>
      <trans-unit id="ExceptionDefsNotCompatibleDotNetRepresentationsDiffer">
        <source>The exception definitions are not compatible because the CLI representations differ. The module contains the exception definition\n    {0}    \nbut its signature specifies\n\t{1}</source>
        <target state="translated">Definice výjimek nejsou kompatibilní, protože se liší reprezentace CLI. Modul obsahuje definici výjimky\n    {0},    \nale jeho signatura definuje\n\t{1}.</target>
        <note />
      </trans-unit>
      <trans-unit id="ExceptionDefsNotCompatibleAbbreviationHiddenBySignature">
        <source>The exception definitions are not compatible because the exception abbreviation is being hidden by the signature. The abbreviation must be visible to other CLI languages. Consider making the abbreviation visible in the signature. The module contains the exception definition\n    {0}    \nbut its signature specifies\n\t{1}.</source>
        <target state="translated">Definice výjimek nejsou kompatibilní, protože signatura skrývá zkratku výjimky. Zkratka musí být viditelná pro ostatní jazyky CLI. Zvažte zviditelnění zkratky v signatuře. Modul obsahuje definici výjimky\n    {0},    \nale jeho signatura definuje\n\t{1}.</target>
        <note />
      </trans-unit>
      <trans-unit id="ExceptionDefsNotCompatibleSignaturesDiffer">
        <source>The exception definitions are not compatible because the exception abbreviations in the signature and implementation differ. The module contains the exception definition\n    {0}    \nbut its signature specifies\n\t{1}.</source>
        <target state="translated">Definice výjimek nejsou kompatibilní, protože zkratky výjimek v signatuře a implementaci se liší. Modul obsahuje definici výjimky\n    {0},    \nale jeho signatura definuje\n\t{1}.</target>
        <note />
      </trans-unit>
      <trans-unit id="ExceptionDefsNotCompatibleExceptionDeclarationsDiffer">
        <source>The exception definitions are not compatible because the exception declarations differ. The module contains the exception definition\n    {0}    \nbut its signature specifies\n\t{1}.</source>
        <target state="translated">Definice výjimek nejsou kompatibilní, protože se liší deklarace výjimek. Modul obsahuje definici výjimky\n    {0},    \nale jeho signatura definuje\n\t{1}.</target>
        <note />
      </trans-unit>
      <trans-unit id="ExceptionDefsNotCompatibleFieldInSigButNotImpl">
        <source>The exception definitions are not compatible because the field '{0}' was required by the signature but was not specified by the implementation. The module contains the exception definition\n    {1}    \nbut its signature specifies\n\t{2}.</source>
        <target state="translated">Definice výjimek nejsou kompatibilní, protože signatura vyžadovala pole {0}, které ale implementace nedefinuje. Modul obsahuje definici výjimky\n    {1},    \nale jeho signatura definuje \n\t{2}.</target>
        <note />
      </trans-unit>
      <trans-unit id="ExceptionDefsNotCompatibleFieldInImplButNotSig">
        <source>The exception definitions are not compatible because the field '{0}' was present in the implementation but not in the signature. The module contains the exception definition\n    {1}    \nbut its signature specifies\n\t{2}.</source>
        <target state="translated">Definice výjimek nejsou kompatibilní, protože pole {0} se nacházelo v implementaci, ale v signatuře ne. Modul obsahuje definici výjimky\n    {1},    \nale jeho signatura definuje\n\t{2}.</target>
        <note />
      </trans-unit>
      <trans-unit id="ExceptionDefsNotCompatibleFieldOrderDiffers">
        <source>The exception definitions are not compatible because the order of the fields is different in the signature and implementation. The module contains the exception definition\n    {0}    \nbut its signature specifies\n\t{1}.</source>
        <target state="translated">Definice výjimek nejsou kompatibilní, protože se signatura a implementace liší pořadím polí. Modul obsahuje definici výjimky\n    {0},    \nale jeho signatura definuje\n\t{1}.</target>
        <note />
      </trans-unit>
      <trans-unit id="typrelModuleNamespaceAttributesDifferInSigAndImpl">
        <source>The namespace or module attributes differ between signature and implementation</source>
        <target state="translated">Atributy oboru názvů nebo modulu se v signatuře a implementaci liší.</target>
        <note />
      </trans-unit>
      <trans-unit id="typrelMethodIsOverconstrained">
        <source>This method is over-constrained in its type parameters</source>
        <target state="translated">Tato metoda je v parametrech typu příliš omezená.</target>
        <note />
      </trans-unit>
      <trans-unit id="typrelOverloadNotFound">
        <source>No implementations of '{0}' had the correct number of arguments and type parameters. The required signature is '{1}'.</source>
        <target state="translated">Žádná implementace {0} nemá správný počet argumentů a parametrů typu. Požadovaná signatura je {1}.</target>
        <note />
      </trans-unit>
      <trans-unit id="typrelOverrideWasAmbiguous">
        <source>The override for '{0}' was ambiguous</source>
        <target state="translated">Přepsání {0} bylo nejednoznačné.</target>
        <note />
      </trans-unit>
      <trans-unit id="typrelMoreThenOneOverride">
        <source>More than one override implements '{0}'</source>
        <target state="translated">Víc než jedno přepsání implementuje {0}.</target>
        <note />
      </trans-unit>
      <trans-unit id="typrelMethodIsSealed">
        <source>The method '{0}' is sealed and cannot be overridden</source>
        <target state="translated">Metoda {0} je zapečetěná a nedá se přepisovat.</target>
        <note />
      </trans-unit>
      <trans-unit id="typrelOverrideImplementsMoreThenOneSlot">
        <source>The override '{0}' implements more than one abstract slot, e.g. '{1}' and '{2}'</source>
        <target state="translated">Přepsání {0} implementuje víc než jednu abstraktní datovou oblast, třeba {1} a {2}.</target>
        <note />
      </trans-unit>
      <trans-unit id="typrelDuplicateInterface">
        <source>Duplicate or redundant interface</source>
        <target state="translated">Duplicitní nebo nadbytečné rozhraní</target>
        <note />
      </trans-unit>
      <trans-unit id="typrelNeedExplicitImplementation">
        <source>The interface '{0}' is included in multiple explicitly implemented interface types. Add an explicit implementation of this interface.</source>
        <target state="translated">Rozhraní {0} je zahrnuté v několika explicitně implementovaných typech rozhraní. Přidejte explicitní implementaci tohoto rozhraní.</target>
        <note />
      </trans-unit>
      <trans-unit id="typrelNamedArgumentHasBeenAssignedMoreThenOnce">
        <source>A named argument has been assigned more than one value</source>
        <target state="translated">Pojmenovaný argument má přiřazenou víc než jednu hodnotu.</target>
        <note />
      </trans-unit>
      <trans-unit id="typrelNoImplementationGiven">
        <source>No implementation was given for '{0}'</source>
        <target state="translated">{0} nemá žádnou implementaci.</target>
        <note />
      </trans-unit>
      <trans-unit id="typrelNoImplementationGivenWithSuggestion">
        <source>No implementation was given for '{0}'. Note that all interface members must be implemented and listed under an appropriate 'interface' declaration, e.g. 'interface ... with member ...'.</source>
        <target state="translated">{0} nemá žádnou implementaci. Všechny členy rozhraní je potřeba implementovat a uvést pod příslušnou deklarací interface, třeba takto: interface ... with member ...</target>
        <note />
      </trans-unit>
      <trans-unit id="typrelMemberDoesNotHaveCorrectNumberOfArguments">
        <source>The member '{0}' does not have the correct number of arguments. The required signature is '{1}'.</source>
        <target state="translated">Člen {0} nemá správný počet argumentů. Požadovaná signatura je {1}.</target>
        <note />
      </trans-unit>
      <trans-unit id="typrelMemberDoesNotHaveCorrectNumberOfTypeParameters">
        <source>The member '{0}' does not have the correct number of method type parameters. The required signature is '{1}'.</source>
        <target state="translated">Člen {0} nemá správný počet parametrů typu metody. Požadovaná signatura je {1}.</target>
        <note />
      </trans-unit>
      <trans-unit id="typrelMemberDoesNotHaveCorrectKindsOfGenericParameters">
        <source>The member '{0}' does not have the correct kinds of generic parameters. The required signature is '{1}'.</source>
        <target state="translated">Člen {0} nemá správný druh obecných parametrů. Požadovaná signatura je {1}.</target>
        <note />
      </trans-unit>
      <trans-unit id="typrelMemberCannotImplement">
        <source>The member '{0}' cannot be used to implement '{1}'. The required signature is '{2}'.</source>
        <target state="translated">Člen {0} se k implementaci {1} použít nedá. Požadovaná signatura je {2}.</target>
        <note />
      </trans-unit>
      <trans-unit id="astParseEmbeddedILError">
        <source>Error while parsing embedded IL</source>
        <target state="translated">Chyba při analýze vloženého kódu IL</target>
        <note />
      </trans-unit>
      <trans-unit id="astParseEmbeddedILTypeError">
        <source>Error while parsing embedded IL type</source>
        <target state="translated">Chyba při analýze vloženého typu IL</target>
        <note />
      </trans-unit>
      <trans-unit id="astDeprecatedIndexerNotation">
        <source>This indexer notation has been removed from the F# language</source>
        <target state="translated">Tato notace indexeru se už v jazyce F# nepoužívá.</target>
        <note />
      </trans-unit>
      <trans-unit id="astInvalidExprLeftHandOfAssignment">
        <source>Invalid expression on left of assignment</source>
        <target state="translated">Neplatný výraz nalevo od přiřazení</target>
        <note />
      </trans-unit>
      <trans-unit id="augNoRefEqualsOnStruct">
        <source>The 'ReferenceEquality' attribute cannot be used on structs. Consider using the 'StructuralEquality' attribute instead, or implement an override for 'System.Object.Equals(obj)'.</source>
        <target state="translated">Atribut ReferenceEquality se u struktur použít nedá. Zvažte, jestli byste místo něho neměli použít atribut StructuralEquality nebo implementovat přepsání pro System.Object.Equals(obj).</target>
        <note />
      </trans-unit>
      <trans-unit id="augInvalidAttrs">
        <source>This type uses an invalid mix of the attributes 'NoEquality', 'ReferenceEquality', 'StructuralEquality', 'NoComparison' and 'StructuralComparison'</source>
        <target state="translated">Tento typ používá neplatnou kombinaci atributů NoEquality, ReferenceEquality, StructuralEquality, NoComparison a StructuralComparison.</target>
        <note />
      </trans-unit>
      <trans-unit id="augNoEqualityNeedsNoComparison">
        <source>The 'NoEquality' attribute must be used in conjunction with the 'NoComparison' attribute</source>
        <target state="translated">Atribut NoEquality je potřeba použít ve spojení s atributem NoComparison.</target>
        <note />
      </trans-unit>
      <trans-unit id="augStructCompNeedsStructEquality">
        <source>The 'StructuralComparison' attribute must be used in conjunction with the 'StructuralEquality' attribute</source>
        <target state="translated">Atribut StructuralComparison je potřeba použít ve spojení s atributem StructuralEquality.</target>
        <note />
      </trans-unit>
      <trans-unit id="augStructEqNeedsNoCompOrStructComp">
        <source>The 'StructuralEquality' attribute must be used in conjunction with the 'NoComparison' or 'StructuralComparison' attributes</source>
        <target state="translated">Atribut StructuralEquality je potřeba použít ve spojení s atributem NoComparison nebo StructuralComparison.</target>
        <note />
      </trans-unit>
      <trans-unit id="augTypeCantHaveRefEqAndStructAttrs">
        <source>A type cannot have both the 'ReferenceEquality' and 'StructuralEquality' or 'StructuralComparison' attributes</source>
        <target state="translated">Typ nemůže mít zároveň atribut ReferenceEquality a StructuralEquality nebo StructuralComparison.</target>
        <note />
      </trans-unit>
      <trans-unit id="augOnlyCertainTypesCanHaveAttrs">
        <source>Only record, union, exception and struct types may be augmented with the 'ReferenceEquality', 'StructuralEquality' and 'StructuralComparison' attributes</source>
        <target state="translated">O atributy ReferenceEquality, StructuralEquality a StructuralComparison se dají rozšířit jenom typy záznam, sjednocení, výjimka a struktura.</target>
        <note />
      </trans-unit>
      <trans-unit id="augRefEqCantHaveObjEquals">
        <source>A type with attribute 'ReferenceEquality' cannot have an explicit implementation of 'Object.Equals(obj)', 'System.IEquatable&lt;_&gt;' or 'System.Collections.IStructuralEquatable'</source>
        <target state="translated">Typ s atributem ReferenceEquality nemůže mít explicitní implementaci Object.Equals(obj), System.IEquatable&lt;_&gt; nebo System.Collections.IStructuralEquatable.</target>
        <note />
      </trans-unit>
      <trans-unit id="augCustomEqNeedsObjEquals">
        <source>A type with attribute 'CustomEquality' must have an explicit implementation of at least one of 'Object.Equals(obj)', 'System.IEquatable&lt;_&gt;' or 'System.Collections.IStructuralEquatable'</source>
        <target state="translated">Typ s atributem CustomEquality musí mít explicitní implementaci aspoň jednoho z následujících: Object.Equals(obj), System.IEquatable&lt;_&gt; nebo System.Collections.IStructuralEquatable.</target>
        <note />
      </trans-unit>
      <trans-unit id="augCustomCompareNeedsIComp">
        <source>A type with attribute 'CustomComparison' must have an explicit implementation of at least one of 'System.IComparable' or 'System.Collections.IStructuralComparable'</source>
        <target state="translated">Typ s atributem CustomComparison musí mít explicitní implementaci buď aspoň System.IComparable, nebo aspoň System.Collections.IStructuralComparable.</target>
        <note />
      </trans-unit>
      <trans-unit id="augNoEqNeedsNoObjEquals">
        <source>A type with attribute 'NoEquality' should not usually have an explicit implementation of 'Object.Equals(obj)'. Disable this warning if this is intentional for interoperability purposes</source>
        <target state="translated">Není běžné, aby typ s atributem NoEquality měl explicitní implementaci Object.Equals(obj). Pokud je to záměr s cílem dosáhnout interoperability, pak toto upozornění vypněte.</target>
        <note />
      </trans-unit>
      <trans-unit id="augNoCompCantImpIComp">
        <source>A type with attribute 'NoComparison' should not usually have an explicit implementation of 'System.IComparable', 'System.IComparable&lt;_&gt;' or 'System.Collections.IStructuralComparable'. Disable this warning if this is intentional for interoperability purposes</source>
        <target state="translated">Není běžné, aby typ s atributem NoComparison měl explicitní implementaci System.IComparable, System.IComparable&lt;_&gt; nebo System.Collections.IStructuralComparable. Pokud je to záměr s cílem dosáhnout interoperability, pak toto upozornění vypněte.</target>
        <note />
      </trans-unit>
      <trans-unit id="augCustomEqNeedsNoCompOrCustomComp">
        <source>The 'CustomEquality' attribute must be used in conjunction with the 'NoComparison' or 'CustomComparison' attributes</source>
        <target state="translated">Atribut CustomEquality je potřeba použít ve spojení s atributem NoComparison nebo CustomComparison.</target>
        <note />
      </trans-unit>
      <trans-unit id="forPositionalSpecifiersNotPermitted">
        <source>Positional specifiers are not permitted in format strings</source>
        <target state="translated">Specifikátory pozice nejsou v řetězcích formátu povolené.</target>
        <note />
      </trans-unit>
      <trans-unit id="forMissingFormatSpecifier">
        <source>Missing format specifier</source>
        <target state="translated">Chybí specifikátor formátu.</target>
        <note />
      </trans-unit>
      <trans-unit id="forFlagSetTwice">
        <source>'{0}' flag set twice</source>
        <target state="translated">Příznak {0} je nastavený dvakrát.</target>
        <note />
      </trans-unit>
      <trans-unit id="forPrefixFlagSpacePlusSetTwice">
        <source>Prefix flag (' ' or '+') set twice</source>
        <target state="translated">Příznak předpony (mezera nebo znaménko plus) je nastavený dvakrát.</target>
        <note />
      </trans-unit>
      <trans-unit id="forHashSpecifierIsInvalid">
        <source>The # formatting modifier is invalid in F#</source>
        <target state="translated">Modifikátor formátu # je v jazyce F# neplatný.</target>
        <note />
      </trans-unit>
      <trans-unit id="forBadPrecision">
        <source>Bad precision in format specifier</source>
        <target state="translated">Chybná přesnost ve specifikátoru formátu</target>
        <note />
      </trans-unit>
      <trans-unit id="forBadWidth">
        <source>Bad width in format specifier</source>
        <target state="translated">Chybná šířka ve specifikátoru formátu</target>
        <note />
      </trans-unit>
      <trans-unit id="forDoesNotSupportZeroFlag">
        <source>'{0}' format does not support '0' flag</source>
        <target state="translated">Formát {0} nepodporuje příznak 0.</target>
        <note />
      </trans-unit>
      <trans-unit id="forPrecisionMissingAfterDot">
        <source>Precision missing after the '.'</source>
        <target state="translated">Za tečkou chybí určení přesnosti.</target>
        <note />
      </trans-unit>
      <trans-unit id="forFormatDoesntSupportPrecision">
        <source>'{0}' format does not support precision</source>
        <target state="translated">Formát {0} nepodporuje přesnost.</target>
        <note />
      </trans-unit>
      <trans-unit id="forBadFormatSpecifier">
        <source>Bad format specifier (after l or L): Expected ld,li,lo,lu,lx or lX. In F# code you can use %d, %x, %o or %u instead, which are overloaded to work with all basic integer types.</source>
        <target state="translated">Špatný specifikátor formátu (po l nebo L): Očekávaný specifikátor je ld, li, lo, lu, lx nebo lX. V kódu F# můžete místo toho použít %d, %x, %o nebo %u: tyto specifikátory formátu jsou přetěžované, takže fungují se všemi základními celočíselnými typy.</target>
        <note />
      </trans-unit>
      <trans-unit id="forLIsUnnecessary">
        <source>The 'l' or 'L' in this format specifier is unnecessary. In F# code you can use %d, %x, %o or %u instead, which are overloaded to work with all basic integer types.</source>
        <target state="translated">Použití l nebo L je u tohoto specifikátoru formátu nadbytečné. V kódu F# můžete místo toho použít %d, %x, %o nebo %u: tyto specifikátory formátu jsou přetěžované, takže fungují se všemi základními celočíselnými typy.</target>
        <note />
      </trans-unit>
      <trans-unit id="forHIsUnnecessary">
        <source>The 'h' or 'H' in this format specifier is unnecessary. You can use %d, %x, %o or %u instead, which are overloaded to work with all basic integer types.</source>
        <target state="translated">U tohoto specifikátoru formátu není nutné používat h nebo H. Místo toho můžete použít %d, %x, %o nebo %u. Tyto specifikátory formátu se přetěžují, aby fungovaly se všemi základními celočíselnými typy.</target>
        <note />
      </trans-unit>
      <trans-unit id="forDoesNotSupportPrefixFlag">
        <source>'{0}' does not support prefix '{1}' flag</source>
        <target state="translated">{0} nepodporuje příznak předpony {1}.</target>
        <note />
      </trans-unit>
      <trans-unit id="forBadFormatSpecifierGeneral">
        <source>Bad format specifier: '{0}'</source>
        <target state="translated">Špatný specifikátor formátu: {0}</target>
        <note />
      </trans-unit>
      <trans-unit id="elSysEnvExitDidntExit">
        <source>System.Environment.Exit did not exit</source>
        <target state="translated">Metoda System.Environment.Exit neprovedla ukončení.</target>
        <note />
      </trans-unit>
      <trans-unit id="elDeprecatedOperator">
        <source>The treatment of this operator is now handled directly by the F# compiler and its meaning cannot be redefined</source>
        <target state="translated">Zpracování tohoto operátoru teď provádí přímo kompilátor F# a jeho význam se nedá předefinovat.</target>
        <note />
      </trans-unit>
      <trans-unit id="chkProtectedOrBaseCalled">
        <source>A protected member is called or 'base' is being used. This is only allowed in the direct implementation of members since they could escape their object scope.</source>
        <target state="translated">Volá se chráněný člen nebo se používá base. To je povolené jenom u přímé implementace členů, protože by se tak mohly dostat mimo definiční obor objektu.</target>
        <note />
      </trans-unit>
      <trans-unit id="chkByrefUsedInInvalidWay">
        <source>The byref-typed variable '{0}' is used in an invalid way. Byrefs cannot be captured by closures or passed to inner functions.</source>
        <target state="translated">Proměnná {0} typu ByRef se používá neplatným způsobem. Proměnné typu ByRef nejde zachytávat ukončením nebo předávat vnitřní funkci.</target>
        <note />
      </trans-unit>
      <trans-unit id="chkBaseUsedInInvalidWay">
        <source>The 'base' keyword is used in an invalid way. Base calls cannot be used in closures. Consider using a private member to make base calls.</source>
        <target state="translated">Klíčové slovo base je použité neplatným způsobem. Volání base se u ukončení použít nedají. K volání base se dá použít privátní člen.</target>
        <note />
      </trans-unit>
      <trans-unit id="chkVariableUsedInInvalidWay">
        <source>The variable '{0}' is used in an invalid way</source>
        <target state="translated">Proměnná {0} je použitá neplatným způsobem.</target>
        <note />
      </trans-unit>
      <trans-unit id="chkTypeLessAccessibleThanType">
        <source>The type '{0}' is less accessible than the value, member or type '{1}' it is used in.</source>
        <target state="translated">Typ {0} je méně dostupný než hodnota, člen nebo typ {1}, ve kterém se používá.</target>
        <note />
      </trans-unit>
      <trans-unit id="chkSystemVoidOnlyInTypeof">
        <source>'System.Void' can only be used as 'typeof&lt;System.Void&gt;' in F#</source>
        <target state="translated">System.Void se dá v F# použít jenom jako typeof&lt;System.Void&gt;.</target>
        <note />
      </trans-unit>
      <trans-unit id="chkErrorUseOfByref">
        <source>A type instantiation involves a byref type. This is not permitted by the rules of Common IL.</source>
        <target state="translated">Vytvoření instance typu zahrnuje typ ByRef. To ale pravidla Common IL nepovolují.</target>
        <note />
      </trans-unit>
      <trans-unit id="chkErrorContainsCallToRethrow">
        <source>Calls to 'reraise' may only occur directly in a handler of a try-with</source>
        <target state="translated">Volání reraise se může vyskytovat jenom přímo v obslužné rutině try-with.</target>
        <note />
      </trans-unit>
      <trans-unit id="chkSplicingOnlyInQuotations">
        <source>Expression-splicing operators may only be used within quotations</source>
        <target state="translated">Operátory spojení výrazů je možné použít jenom uvnitř citace.</target>
        <note />
      </trans-unit>
      <trans-unit id="chkNoFirstClassSplicing">
        <source>First-class uses of the expression-splicing operator are not permitted</source>
        <target state="translated">Použití operátoru spojení výrazů se u první třídy nepovoluje.</target>
        <note />
      </trans-unit>
      <trans-unit id="chkNoFirstClassAddressOf">
        <source>First-class uses of the address-of operators are not permitted</source>
        <target state="translated">Použití operátorů address-of jako výrazů první třídy není povolené.</target>
        <note />
      </trans-unit>
      <trans-unit id="chkNoFirstClassRethrow">
        <source>First-class uses of the 'reraise' function is not permitted</source>
        <target state="translated">Použití funkce reraise jako výrazu první třídy není povolené.</target>
        <note />
      </trans-unit>
      <trans-unit id="chkNoByrefAtThisPoint">
        <source>The byref typed value '{0}' cannot be used at this point</source>
        <target state="translated">Hodnota typu ByRef {0} se na tomto místě použít nedá.</target>
        <note />
      </trans-unit>
      <trans-unit id="chkLimitationsOfBaseKeyword">
        <source>'base' values may only be used to make direct calls to the base implementations of overridden members</source>
        <target state="translated">Hodnoty base se dají použít jenom k přímému volání implementací base přepsaných členů.</target>
        <note />
      </trans-unit>
      <trans-unit id="chkObjCtorsCantUseExceptionHandling">
        <source>Object constructors cannot directly use try/with and try/finally prior to the initialization of the object. This includes constructs such as 'for x in ...' that may elaborate to uses of these constructs. This is a limitation imposed by Common IL.</source>
        <target state="translated">Konstruktory objektu nemůžou použít try/with a try/finally přímo, dokud se objekt neinicializuje. To zahrnuje i konstrukce, jako je třeba for x in ..., které se dají na použití těchto konstruktorů rozpracovat. Toto je omezení mezijazyka Common IL.</target>
        <note />
      </trans-unit>
      <trans-unit id="chkNoAddressOfAtThisPoint">
        <source>The address of the variable '{0}' cannot be used at this point</source>
        <target state="translated">Adresa proměnné {0} se na tomto místě použít nedá.</target>
        <note />
      </trans-unit>
      <trans-unit id="chkNoAddressStaticFieldAtThisPoint">
        <source>The address of the static field '{0}' cannot be used at this point</source>
        <target state="translated">Adresa statického pole {0} se na tomto místě použít nedá.</target>
        <note />
      </trans-unit>
      <trans-unit id="chkNoAddressFieldAtThisPoint">
        <source>The address of the field '{0}' cannot be used at this point</source>
        <target state="translated">Adresa pole {0} se na tomto místě použít nedá.</target>
        <note />
      </trans-unit>
      <trans-unit id="chkNoAddressOfArrayElementAtThisPoint">
        <source>The address of an array element cannot be used at this point</source>
        <target state="translated">Adresa prvku pole se na tomto místě použít nedá.</target>
        <note />
      </trans-unit>
      <trans-unit id="chkFirstClassFuncNoByref">
        <source>The type of a first-class function cannot contain byrefs</source>
        <target state="translated">Typ funkce první třídy nemůže obsahovat parametry typu ByRef.</target>
        <note />
      </trans-unit>
      <trans-unit id="chkReturnTypeNoByref">
        <source>A method return type would contain byrefs which is not permitted</source>
        <target state="translated">Návratový typ metody by obsahoval parametry ByRef a to není povolené.</target>
        <note />
      </trans-unit>
      <trans-unit id="chkInvalidCustAttrVal">
        <source>Invalid custom attribute value (not a constant or literal)</source>
        <target state="translated">Neplatná hodnota vlastního atributu (není to konstanta nebo literál)</target>
        <note />
      </trans-unit>
      <trans-unit id="chkAttrHasAllowMultiFalse">
        <source>The attribute type '{0}' has 'AllowMultiple=false'. Multiple instances of this attribute cannot be attached to a single language element.</source>
        <target state="translated">Typ atributu {0} má nastavení AllowMultiple=false. K elementu s jedním jazykem se nedá připojit víc instancí tohoto atributu.</target>
        <note />
      </trans-unit>
      <trans-unit id="chkMemberUsedInInvalidWay">
        <source>The member '{0}' is used in an invalid way. A use of '{1}' has been inferred prior to its definition at or near '{2}'. This is an invalid forward reference.</source>
        <target state="translated">Člen {0} je použitý neplatným způsobem. Použití členu {1} se odvozuje před jeho definicí na pozici {2} nebo blízko ní. To je neplatný dopředný odkaz.</target>
        <note />
      </trans-unit>
      <trans-unit id="chkNoByrefAsTopValue">
        <source>A byref typed value would be stored here. Top-level let-bound byref values are not permitted.</source>
        <target state="translated">Hodnota typu ByRef by se uložila tady. Hodnoty ByRef s vazbou na let na nejvyšší úrovni nejsou povolené.</target>
        <note />
      </trans-unit>
      <trans-unit id="chkReflectedDefCantSplice">
        <source>[&lt;ReflectedDefinition&gt;] terms cannot contain uses of the prefix splice operator '%'</source>
        <target state="translated">Výrazy [&lt;ReflectedDefinition&gt;] nemůžou obsahovat použití operátoru spojení předpon %.</target>
        <note />
      </trans-unit>
      <trans-unit id="chkEntryPointUsage">
        <source>A function labeled with the 'EntryPointAttribute' attribute must be the last declaration in the last file in the compilation sequence.</source>
        <target state="translated">Funkce označená atributem EntryPointAttribute musí být poslední deklarací v posledním souboru v sekvenci kompilace.</target>
        <note />
      </trans-unit>
      <trans-unit id="chkUnionCaseCompiledForm">
        <source>compiled form of the union case</source>
        <target state="translated">Zkompilovaná forma případu typu union</target>
        <note />
      </trans-unit>
      <trans-unit id="chkUnionCaseDefaultAugmentation">
        <source>default augmentation of the union case</source>
        <target state="translated">Výchozí rozšíření případu typu union</target>
        <note />
      </trans-unit>
      <trans-unit id="chkPropertySameNameMethod">
        <source>The property '{0}' has the same name as a method in type '{1}'.</source>
        <target state="translated">Vlastnost {0} má stejný název jako metoda v typu {1}.</target>
        <note />
      </trans-unit>
      <trans-unit id="chkGetterSetterDoNotMatchAbstract">
        <source>The property '{0}' of type '{1}' has a getter and a setter that do not match. If one is abstract then the other must be as well.</source>
        <target state="translated">Metody get a set vlastnosti {0} typu {1} si neodpovídají. Pokud je jedna z nich abstraktní, musí být abstraktní i ta druhá.</target>
        <note />
      </trans-unit>
      <trans-unit id="chkPropertySameNameIndexer">
        <source>The property '{0}' has the same name as another property in type '{1}', but one takes indexer arguments and the other does not. You may be missing an indexer argument to one of your properties.</source>
        <target state="translated">Vlastnost {0} má stejný název jako jiná vlastnost v typu {1}, ale jedna z nich přebírá argumenty indexeru a druhá ne. Je možné, že u jedné z vlastností chybí argument indexeru.</target>
        <note />
      </trans-unit>
      <trans-unit id="chkCantStoreByrefValue">
        <source>A type would store a byref typed value. This is not permitted by Common IL.</source>
        <target state="translated">Typ by uložil hodnotu typu ByRef. To ale Common IL nepovoluje.</target>
        <note />
      </trans-unit>
      <trans-unit id="chkDuplicateMethod">
        <source>Duplicate method. The method '{0}' has the same name and signature as another method in type '{1}'.</source>
        <target state="translated">Duplicitní metoda. Metoda {0} má stejný název a signaturu jako jiná metoda v typu {1}.</target>
        <note />
      </trans-unit>
      <trans-unit id="chkDuplicateMethodWithSuffix">
        <source>Duplicate method. The method '{0}' has the same name and signature as another method in type '{1}' once tuples, functions, units of measure and/or provided types are erased.</source>
        <target state="translated">Duplicitní metoda. Metoda {0} má po vymazání řazených kolekcí členů, funkcí, měrných jednotek a poskytnutých typů stejný název a signaturu jako jiná metoda v typu {1}.</target>
        <note />
      </trans-unit>
      <trans-unit id="chkDuplicateMethodCurried">
        <source>The method '{0}' has curried arguments but has the same name as another method in type '{1}'. Methods with curried arguments cannot be overloaded. Consider using a method taking tupled arguments.</source>
        <target state="translated">Metoda {0} má curryfikované argumenty, ale má stejný název jako jiná metoda v typu {1}. Metody s curryfikovanými argumenty se nedají přetěžovat. Zvažte použití metody, která přebírá argumenty s řazenou kolekcí členů.</target>
        <note />
      </trans-unit>
      <trans-unit id="chkCurriedMethodsCantHaveOutParams">
        <source>Methods with curried arguments cannot declare 'out', 'ParamArray', 'optional', 'ReflectedDefinition', 'byref', 'CallerLineNumber', 'CallerMemberName', or 'CallerFilePath' arguments</source>
        <target state="translated">Metody s curryfikovanými argumenty nemůžou deklarovat argumenty out, ParamArray, optional, ReflectedDefiniton, byref, CallerLineNumber, CallerMemberName a CallerFilePath.</target>
        <note />
      </trans-unit>
      <trans-unit id="chkDuplicateProperty">
        <source>Duplicate property. The property '{0}' has the same name and signature as another property in type '{1}'.</source>
        <target state="translated">Duplicitní vlastnost. Vlastnost {0} má stejný název a signaturu jako jiná vlastnost v typu {1}.</target>
        <note />
      </trans-unit>
      <trans-unit id="chkDuplicatePropertyWithSuffix">
        <source>Duplicate property. The property '{0}' has the same name and signature as another property in type '{1}' once tuples, functions, units of measure and/or provided types are erased.</source>
        <target state="translated">Duplicitní vlastnost. Vlastnost {0} má po vymazání řazených kolekcí členů, funkcí, měrných jednotek a poskytnutých typů stejný název a signaturu jako jiná vlastnost v typu {1}.</target>
        <note />
      </trans-unit>
      <trans-unit id="chkDuplicateMethodInheritedType">
        <source>Duplicate method. The abstract method '{0}' has the same name and signature as an abstract method in an inherited type.</source>
        <target state="translated">Duplicitní metoda. Abstraktní metoda {0} má stejný název a signaturu jako abstraktní metoda ve zděděném typu.</target>
        <note />
      </trans-unit>
      <trans-unit id="chkDuplicateMethodInheritedTypeWithSuffix">
        <source>Duplicate method. The abstract method '{0}' has the same name and signature as an abstract method in an inherited type once tuples, functions, units of measure and/or provided types are erased.</source>
        <target state="translated">Duplicitní metoda. Abstraktní metoda {0} má po vymazání řazených kolekcí členů, funkcí, měrných jednotek a poskytnutých typů stejný název a signaturu jako abstraktní metoda ve zděděném typu.</target>
        <note />
      </trans-unit>
      <trans-unit id="chkMultipleGenericInterfaceInstantiations">
        <source>This type implements the same interface at different generic instantiations '{0}' and '{1}'. This is not permitted in this version of F#.</source>
        <target state="translated">Tento typ implementuje stejné rozhraní u různých obecných instancí {0} a {1}. To není v této verzi F# povolené.</target>
        <note />
      </trans-unit>
      <trans-unit id="chkValueWithDefaultValueMustHaveDefaultValue">
        <source>The type of a field using the 'DefaultValue' attribute must admit default initialization, i.e. have 'null' as a proper value or be a struct type whose fields all admit default initialization. You can use 'DefaultValue(false)' to disable this check</source>
        <target state="translated">Typ pole, které používá atribut DefaultValue, musí připouštět výchozí inicializaci, tj. mít null jako správnou hodnotu nebo být typu struktura, jejíž všechna pole připouštějí výchozí inicializaci. Tuto kontrolu můžete vypnout pomocí DefaultValue(false).</target>
        <note />
      </trans-unit>
      <trans-unit id="chkNoByrefInTypeAbbrev">
        <source>The type abbreviation contains byrefs. This is not permitted by F#.</source>
        <target state="translated">Zkratka typu obsahuje parametry Byref. To F# nepovoluje.</target>
        <note />
      </trans-unit>
      <trans-unit id="crefBoundVarUsedInSplice">
        <source>The variable '{0}' is bound in a quotation but is used as part of a spliced expression. This is not permitted since it may escape its scope.</source>
        <target state="translated">Proměnná {0} je vázaná v citaci, ale používá se jako součást spojeného výrazu. To není povolené, protože se tak proměnná může dostat mimo definiční obor.</target>
        <note />
      </trans-unit>
      <trans-unit id="crefQuotationsCantContainGenericExprs">
        <source>Quotations cannot contain uses of generic expressions</source>
        <target state="translated">Citace nemůžou obsahovat použití obecných výrazů.</target>
        <note />
      </trans-unit>
      <trans-unit id="crefQuotationsCantContainGenericFunctions">
        <source>Quotations cannot contain function definitions that are inferred or declared to be generic. Consider adding some type constraints to make this a valid quoted expression.</source>
        <target state="translated">Citace nemůžou obsahovat definice funkcí, které jsou odvozené nebo deklarované jako obecné. Zvažte přidání některých omezení typu, abyste vytvořili platný citovaný výraz.</target>
        <note />
      </trans-unit>
      <trans-unit id="crefQuotationsCantContainObjExprs">
        <source>Quotations cannot contain object expressions</source>
        <target state="translated">Citace nemůžou obsahovat objektové výrazy.</target>
        <note />
      </trans-unit>
      <trans-unit id="crefQuotationsCantContainAddressOf">
        <source>Quotations cannot contain expressions that take the address of a field</source>
        <target state="translated">Citace nemůžou obsahovat výrazy, které přebírají adresu pole.</target>
        <note />
      </trans-unit>
      <trans-unit id="crefQuotationsCantContainStaticFieldRef">
        <source>Quotations cannot contain expressions that fetch static fields</source>
        <target state="translated">Citace nemůžou obsahovat výrazy, které načítají statická pole.</target>
        <note />
      </trans-unit>
      <trans-unit id="crefQuotationsCantContainInlineIL">
        <source>Quotations cannot contain inline assembly code or pattern matching on arrays</source>
        <target state="translated">Citace nemůžou obsahovat vložený kód sestavení nebo porovnávání vzorů polí.</target>
        <note />
      </trans-unit>
      <trans-unit id="crefQuotationsCantContainDescendingForLoops">
        <source>Quotations cannot contain descending for loops</source>
        <target state="translated">Citace nemůžou obsahovat sestupné smyčky for.</target>
        <note />
      </trans-unit>
      <trans-unit id="crefQuotationsCantFetchUnionIndexes">
        <source>Quotations cannot contain expressions that fetch union case indexes</source>
        <target state="translated">Citace nemůžou obsahovat výrazy, které načítají indexy případů typu union.</target>
        <note />
      </trans-unit>
      <trans-unit id="crefQuotationsCantSetUnionFields">
        <source>Quotations cannot contain expressions that set union case fields</source>
        <target state="translated">Citace nemůžou obsahovat výrazy, které nastavují pole případů typu union.</target>
        <note />
      </trans-unit>
      <trans-unit id="crefQuotationsCantSetExceptionFields">
        <source>Quotations cannot contain expressions that set fields in exception values</source>
        <target state="translated">Citace nemůžou obsahovat výrazy, které u polí nastavují výjimečné hodnoty.</target>
        <note />
      </trans-unit>
      <trans-unit id="crefQuotationsCantRequireByref">
        <source>Quotations cannot contain expressions that require byref pointers</source>
        <target state="translated">Citace nemůžou obsahovat výrazy, které vyžadují ukazatele na parametry ByRef.</target>
        <note />
      </trans-unit>
      <trans-unit id="crefQuotationsCantCallTraitMembers">
        <source>Quotations cannot contain expressions that make member constraint calls, or uses of operators that implicitly resolve to a member constraint call</source>
        <target state="translated">Citace nemůže zahrnovat výrazy, které volají omezení členů, ani nemůže používat operátory, které se na volání omezení členů implicitně překládají.</target>
        <note />
      </trans-unit>
      <trans-unit id="crefQuotationsCantContainThisConstant">
        <source>Quotations cannot contain this kind of constant</source>
        <target state="translated">Citace nemůžou obsahovat tento druh konstanty.</target>
        <note />
      </trans-unit>
      <trans-unit id="crefQuotationsCantContainThisPatternMatch">
        <source>Quotations cannot contain this kind of pattern match</source>
        <target state="translated">Citace nemůžou obsahovat tento druh porovnávání vzorů.</target>
        <note />
      </trans-unit>
      <trans-unit id="crefQuotationsCantContainArrayPatternMatching">
        <source>Quotations cannot contain array pattern matching</source>
        <target state="translated">V citacích nemůže být zahrnuté porovnávání vzorů polí.</target>
        <note />
      </trans-unit>
      <trans-unit id="crefQuotationsCantContainThisType">
        <source>Quotations cannot contain this kind of type</source>
        <target state="translated">Citace nemůžou obsahovat tento druh typu.</target>
        <note />
      </trans-unit>
      <trans-unit id="csTypeCannotBeResolvedAtCompileTime">
        <source>The declared type parameter '{0}' cannot be used here since the type parameter cannot be resolved at compile time</source>
        <target state="translated">Parametr deklarovaného typu {0} se tady použít nedá, protože parametr typu nejde přeložit za kompilace.</target>
        <note />
      </trans-unit>
      <trans-unit id="csCodeLessGeneric">
        <source>This code is less generic than indicated by its annotations. A unit-of-measure specified using '_' has been determined to be '1', i.e. dimensionless. Consider making the code generic, or removing the use of '_'.</source>
        <target state="translated">Tento kód je míň obecný, než udávají jeho poznámky. U měrné jednotky specifikované pomocí podtržítka (_) se určila hodnota 1, tj. bezrozměrná. Zvažte zobecnění kódu nebo odebrání podtržítka (_).</target>
        <note />
      </trans-unit>
      <trans-unit id="csTypeInferenceMaxDepth">
        <source>Type inference problem too complicated (maximum iteration depth reached). Consider adding further type annotations.</source>
        <target state="translated">Problém s odvozením typu proměnných: příliš složité (dosáhli jste maximální možné hloubky iterace). Zvažte přidání dalších poznámek typu.</target>
        <note />
      </trans-unit>
      <trans-unit id="csExpectedArguments">
        <source>Expected arguments to an instance member</source>
        <target state="translated">Očekávaly se argumenty člena instance.</target>
        <note />
      </trans-unit>
      <trans-unit id="csIndexArgumentMismatch">
        <source>This indexer expects {0} arguments but is here given {1}</source>
        <target state="translated">Počet argumentů, které tento indexer očekává, je {0}, ale počet těch, které se mu tady předávají, je {1}.</target>
        <note />
      </trans-unit>
      <trans-unit id="csExpectTypeWithOperatorButGivenFunction">
        <source>Expecting a type supporting the operator '{0}' but given a function type. You may be missing an argument to a function.</source>
        <target state="translated">Očekává se typ podporující operátor {0}, ale předává se typ funkce. Možná, že u funkce chybí argument.</target>
        <note />
      </trans-unit>
      <trans-unit id="csExpectTypeWithOperatorButGivenTuple">
        <source>Expecting a type supporting the operator '{0}' but given a tuple type</source>
        <target state="translated">Očekává se typ podporující operátor {0}, ale předává se typ řazené kolekce členů.</target>
        <note />
      </trans-unit>
      <trans-unit id="csTypesDoNotSupportOperator">
        <source>None of the types '{0}' support the operator '{1}'</source>
        <target state="translated">Žádný z typů {0} nepodporuje operátor {1}.</target>
        <note />
      </trans-unit>
      <trans-unit id="csTypeDoesNotSupportOperator">
        <source>The type '{0}' does not support the operator '{1}'</source>
        <target state="translated">Typ {0} nepodporuje operátor {1}.</target>
        <note />
      </trans-unit>
      <trans-unit id="csTypesDoNotSupportOperatorNullable">
        <source>None of the types '{0}' support the operator '{1}'. Consider opening the module 'Microsoft.FSharp.Linq.NullableOperators'.</source>
        <target state="translated">Žádný z typů {0} nepodporuje operátor {1}. Zvažte otevření modulu Microsoft.FSharp.Linq.NullableOperators.</target>
        <note />
      </trans-unit>
      <trans-unit id="csTypeDoesNotSupportOperatorNullable">
        <source>The type '{0}' does not support the operator '{1}'. Consider opening the module 'Microsoft.FSharp.Linq.NullableOperators'.</source>
        <target state="translated">Typ {0} nepodporuje operátor {1}. Zvažte otevření modulu Microsoft.FSharp.Linq.NullableOperators.</target>
        <note />
      </trans-unit>
      <trans-unit id="csTypeDoesNotSupportConversion">
        <source>The type '{0}' does not support a conversion to the type '{1}'</source>
        <target state="translated">Typ {0} nepodporuje převod na typ {1}.</target>
        <note />
      </trans-unit>
      <trans-unit id="csMethodFoundButIsStatic">
        <source>The type '{0}' has a method '{1}' (full name '{2}'), but the method is static</source>
        <target state="translated">Typ {0} má metodu {1} (celý název je {2}), ale ta je statická.</target>
        <note />
      </trans-unit>
      <trans-unit id="csMethodFoundButIsNotStatic">
        <source>The type '{0}' has a method '{1}' (full name '{2}'), but the method is not static</source>
        <target state="translated">Typ {0} má metodu {1} (celý název je {2}), ale ta není statická.</target>
        <note />
      </trans-unit>
      <trans-unit id="csStructConstraintInconsistent">
        <source>The constraints 'struct' and 'not struct' are inconsistent</source>
        <target state="translated">Omezení struct a not struct jsou nekonzistentní.</target>
        <note />
      </trans-unit>
      <trans-unit id="csTypeDoesNotHaveNull">
        <source>The type '{0}' does not have 'null' as a proper value</source>
        <target state="translated">Typ {0} nemá null jako správnou hodnotu.</target>
        <note />
      </trans-unit>
      <trans-unit id="csNullableTypeDoesNotHaveNull">
        <source>The type '{0}' does not have 'null' as a proper value. To create a null value for a Nullable type use 'System.Nullable()'.</source>
        <target state="translated">Typ {0} nemá null jako správnou hodnotu. Pokud chcete u typu s možnou hodnotou null vytvořit hodnotu null, použijte System.Nullable().</target>
        <note />
      </trans-unit>
      <trans-unit id="csTypeDoesNotSupportComparison1">
        <source>The type '{0}' does not support the 'comparison' constraint because it has the 'NoComparison' attribute</source>
        <target state="translated">Typ {0} nepodporuje omezení comparison, protože má atribut NoComparison.</target>
        <note />
      </trans-unit>
      <trans-unit id="csTypeDoesNotSupportComparison2">
        <source>The type '{0}' does not support the 'comparison' constraint. For example, it does not support the 'System.IComparable' interface</source>
        <target state="translated">Typ {0} nepodporuje omezení comparison. Nepodporuje třeba rozhraní System.IComparable.</target>
        <note />
      </trans-unit>
      <trans-unit id="csTypeDoesNotSupportComparison3">
        <source>The type '{0}' does not support the 'comparison' constraint because it is a record, union or struct with one or more structural element types which do not support the 'comparison' constraint. Either avoid the use of comparison with this type, or add the 'StructuralComparison' attribute to the type to determine which field type does not support comparison</source>
        <target state="translated">Typ {0} nepodporuje omezení comparison, protože je to záznam, sjednocení nebo struktura aspoň s jedním strukturálním typem prvků, který nepodporuje omezení comparison. Buď se u tohoto typu vyhněte použití comparison, nebo k němu přidejte atribut StructuralComparison a s jeho pomocí určete, který typ pole nepodporuje comparison.</target>
        <note />
      </trans-unit>
      <trans-unit id="csTypeDoesNotSupportEquality1">
        <source>The type '{0}' does not support the 'equality' constraint because it has the 'NoEquality' attribute</source>
        <target state="translated">Typ {0} nepodporuje omezení equality, protože má atribut NoEquality.</target>
        <note />
      </trans-unit>
      <trans-unit id="csTypeDoesNotSupportEquality2">
        <source>The type '{0}' does not support the 'equality' constraint because it is a function type</source>
        <target state="translated">Typ {0} nepodporuje omezení equality, protože je to typ funkce.</target>
        <note />
      </trans-unit>
      <trans-unit id="csTypeDoesNotSupportEquality3">
        <source>The type '{0}' does not support the 'equality' constraint because it is a record, union or struct with one or more structural element types which do not support the 'equality' constraint. Either avoid the use of equality with this type, or add the 'StructuralEquality' attribute to the type to determine which field type does not support equality</source>
        <target state="translated">Typ {0} nepodporuje omezení equality, protože je to záznam, sjednocení nebo struktura aspoň s jedním strukturálním typem prvků, který nepodporuje omezení equality. Buď se u tohoto typu vyhněte použití equality, nebo k němu přidejte atribut StructuralEquality a s jeho pomocí určete, který typ pole nepodporuje equality.</target>
        <note />
      </trans-unit>
      <trans-unit id="csTypeIsNotEnumType">
        <source>The type '{0}' is not a CLI enum type</source>
        <target state="translated">Typ {0} není typu výčtu CLI.</target>
        <note />
      </trans-unit>
      <trans-unit id="csTypeHasNonStandardDelegateType">
        <source>The type '{0}' has a non-standard delegate type</source>
        <target state="translated">Typ {0} má nestandardní typ delegáta.</target>
        <note />
      </trans-unit>
      <trans-unit id="csTypeIsNotDelegateType">
        <source>The type '{0}' is not a CLI delegate type</source>
        <target state="translated">Typ {0} není delegátem CLI.</target>
        <note />
      </trans-unit>
      <trans-unit id="csTypeParameterCannotBeNullable">
        <source>This type parameter cannot be instantiated to 'Nullable'. This is a restriction imposed in order to ensure the meaning of 'null' in some CLI languages is not confusing when used in conjunction with 'Nullable' values.</source>
        <target state="translated">U tohoto parametru typu se nedá vytvořit instance Nullable. Toto omezení má zabránit situaci, ve které by byl význam null v některých jazycích CLI zavádějící v případě, že se použije ve spojení s hodnotami Nullable.</target>
        <note />
      </trans-unit>
      <trans-unit id="csGenericConstructRequiresStructType">
        <source>A generic construct requires that the type '{0}' is a CLI or F# struct type</source>
        <target state="translated">Obecný konstruktor vyžaduje, aby byl typ {0} typem struktura CLI nebo F#.</target>
        <note />
      </trans-unit>
      <trans-unit id="csGenericConstructRequiresUnmanagedType">
        <source>A generic construct requires that the type '{0}' is an unmanaged type</source>
        <target state="translated">Obecný konstruktor vyžaduje, aby byl typ {0} nespravovaným typem.</target>
        <note />
      </trans-unit>
      <trans-unit id="csTypeNotCompatibleBecauseOfPrintf">
        <source>The type '{0}' is not compatible with any of the types {1}, arising from the use of a printf-style format string</source>
        <target state="translated">Typ {0} není v důsledku použití formátovacího řetězce ve stylu printf kompatibilní s žádným z typů {1}.</target>
        <note />
      </trans-unit>
      <trans-unit id="csGenericConstructRequiresReferenceSemantics">
        <source>A generic construct requires that the type '{0}' have reference semantics, but it does not, i.e. it is a struct</source>
        <target state="translated">Obecný konstruktor vyžaduje, aby měl typ {0} sémantiku odkazu. To ale nemá: je to struktura.</target>
        <note />
      </trans-unit>
      <trans-unit id="csGenericConstructRequiresNonAbstract">
        <source>A generic construct requires that the type '{0}' be non-abstract</source>
        <target state="translated">Obecný konstruktor vyžaduje, aby byl typ {0} neabstraktní.</target>
        <note />
      </trans-unit>
      <trans-unit id="csGenericConstructRequiresPublicDefaultConstructor">
        <source>A generic construct requires that the type '{0}' have a public default constructor</source>
        <target state="translated">Obecný konstruktor vyžaduje, aby měl typ {0} veřejný výchozí konstruktor.</target>
        <note />
      </trans-unit>
      <trans-unit id="csTypeInstantiationLengthMismatch">
        <source>Type instantiation length mismatch</source>
        <target state="translated">Neshoda v délce instance typu</target>
        <note />
      </trans-unit>
      <trans-unit id="csOptionalArgumentNotPermittedHere">
        <source>Optional arguments not permitted here</source>
        <target state="translated">Nepovinné argumenty tady nejsou povolené.</target>
        <note />
      </trans-unit>
      <trans-unit id="csMemberIsNotStatic">
        <source>{0} is not a static member</source>
        <target state="translated">{0} není statický člen.</target>
        <note />
      </trans-unit>
      <trans-unit id="csMemberIsNotInstance">
        <source>{0} is not an instance member</source>
        <target state="translated">{0} není člen instance.</target>
        <note />
      </trans-unit>
      <trans-unit id="csArgumentLengthMismatch">
        <source>Argument length mismatch</source>
        <target state="translated">Neshoda v délce argumentů</target>
        <note />
      </trans-unit>
      <trans-unit id="csArgumentTypesDoNotMatch">
        <source>The argument types don't match</source>
        <target state="translated">Typy argumentů se neshodují.</target>
        <note />
      </trans-unit>
      <trans-unit id="csMethodExpectsParams">
        <source>This method expects a CLI 'params' parameter in this position. 'params' is a way of passing a variable number of arguments to a method in languages such as C#. Consider passing an array for this argument</source>
        <target state="translated">Tato metoda očekává na této pozici parametr CLI params. Použití parametru params umožňuje předat proměnlivý počet argumentů metodě v jazycích, jako je C#. Zvažte možnost předat tomuto argumentu pole.</target>
        <note />
      </trans-unit>
      <trans-unit id="csMemberIsNotAccessible">
        <source>The member or object constructor '{0}' is not {1}</source>
        <target state="translated">Konstruktor členu nebo objektu {0} není {1}.</target>
        <note />
      </trans-unit>
      <trans-unit id="csMemberIsNotAccessible2">
        <source>The member or object constructor '{0}' is not {1}. Private members may only be accessed from within the declaring type. Protected members may only be accessed from an extending type and cannot be accessed from inner lambda expressions.</source>
        <target state="translated">Konstruktor členu nebo objektu {0} není {1}. K soukromým členům se dá přistupovat jenom z deklarujícího typu. K chráněným členům se dá přistupovat jenom z rozšiřujícího typu a nedá se k nim přistupovat z vnitřních výrazů lambda.</target>
        <note />
      </trans-unit>
      <trans-unit id="csMethodIsNotAStaticMethod">
        <source>{0} is not a static method</source>
        <target state="translated">{0} není statická metoda.</target>
        <note />
      </trans-unit>
      <trans-unit id="csMethodIsNotAnInstanceMethod">
        <source>{0} is not an instance method</source>
        <target state="translated">{0} není metoda instance.</target>
        <note />
      </trans-unit>
      <trans-unit id="csMemberHasNoArgumentOrReturnProperty">
        <source>The member or object constructor '{0}' has no argument or settable return property '{1}'. {2}.</source>
        <target state="translated">Konstruktor členu nebo objektu {0} nemá žádný argument nebo nastavitelnou návratovou vlastnost {1}. {2}.</target>
        <note />
      </trans-unit>
      <trans-unit id="csCtorHasNoArgumentOrReturnProperty">
        <source>The object constructor '{0}' has no argument or settable return property '{1}'. {2}.</source>
        <target state="translated">Konstruktor objektu {0} nemá žádné argumenty nebo návratovou vlastnost {1}, která by šla nastavit. {2}.</target>
        <note />
      </trans-unit>
      <trans-unit id="csRequiredSignatureIs">
        <source>The required signature is {0}</source>
        <target state="translated">Požadovaná signatura je {0}.</target>
        <note />
      </trans-unit>
      <trans-unit id="csMemberSignatureMismatch">
        <source>The member or object constructor '{0}' requires {1} argument(s). The required signature is '{2}'.</source>
        <target state="translated">Konstruktor členu nebo objektu {0} vyžaduje argumenty ({1}). Požadovaná signatura je {2}.</target>
        <note />
      </trans-unit>
      <trans-unit id="csMemberSignatureMismatch2">
        <source>The member or object constructor '{0}' requires {1} additional argument(s). The required signature is '{2}'.</source>
        <target state="translated">Konstruktor členu nebo objektu {0} vyžaduje další argumenty ({1}). Požadovaná signatura je {2}.</target>
        <note />
      </trans-unit>
      <trans-unit id="csMemberSignatureMismatch3">
        <source>The member or object constructor '{0}' requires {1} argument(s). The required signature is '{2}'. Some names for missing arguments are {3}.</source>
        <target state="translated">Konstruktor členu nebo objektu {0} vyžaduje argumenty ({1}). Požadovaná signatura je {2}. Některé názvy chybějících argumentů jsou {3}.</target>
        <note />
      </trans-unit>
      <trans-unit id="csMemberSignatureMismatch4">
        <source>The member or object constructor '{0}' requires {1} additional argument(s). The required signature is '{2}'. Some names for missing arguments are {3}.</source>
        <target state="translated">Konstruktor členu nebo objektu {0} vyžaduje další argumenty ({1}). Požadovaná signatura je {2}. Některé názvy chybějících argumentů jsou {3}.</target>
        <note />
      </trans-unit>
      <trans-unit id="csMemberSignatureMismatchArityNamed">
        <source>The member or object constructor '{0}' requires {1} argument(s) but is here given {2} unnamed and {3} named argument(s). The required signature is '{4}'.</source>
        <target state="translated">Počet argumentů, které konstruktor členu nebo objektu {0} vyžaduje, je {1}, ale počet těch, které se mu tady předávají, je {2} (nepojmenované) a {3} (pojmenované). Požadovaná signatura je {4}.</target>
        <note />
      </trans-unit>
      <trans-unit id="csMemberSignatureMismatchArity">
        <source>The member or object constructor '{0}' takes {1} argument(s) but is here given {2}. The required signature is '{3}'.</source>
        <target state="translated">Počet argumentů, které přebírá konstruktor členu nebo objektu {0}, je {1}, ale počet těch, které se mu tady předávají, je {2}. Požadovaná signatura je {3}.</target>
        <note />
      </trans-unit>
      <trans-unit id="csCtorSignatureMismatchArity">
        <source>The object constructor '{0}' takes {1} argument(s) but is here given {2}. The required signature is '{3}'.</source>
        <target state="translated">Konstruktor objektu {0} přebírá tento počet argumentů: {1}. Tady ale získal jen tento počet: {2}. Vyžadovaná signatura: {3}.</target>
        <note />
      </trans-unit>
      <trans-unit id="csCtorSignatureMismatchArityProp">
        <source>The object constructor '{0}' takes {1} argument(s) but is here given {2}. The required signature is '{3}'. If some of the arguments are meant to assign values to properties, consider separating those arguments with a comma (',').</source>
        <target state="translated">Konstruktor objektu {0} přebírá tento počet argumentů: {1}. Tady ale získal jen tento počet: {2}. Vyžadovaná signatura: {3}. Pokud je účelem některých argumentů přiřazování hodnot k vlastnostem, zvažte oddělení těchto argumentů čárkou (,).</target>
        <note />
      </trans-unit>
      <trans-unit id="csMemberSignatureMismatchArityType">
        <source>The member or object constructor '{0}' takes {1} type argument(s) but is here given {2}. The required signature is '{3}'.</source>
        <target state="translated">Počet argumentů typu, které konstruktor členu nebo objektu {0} přebírá, je {1}, ale počet těch, které se mu tady předávají, je {2}. Požadovaná signatura je {3}.</target>
        <note />
      </trans-unit>
      <trans-unit id="csMemberNotAccessible">
        <source>A member or object constructor '{0}' taking {1} arguments is not accessible from this code location. All accessible versions of method '{2}' take {3} arguments.</source>
        <target state="translated">Konstruktor členu nebo objektu {0}, který přebírá argumenty ({1}), není na tomto místě v kódu dostupný. Počet argumentů přebíraných všemi přístupnými verzemi metody {2} je {3}.</target>
        <note />
      </trans-unit>
      <trans-unit id="csIncorrectGenericInstantiation">
        <source>Incorrect generic instantiation. No {0} member named '{1}' takes {2} generic arguments.</source>
        <target state="translated">Nesprávná obecná instance. Žádný člen {0} s názvem {1} nepřebírá obecné argumenty v počtu {2}.</target>
        <note />
      </trans-unit>
      <trans-unit id="csMemberOverloadArityMismatch">
        <source>The member or object constructor '{0}' does not take {1} argument(s). An overload was found taking {2} arguments.</source>
        <target state="translated">Konstruktor členu nebo objektu {0} nepřebírá argumenty ({1}). Zjistilo se, že počet argumentů přebíraných přetížením je {2}.</target>
        <note />
      </trans-unit>
      <trans-unit id="csNoMemberTakesTheseArguments">
        <source>No {0} member or object constructor named '{1}' takes {2} arguments</source>
        <target state="translated">Žádný konstruktor členu nebo objektu {0} s názvem {1} nepřebírá argumenty v počtu {2}.</target>
        <note />
      </trans-unit>
      <trans-unit id="csNoMemberTakesTheseArguments2">
        <source>No {0} member or object constructor named '{1}' takes {2} arguments. Note the call to this member also provides {3} named arguments.</source>
        <target state="translated">Žádný konstruktor členu nebo objektu {0} s názvem {1} nepřebírá argumenty v počtu {2}. Kromě toho poskytuje volání tohoto členu taky pojmenované argumenty ({3}).</target>
        <note />
      </trans-unit>
      <trans-unit id="csNoMemberTakesTheseArguments3">
        <source>No {0} member or object constructor named '{1}' takes {2} arguments. The named argument '{3}' doesn't correspond to any argument or settable return property for any overload.</source>
        <target state="translated">Žádný konstruktor členu nebo objektu {0} s názvem {1} nepřebírá argumenty v počtu {2}. Pojmenovaný argument {3} neodpovídá žádnému argumentu ani nastavitelné návratové vlastnosti u žádného přetížení.</target>
        <note />
      </trans-unit>
      <trans-unit id="csMethodNotFound">
        <source>Method or object constructor '{0}' not found</source>
        <target state="translated">Konstruktor metody nebo objektu {0} se nenašel.</target>
        <note />
      </trans-unit>
      <trans-unit id="csNoOverloadsFound">
        <source>No overloads match for method '{0}'.</source>
        <target state="translated">Metodě {0} neodpovídají žádná přetížení.</target>
        <note />
      </trans-unit>
      <trans-unit id="csMethodIsOverloaded">
        <source>A unique overload for method '{0}' could not be determined based on type information prior to this program point. A type annotation may be needed.</source>
        <target state="translated">Unikátní přetížení u metody {0} se nedalo určit podle informací o typu před tímto místem v programu. Možná bude potřeba doplnit k typu poznámku.</target>
        <note />
      </trans-unit>
      <trans-unit id="csCandidates">
        <source>Candidates: {0}</source>
        <target state="translated">Kandidáti: {0}</target>
        <note />
      </trans-unit>
      <trans-unit id="csSeeAvailableOverloads">
        <source>The available overloads are shown below.</source>
        <target state="translated">Dostupná přetížení jsou zobrazena níže.</target>
        <note />
      </trans-unit>
      <trans-unit id="parsDoCannotHaveVisibilityDeclarations">
        <source>Accessibility modifiers are not permitted on 'do' bindings, but '{0}' was given.</source>
        <target state="translated">Modifikátory dostupnosti nejsou u vazeb do povolené, ale předal se modifikátor {0}.</target>
        <note />
      </trans-unit>
      <trans-unit id="parsEofInHashIf">
        <source>End of file in #if section begun at or after here</source>
        <target state="translated">Konec souboru začal v oddílu #if na této pozici nebo za ní.</target>
        <note />
      </trans-unit>
      <trans-unit id="parsEofInString">
        <source>End of file in string begun at or before here</source>
        <target state="translated">Konec souboru začal v řetězci na této pozici nebo před ní.</target>
        <note />
      </trans-unit>
      <trans-unit id="parsEofInVerbatimString">
        <source>End of file in verbatim string begun at or before here</source>
        <target state="translated">Konec souboru začal v doslovném řetězci na této pozici nebo před ní.</target>
        <note />
      </trans-unit>
      <trans-unit id="parsEofInComment">
        <source>End of file in comment begun at or before here</source>
        <target state="translated">Konec souboru začal v komentáři na této pozici nebo před ní.</target>
        <note />
      </trans-unit>
      <trans-unit id="parsEofInStringInComment">
        <source>End of file in string embedded in comment begun at or before here</source>
        <target state="translated">Konec souboru začal v řetězci vloženém do komentáře na této pozici nebo před ní.</target>
        <note />
      </trans-unit>
      <trans-unit id="parsEofInVerbatimStringInComment">
        <source>End of file in verbatim string embedded in comment begun at or before here</source>
        <target state="translated">Konec souboru začal v doslovném řetězci vloženém do komentáře na této pozici nebo před ní.</target>
        <note />
      </trans-unit>
      <trans-unit id="parsEofInIfOcaml">
        <source>End of file in IF-OCAML section begun at or before here</source>
        <target state="translated">Konec souboru začal v oddílu IF-OCAML na této pozici nebo před ní.</target>
        <note />
      </trans-unit>
      <trans-unit id="parsEofInDirective">
        <source>End of file in directive begun at or before here</source>
        <target state="translated">Konec souboru začal v direktivě na této pozici nebo před ní.</target>
        <note />
      </trans-unit>
      <trans-unit id="parsNoHashEndIfFound">
        <source>No #endif found for #if or #else</source>
        <target state="translated">Pro direktivu #if nebo #else se nenašla žádná direktiva #endif.</target>
        <note />
      </trans-unit>
      <trans-unit id="parsAttributesIgnored">
        <source>Attributes have been ignored in this construct</source>
        <target state="translated">Atributy v tomto konstruktoru se ignorovaly.</target>
        <note />
      </trans-unit>
      <trans-unit id="parsUseBindingsIllegalInImplicitClassConstructors">
        <source>'use' bindings are not permitted in primary constructors</source>
        <target state="translated">U primárních konstruktorů nejsou vazby use povolené.</target>
        <note />
      </trans-unit>
      <trans-unit id="parsUseBindingsIllegalInModules">
        <source>'use' bindings are not permitted in modules and are treated as 'let' bindings</source>
        <target state="translated">V modulech nejsou vazby use povolené. Zpracují se jako vazby let.</target>
        <note />
      </trans-unit>
      <trans-unit id="parsIntegerForLoopRequiresSimpleIdentifier">
        <source>An integer for loop must use a simple identifier</source>
        <target state="translated">Celočíselná smyčka for musí používat jednoduchý identifikátor.</target>
        <note />
      </trans-unit>
      <trans-unit id="parsOnlyOneWithAugmentationAllowed">
        <source>At most one 'with' augmentation is permitted</source>
        <target state="translated">Povoluje se nanejvýš jedno rozšíření with.</target>
        <note />
      </trans-unit>
      <trans-unit id="parsUnexpectedSemicolon">
        <source>A semicolon is not expected at this point</source>
        <target state="translated">Středník se na této pozici neočekává.</target>
        <note />
      </trans-unit>
      <trans-unit id="parsUnexpectedEndOfFile">
        <source>Unexpected end of input</source>
        <target state="translated">Neočekávaný konec vstupu</target>
        <note />
      </trans-unit>
      <trans-unit id="parsUnexpectedVisibilityDeclaration">
        <source>Accessibility modifiers are not permitted here, but '{0}' was given.</source>
        <target state="translated">Modifikátory dostupnosti tady nejsou povolené, ale předal se modifikátor {0}.</target>
        <note />
      </trans-unit>
      <trans-unit id="parsOnlyHashDirectivesAllowed">
        <source>Only '#' compiler directives may occur prior to the first 'namespace' declaration</source>
        <target state="translated">Před první deklarací namespace se dají použít jenom direktivy kompilátoru #.</target>
        <note />
      </trans-unit>
      <trans-unit id="parsVisibilityDeclarationsShouldComePriorToIdentifier">
        <source>Accessibility modifiers should come immediately prior to the identifier naming a construct</source>
        <target state="translated">Modifikátory dostupnosti by se měly umístit bezprostředně před identifikátor, který pojmenovává konstruktor.</target>
        <note />
      </trans-unit>
      <trans-unit id="parsNamespaceOrModuleNotBoth">
        <source>Files should begin with either a namespace or module declaration, e.g. 'namespace SomeNamespace.SubNamespace' or 'module SomeNamespace.SomeModule', but not both. To define a module within a namespace use 'module SomeModule = ...'</source>
        <target state="translated">Soubory by měly začínat buď oborem názvů, nebo deklarací modulu, třeba namespace SomeNamespace.SubNamespace nebo module SomeNamespace.SomeModule, nejde ale použít obojí. Pokud chcete definovat modul uvnitř oboru názvů, použijte syntaxi module SomeModule = ...</target>
        <note />
      </trans-unit>
      <trans-unit id="parsModuleAbbreviationMustBeSimpleName">
        <source>A module abbreviation must be a simple name, not a path</source>
        <target state="translated">Jako zkratku modulu musíte zadat jednoduchý název, ne cestu.</target>
        <note />
      </trans-unit>
      <trans-unit id="parsIgnoreAttributesOnModuleAbbreviation">
        <source>Ignoring attributes on module abbreviation</source>
        <target state="translated">Atributy u zkratky modulu se ignorují.</target>
        <note />
      </trans-unit>
      <trans-unit id="parsIgnoreAttributesOnModuleAbbreviationAlwaysPrivate">
        <source>The '{0}' accessibility attribute is not allowed on module abbreviation. Module abbreviations are always private.</source>
        <target state="translated">Atribut přístupu {0} se u zkratky modulu nepovoluje. Zkratky modulu jsou vždycky privátní.</target>
        <note />
      </trans-unit>
      <trans-unit id="parsIgnoreVisibilityOnModuleAbbreviationAlwaysPrivate">
        <source>The '{0}' visibility attribute is not allowed on module abbreviation. Module abbreviations are always private.</source>
        <target state="translated">Atribut viditelnosti {0} se u zkratky modulu nepovoluje. Zkratky modulu jsou vždycky privátní.</target>
        <note />
      </trans-unit>
      <trans-unit id="parsUnClosedBlockInHashLight">
        <source>Unclosed block</source>
        <target state="translated">Neuzavřený blok</target>
        <note />
      </trans-unit>
      <trans-unit id="parsUnmatchedBeginOrStruct">
        <source>Unmatched 'begin' or 'struct'</source>
        <target state="translated">Nespárované klíčové slovo begin nebo struct</target>
        <note />
      </trans-unit>
      <trans-unit id="parsModuleDefnMustBeSimpleName">
        <source>A module name must be a simple name, not a path</source>
        <target state="translated">Jako název modulu musíte zadat jednoduchý název, ne cestu.</target>
        <note />
      </trans-unit>
      <trans-unit id="parsUnexpectedEmptyModuleDefn">
        <source>Unexpected empty type moduleDefn list</source>
        <target state="translated">Neočekávaný prázdný seznam typu moduleDefn</target>
        <note />
      </trans-unit>
      <trans-unit id="parsAttributesMustComeBeforeVal">
        <source>Attributes should be placed before 'val'</source>
        <target state="translated">Správné umístění atributů je před val.</target>
        <note />
      </trans-unit>
      <trans-unit id="parsAttributesAreNotPermittedOnInterfaceImplementations">
        <source>Attributes are not permitted on interface implementations</source>
        <target state="translated">Atributy nejsou u implementací rozhraní povolené.</target>
        <note />
      </trans-unit>
      <trans-unit id="parsSyntaxError">
        <source>Syntax error</source>
        <target state="translated">chyba syntaxe</target>
        <note />
      </trans-unit>
      <trans-unit id="parsAugmentationsIllegalOnDelegateType">
        <source>Augmentations are not permitted on delegate type moduleDefns</source>
        <target state="translated">Rozšíření nejsou u typu delegáta moduleDefns povolená.</target>
        <note />
      </trans-unit>
      <trans-unit id="parsUnmatchedClassInterfaceOrStruct">
        <source>Unmatched 'class', 'interface' or 'struct'</source>
        <target state="translated">Nespárované klíčové slovo class, interface nebo struct</target>
        <note />
      </trans-unit>
      <trans-unit id="parsEmptyTypeDefinition">
        <source>A type definition requires one or more members or other declarations. If you intend to define an empty class, struct or interface, then use 'type ... = class end', 'interface end' or 'struct end'.</source>
        <target state="translated">Definice typu vyžaduje jeden nebo víc členů nebo jiné deklarace. Pokud máte v úmyslu definovat prázdnou třídu, strukturu nebo rozhraní, použijte formulaci type ... = class end, interface end nebo struct end.</target>
        <note />
      </trans-unit>
      <trans-unit id="parsUnmatchedWith">
        <source>Unmatched 'with' or badly formatted 'with' block</source>
        <target state="translated">Nespárovaný nebo špatně formátovaný blok with</target>
        <note />
      </trans-unit>
      <trans-unit id="parsGetOrSetRequired">
        <source>'get', 'set' or 'get,set' required</source>
        <target state="translated">Vyžaduje se metoda get, set nebo get,set.</target>
        <note />
      </trans-unit>
      <trans-unit id="parsOnlyClassCanTakeValueArguments">
        <source>Only class types may take value arguments</source>
        <target state="translated">Argumenty hodnoty můžou přebírat jenom typy třídy.</target>
        <note />
      </trans-unit>
      <trans-unit id="parsUnmatchedBegin">
        <source>Unmatched 'begin'</source>
        <target state="translated">Nespárované klíčové slovo begin</target>
        <note />
      </trans-unit>
      <trans-unit id="parsInvalidDeclarationSyntax">
        <source>Invalid declaration syntax</source>
        <target state="translated">Neplatná syntaxe deklarace</target>
        <note />
      </trans-unit>
      <trans-unit id="parsGetAndOrSetRequired">
        <source>'get' and/or 'set' required</source>
        <target state="translated">Vyžaduje se metoda get nebo set.</target>
        <note />
      </trans-unit>
      <trans-unit id="parsTypeAnnotationsOnGetSet">
        <source>Type annotations on property getters and setters must be given after the 'get()' or 'set(v)', e.g. 'with get() : string = ...'</source>
        <target state="translated">Poznámky typu u metod getter nebo setter vlastnosti se musí předávat až po get() nebo set(v). Příklad: with get() : string = ...</target>
        <note />
      </trans-unit>
      <trans-unit id="parsGetterMustHaveAtLeastOneArgument">
        <source>A getter property is expected to be a function, e.g. 'get() = ...' or 'get(index) = ...'</source>
        <target state="translated">Očekává se, že vlastnost getter bude funkcí, třeba get() = ... nebo get(index) = ...</target>
        <note />
      </trans-unit>
      <trans-unit id="parsMultipleAccessibilitiesForGetSet">
        <source>Multiple accessibilities given for property getter or setter</source>
        <target state="translated">Zadali jste víc dostupností pro metodu getter nebo setter vlastnosti.</target>
        <note />
      </trans-unit>
      <trans-unit id="parsSetSyntax">
        <source>Property setters must be defined using 'set value = ', 'set idx value = ' or 'set (idx1,...,idxN) value = ... '</source>
        <target state="translated">Metody set vlastnosti musí být definované pomocí syntaxe set value = , set idx value = nebo set (idx1,...,idxN) value = ... </target>
        <note />
      </trans-unit>
      <trans-unit id="parsInterfacesHaveSameVisibilityAsEnclosingType">
        <source>Interfaces always have the same visibility as the enclosing type</source>
        <target state="translated">Rozhraní mají vždycky stejnou viditelnost jako nadřazený typ.</target>
        <note />
      </trans-unit>
      <trans-unit id="parsAccessibilityModsIllegalForAbstract">
        <source>Accessibility modifiers are not allowed on this member. Abstract slots always have the same visibility as the enclosing type.</source>
        <target state="translated">Modifikátory dostupnosti nejsou u tohoto člena povolené. Abstraktní datové oblasti mají vždycky stejnou viditelnost jako nadřazený typ.</target>
        <note />
      </trans-unit>
      <trans-unit id="parsAttributesIllegalOnInherit">
        <source>Attributes are not permitted on 'inherit' declarations</source>
        <target state="translated">Atributy u deklarací inherit nejsou povolené.</target>
        <note />
      </trans-unit>
      <trans-unit id="parsVisibilityIllegalOnInherit">
        <source>Accessibility modifiers are not permitted on an 'inherits' declaration</source>
        <target state="translated">Modifikátory dostupnosti nejsou v deklaracích inherits povolené.</target>
        <note />
      </trans-unit>
      <trans-unit id="parsInheritDeclarationsCannotHaveAsBindings">
        <source>'inherit' declarations cannot have 'as' bindings. To access members of the base class when overriding a method, the syntax 'base.SomeMember' may be used; 'base' is a keyword. Remove this 'as' binding.</source>
        <target state="translated">Deklarace inherit nemůžou mít vazby as. Pro přístup ke členům základní třídy při přepisování metody se dá použít syntaxe base.SomeMember, kde base je klíčové slovo. Tuto vazbu as odeberte.</target>
        <note />
      </trans-unit>
      <trans-unit id="parsAttributesIllegalHere">
        <source>Attributes are not allowed here</source>
        <target state="translated">Tady atributy nejsou povolené.</target>
        <note />
      </trans-unit>
      <trans-unit id="parsTypeAbbreviationsCannotHaveVisibilityDeclarations">
        <source>Accessibility modifiers are not permitted in this position for type abbreviations</source>
        <target state="translated">Modifikátory dostupnosti nejsou na této pozici pro zkratky typu povolené.</target>
        <note />
      </trans-unit>
      <trans-unit id="parsEnumTypesCannotHaveVisibilityDeclarations">
        <source>Accessibility modifiers are not permitted in this position for enum types</source>
        <target state="translated">Modifikátory dostupnosti nejsou na této pozici pro typy výčtu povolené.</target>
        <note />
      </trans-unit>
      <trans-unit id="parsAllEnumFieldsRequireValues">
        <source>All enum fields must be given values</source>
        <target state="translated">Všem polím výčtového typu se musí předat hodnota.</target>
        <note />
      </trans-unit>
      <trans-unit id="parsInlineAssemblyCannotHaveVisibilityDeclarations">
        <source>Accessibility modifiers are not permitted on inline assembly code types</source>
        <target state="translated">Modifikátory dostupnosti nejsou u typů kódu vložených sestavení povolené.</target>
        <note />
      </trans-unit>
      <trans-unit id="parsUnexpectedIdentifier">
        <source>Unexpected identifier: '{0}'</source>
        <target state="translated">Neočekávaný identifikátor: {0}</target>
        <note />
      </trans-unit>
      <trans-unit id="parsUnionCasesCannotHaveVisibilityDeclarations">
        <source>Accessibility modifiers are not permitted on union cases. Use 'type U = internal ...' or 'type U = private ...' to give an accessibility to the whole representation.</source>
        <target state="translated">Modifikátory dostupnosti nejsou u případů typu union povolené. Pomocí notace type U = internal ... nebo type U = private ... předejte dostupnost celé reprezentaci.</target>
        <note />
      </trans-unit>
      <trans-unit id="parsEnumFieldsCannotHaveVisibilityDeclarations">
        <source>Accessibility modifiers are not permitted on enumeration fields</source>
        <target state="translated">Modifikátory dostupnosti nejsou u polí výčtového typu povolené.</target>
        <note />
      </trans-unit>
      <trans-unit id="parsConsiderUsingSeparateRecordType">
        <source>Consider using a separate record type instead</source>
        <target state="translated">Zvažte možnost použít místo toho samostatný typ záznamu.</target>
        <note />
      </trans-unit>
      <trans-unit id="parsRecordFieldsCannotHaveVisibilityDeclarations">
        <source>Accessibility modifiers are not permitted on record fields. Use 'type R = internal ...' or 'type R = private ...' to give an accessibility to the whole representation.</source>
        <target state="translated">Modifikátory dostupnosti nejsou v polích záznamů povolené. Pomocí type R = internal ... nebo type R = private ... předejte dostupnost celé reprezentaci.</target>
        <note />
      </trans-unit>
      <trans-unit id="parsLetAndForNonRecBindings">
        <source>The declaration form 'let ... and ...' for non-recursive bindings is not used in F# code. Consider using a sequence of 'let' bindings</source>
        <target state="translated">Notace deklarace let ... and ... se pro nerekurzivní vazby v kódu F# nepoužívá. Zvažte použití posloupnosti vazeb let.</target>
        <note />
      </trans-unit>
      <trans-unit id="parsUnmatchedParen">
        <source>Unmatched '('</source>
        <target state="translated">Nespárovaná závorka (</target>
        <note />
      </trans-unit>
      <trans-unit id="parsSuccessivePatternsShouldBeSpacedOrTupled">
        <source>Successive patterns should be separated by spaces or tupled</source>
        <target state="translated">Po sobě jdoucí vzory by měly být oddělené mezerami nebo by měly být řazenou kolekcí členů.</target>
        <note />
      </trans-unit>
      <trans-unit id="parsNoMatchingInForLet">
        <source>No matching 'in' found for this 'let'</source>
        <target state="translated">Pro tuto klauzuli let se nenašel žádný odpovídající výraz in.</target>
        <note />
      </trans-unit>
      <trans-unit id="parsErrorInReturnForLetIncorrectIndentation">
        <source>Error in the return expression for this 'let'. Possible incorrect indentation.</source>
        <target state="translated">Chyba ve vráceném výrazu pro tuto klauzuli let. Důvodem může být nesprávné odsazení.</target>
        <note />
      </trans-unit>
      <trans-unit id="parsExpectedExpressionAfterLet">
        <source>The block following this '{0}' is unfinished. Every code block is an expression and must have a result. '{1}' cannot be the final code element in a block. Consider giving this block an explicit result.</source>
        <target state="translated">Blok, který následuje po tomto {0}, není dokončený. Každý blok kódu je výraz a musí mít výsledek. {1} nemůže být konečný element kódu v bloku. Zvažte, že tomuto bloku dáte explicitní výsledek.</target>
        <note />
      </trans-unit>
      <trans-unit id="parsIncompleteIf">
        <source>Incomplete conditional. Expected 'if &lt;expr&gt; then &lt;expr&gt;' or 'if &lt;expr&gt; then &lt;expr&gt; else &lt;expr&gt;'.</source>
        <target state="translated">Neúplná podmínka. Očekávaná notace je if &lt;výraz&gt; then &lt;výraz&gt; nebo if &lt;výraz&gt; then &lt;výraz&gt; else &lt;výraz&gt;.</target>
        <note />
      </trans-unit>
      <trans-unit id="parsAssertIsNotFirstClassValue">
        <source>'assert' may not be used as a first class value. Use 'assert &lt;expr&gt;' instead.</source>
        <target state="translated">assert nejde použít jako první hodnotu třídy. Použijte místo toho assert &lt;výraz&gt;.</target>
        <note />
      </trans-unit>
      <trans-unit id="parsIdentifierExpected">
        <source>Identifier expected</source>
        <target state="translated">Očekával se identifikátor.</target>
        <note />
      </trans-unit>
      <trans-unit id="parsInOrEqualExpected">
        <source>'in' or '=' expected</source>
        <target state="translated">Očekává se in nebo =.</target>
        <note />
      </trans-unit>
      <trans-unit id="parsArrowUseIsLimited">
        <source>The use of '-&gt;' in sequence and computation expressions is limited to the form 'for pat in expr -&gt; expr'. Use the syntax 'for ... in ... do ... yield...' to generate elements in more complex sequence expressions.</source>
        <target state="translated">Použití -&gt; ve výrazech pořadí a výpočtu je omezené na formu for vzor in výraz -&gt; výraz. Ke generování prvků v komplexnějších výrazech pořadí použijte syntaxi for ... in ... do ... yield...</target>
        <note />
      </trans-unit>
      <trans-unit id="parsSuccessiveArgsShouldBeSpacedOrTupled">
        <source>Successive arguments should be separated by spaces or tupled, and arguments involving function or method applications should be parenthesized</source>
        <target state="translated">Po sobě jdoucí argumenty by měly být oddělené mezerami nebo by měly být řazenou kolekcí členů a argumenty zahrnující použití funkcí nebo metod by měly být v závorkách.</target>
        <note />
      </trans-unit>
      <trans-unit id="parsUnmatchedBracket">
        <source>Unmatched '['</source>
        <target state="translated">Nespárovaná závorka [</target>
        <note />
      </trans-unit>
      <trans-unit id="parsMissingQualificationAfterDot">
        <source>Missing qualification after '.'</source>
        <target state="translated">Za tečkou chybí kvalifikace.</target>
        <note />
      </trans-unit>
      <trans-unit id="parsParenFormIsForML">
        <source>In F# code you may use 'expr.[expr]'. A type annotation may be required to indicate the first expression is an array</source>
        <target state="translated">V kódu F# můžete použít expr.[expr]. Je možné, že bude potřeba zadáním anotace typu vyznačit první výraz v poli.</target>
        <note />
      </trans-unit>
      <trans-unit id="parsMismatchedQuote">
        <source>Mismatched quotation, beginning with '{0}'</source>
        <target state="translated">Neshoda v citaci, která začíná na {0}</target>
        <note />
      </trans-unit>
      <trans-unit id="parsUnmatched">
        <source>Unmatched '{0}'</source>
        <target state="translated">Nespárovaný výraz {0}</target>
        <note />
      </trans-unit>
      <trans-unit id="parsUnmatchedBracketBar">
        <source>Unmatched '[|'</source>
        <target state="translated">Nespárovaná dvojice znaků [|</target>
        <note />
      </trans-unit>
      <trans-unit id="parsUnmatchedBrace">
        <source>Unmatched '{{'</source>
        <target state="translated">Nespárovaná dvojice závorek {{</target>
        <note />
      </trans-unit>
      <trans-unit id="parsFieldBinding">
        <source>Field bindings must have the form 'id = expr;'</source>
        <target state="translated">Vazba pole musí být v podobě id = expr;</target>
        <note />
      </trans-unit>
      <trans-unit id="parsMemberIllegalInObjectImplementation">
        <source>This member is not permitted in an object implementation</source>
        <target state="translated">Tento člen není u implementace objektu povolený.</target>
        <note />
      </trans-unit>
      <trans-unit id="parsMissingFunctionBody">
        <source>Missing function body</source>
        <target state="translated">Chybí tělo funkce.</target>
        <note />
      </trans-unit>
      <trans-unit id="parsSyntaxErrorInLabeledType">
        <source>Syntax error in labelled type argument</source>
        <target state="translated">Chyba syntaxe v argumentu typu s popiskem</target>
        <note />
      </trans-unit>
      <trans-unit id="parsUnexpectedInfixOperator">
        <source>Unexpected infix operator in type expression</source>
        <target state="translated">Neočekávaný operátor vpony ve výrazu typu</target>
        <note />
      </trans-unit>
      <trans-unit id="parsMultiArgumentGenericTypeFormDeprecated">
        <source>The syntax '(typ,...,typ) ident' is not used in F# code. Consider using 'ident&lt;typ,...,typ&gt;' instead</source>
        <target state="translated">Syntaxe (typ,...,typ) ident se v kódu F# nepoužívá. Místo toho zkuste použít ident&lt;typ,...,typ&gt;.</target>
        <note />
      </trans-unit>
      <trans-unit id="parsInvalidLiteralInType">
        <source>Invalid literal in type</source>
        <target state="translated">Neplatný literál v typu</target>
        <note />
      </trans-unit>
      <trans-unit id="parsUnexpectedOperatorForUnitOfMeasure">
        <source>Unexpected infix operator in unit-of-measure expression. Legal operators are '*', '/' and '^'.</source>
        <target state="translated">Neočekávaný operátor vpony ve výrazu měrné jednotky. Platnými operátory jsou znaky *, / a ^.</target>
        <note />
      </trans-unit>
      <trans-unit id="parsUnexpectedIntegerLiteralForUnitOfMeasure">
        <source>Unexpected integer literal in unit-of-measure expression</source>
        <target state="translated">Neočekávaný celočíselný literál ve výrazu měrné jednotky</target>
        <note />
      </trans-unit>
      <trans-unit id="parsUnexpectedTypeParameter">
        <source>Syntax error: unexpected type parameter specification</source>
        <target state="translated">Chyba syntaxe: neočekávaná specifikace parametru typu</target>
        <note />
      </trans-unit>
      <trans-unit id="parsMismatchedQuotationName">
        <source>Mismatched quotation operator name, beginning with '{0}'</source>
        <target state="translated">Neshoda v názvu operátoru citace (začíná na {0})</target>
        <note />
      </trans-unit>
      <trans-unit id="parsActivePatternCaseMustBeginWithUpperCase">
        <source>Active pattern case identifiers must begin with an uppercase letter</source>
        <target state="translated">Identifikátory velikosti písmen aktivního vzoru musí začínat velkým písmenem.</target>
        <note />
      </trans-unit>
      <trans-unit id="parsActivePatternCaseContainsPipe">
        <source>The '|' character is not permitted in active pattern case identifiers</source>
        <target state="translated">Znak | není u identifikátorů velikosti písmen aktivních vzorů povolený.</target>
        <note />
      </trans-unit>
      <trans-unit id="parsIllegalDenominatorForMeasureExponent">
        <source>Denominator must not be 0 in unit-of-measure exponent</source>
        <target state="translated">Jmenovatel nesmí být 0 v exponentu měrné jednotky.</target>
        <note />
      </trans-unit>
      <trans-unit id="parsNoEqualShouldFollowNamespace">
        <source>No '=' symbol should follow a 'namespace' declaration</source>
        <target state="translated">Po deklaraci namespace nemůže následovat symbol =.</target>
        <note />
      </trans-unit>
      <trans-unit id="parsSyntaxModuleStructEndDeprecated">
        <source>The syntax 'module ... = struct .. end' is not used in F# code. Consider using 'module ... = begin .. end'</source>
        <target state="translated">Syntaxe module ... = struct ... end se v kódu F# nepoužívá. Zvažte použití syntaxe module ... = begin ... end.</target>
        <note />
      </trans-unit>
      <trans-unit id="parsSyntaxModuleSigEndDeprecated">
        <source>The syntax 'module ... : sig .. end' is not used in F# code. Consider using 'module ... = begin .. end'</source>
        <target state="translated">Syntaxe module ... : sig .. end se v kódu F# nepoužívá. Zvažte použití syntaxe module ... = begin ... end.</target>
        <note />
      </trans-unit>
      <trans-unit id="tcStaticFieldUsedWhenInstanceFieldExpected">
        <source>A static field was used where an instance field is expected</source>
        <target state="translated">Použili jste statické pole tam, kde se očekává pole instance.</target>
        <note />
      </trans-unit>
      <trans-unit id="tcMethodNotAccessible">
        <source>Method '{0}' is not accessible from this code location</source>
        <target state="translated">Metoda {0} není na tomto místě v kódu dostupná.</target>
        <note />
      </trans-unit>
      <trans-unit id="tcImplicitMeasureFollowingSlash">
        <source>Implicit product of measures following /</source>
        <target state="translated">Za lomítkem (/) následuje implicitní vytvoření míry.</target>
        <note />
      </trans-unit>
      <trans-unit id="tcUnexpectedMeasureAnon">
        <source>Unexpected SynMeasure.Anon</source>
        <target state="translated">Neočekávalo se SynMeasure.Anon.</target>
        <note />
      </trans-unit>
      <trans-unit id="tcNonZeroConstantCannotHaveGenericUnit">
        <source>Non-zero constants cannot have generic units. For generic zero, write 0.0&lt;_&gt;.</source>
        <target state="translated">U nenulových konstant nemůžou být obecné jednotky. Obecný nulový zápis je 0.0&lt;_&gt;.</target>
        <note />
      </trans-unit>
      <trans-unit id="tcSeqResultsUseYield">
        <source>In sequence expressions, results are generated using 'yield'</source>
        <target state="translated">Ve výrazech pořadí se výsledky generují pomocí yield.</target>
        <note />
      </trans-unit>
      <trans-unit id="tcUnexpectedBigRationalConstant">
        <source>Unexpected big rational constant</source>
        <target state="translated">Neočekávaná rozměrná racionální konstanta</target>
        <note />
      </trans-unit>
      <trans-unit id="tcInvalidTypeForUnitsOfMeasure">
        <source>Units-of-measure supported only on float, float32, decimal and signed integer types</source>
        <target state="translated">Měrné jednotky se podporují jenom u typů float, float32, decimal a signed integer.</target>
        <note />
      </trans-unit>
      <trans-unit id="tcUnexpectedConstUint16Array">
        <source>Unexpected Const_uint16array</source>
        <target state="translated">Const_uint16array se neočekávalo.</target>
        <note />
      </trans-unit>
      <trans-unit id="tcUnexpectedConstByteArray">
        <source>Unexpected Const_bytearray</source>
        <target state="translated">Const_bytearray se neočekávalo.</target>
        <note />
      </trans-unit>
      <trans-unit id="tcParameterRequiresName">
        <source>A parameter with attributes must also be given a name, e.g. '[&lt;Attribute&gt;] Name : Type'</source>
        <target state="translated">Parametr s atributy vyžaduje také název, třeba [&lt;Atribut&gt;] Název : Typ.</target>
        <note />
      </trans-unit>
      <trans-unit id="tcReturnValuesCannotHaveNames">
        <source>Return values cannot have names</source>
        <target state="translated">Návratové hodnoty nemůžou mít názvy.</target>
        <note />
      </trans-unit>
      <trans-unit id="tcMemberKindPropertyGetSetNotExpected">
        <source>MemberKind.PropertyGetSet only expected in parse trees</source>
        <target state="translated">MemberKind.PropertyGetSet se očekává jenom ve stromech pro analýzu.</target>
        <note />
      </trans-unit>
      <trans-unit id="tcNamespaceCannotContainValues">
        <source>Namespaces cannot contain values. Consider using a module to hold your value declarations.</source>
        <target state="translated">Obory názvů nemůžou obsahovat hodnoty. K uložení deklarací hodnot můžete použít modul.</target>
        <note />
      </trans-unit>
      <trans-unit id="tcNamespaceCannotContainExtensionMembers">
        <source>Namespaces cannot contain extension members except in the same file and namespace declaration group where the type is defined. Consider using a module to hold declarations of extension members.</source>
        <target state="translated">Obory názvů nemůžou obsahovat členy rozšíření (to jde jenom ve stejném souboru a skupině deklarací oboru názvů, kde je definovaný i typ). K uložení deklarací členů rozšíření můžete použít modul.</target>
        <note />
      </trans-unit>
      <trans-unit id="tcMultipleVisibilityAttributes">
        <source>Multiple visibility attributes have been specified for this identifier</source>
        <target state="translated">Pro tento identifikátor jste zadali víc atributů viditelnosti.</target>
        <note />
      </trans-unit>
      <trans-unit id="tcMultipleVisibilityAttributesWithLet">
        <source>Multiple visibility attributes have been specified for this identifier. 'let' bindings in classes are always private, as are any 'let' bindings inside expressions.</source>
        <target state="translated">Pro tento identifikátor jste zadali víc atributů viditelnosti. Vazby let ve třídách jsou vždycky privátní, stejně jako kterákoli vazba let ve výrazu.</target>
        <note />
      </trans-unit>
      <trans-unit id="tcInvalidMethodNameForRelationalOperator">
        <source>The name '({0})' should not be used as a member name. To define comparison semantics for a type, implement the 'System.IComparable' interface. If defining a static member for use from other CLI languages then use the name '{1}' instead.</source>
        <target state="translated">({0}) není vhodný název pro člena. Pokud chcete definovat sémantiku porovnání pro typ, implementujte rozhraní System.IComparable. Pokud definujete statického člena, který se má použít z jiných jazyků CLI, použijte místo toho název {1}.</target>
        <note />
      </trans-unit>
      <trans-unit id="tcInvalidMethodNameForEquality">
        <source>The name '({0})' should not be used as a member name. To define equality semantics for a type, override the 'Object.Equals' member. If defining a static member for use from other CLI languages then use the name '{1}' instead.</source>
        <target state="translated">({0}) není vhodný název pro člena. Pokud chcete definovat sémantiku rovnosti pro typ, přepište člena Object.Equals. Pokud definujete statického člena, který se má použít z jiných jazyků CLI, použijte místo toho název {1}.</target>
        <note />
      </trans-unit>
      <trans-unit id="tcInvalidMemberName">
        <source>The name '({0})' should not be used as a member name. If defining a static member for use from other CLI languages then use the name '{1}' instead.</source>
        <target state="translated">({0}) není vhodný název pro člena. Pokud definujete statického člena, který se má použít z jiných jazyků CLI, použijte místo toho název {1}.</target>
        <note />
      </trans-unit>
      <trans-unit id="tcInvalidMemberNameFixedTypes">
        <source>The name '({0})' should not be used as a member name because it is given a standard definition in the F# library over fixed types</source>
        <target state="translated">({0}) není vhodný název pro člena, protože se mu v knihovně F# prostřednictvím pevných typů předává standardní definice.</target>
        <note />
      </trans-unit>
      <trans-unit id="tcInvalidOperatorDefinitionRelational">
        <source>The '{0}' operator should not normally be redefined. To define overloaded comparison semantics for a particular type, implement the 'System.IComparable' interface in the definition of that type.</source>
        <target state="translated">Operátor {0} se nedoporučuje předefinovávat. Pokud chcete definovat přetíženou sémantiku porovnání pro určitý typ, implementujte rozhraní System.IComparable v definici tohoto typu.</target>
        <note />
      </trans-unit>
      <trans-unit id="tcInvalidOperatorDefinitionEquality">
        <source>The '{0}' operator should not normally be redefined. To define equality semantics for a type, override the 'Object.Equals' member in the definition of that type.</source>
        <target state="translated">Operátor {0} se nedoporučuje předefinovávat. Pokud chcete definovat sémantiku rovnosti pro typ, přepište člena Object.Equals v definici tohoto typu.</target>
        <note />
      </trans-unit>
      <trans-unit id="tcInvalidOperatorDefinition">
        <source>The '{0}' operator should not normally be redefined. Consider using a different operator name</source>
        <target state="translated">Operátor {0} se nedoporučuje předefinovávat. Zvažte použití jiného názvu operátoru.</target>
        <note />
      </trans-unit>
      <trans-unit id="tcInvalidIndexOperatorDefinition">
        <source>The '{0}' operator cannot be redefined. Consider using a different operator name</source>
        <target state="translated">Operátor {0} se nedá předefinovat. Zvažte možnost použití jiného názvu operátoru.</target>
        <note />
      </trans-unit>
      <trans-unit id="tcExpectModuleOrNamespaceParent">
        <source>Expected module or namespace parent {0}</source>
        <target state="translated">Očekával se nadřazený prvek modulu nebo oboru názvů {0}.</target>
        <note />
      </trans-unit>
      <trans-unit id="tcImplementsIComparableExplicitly">
        <source>The struct, record or union type '{0}' implements the interface 'System.IComparable' explicitly. You must apply the 'CustomComparison' attribute to the type.</source>
        <target state="translated">Typ struktura, záznam nebo sjednocení {0} implementuje explicitně rozhraní System.IComparable. Pro tento typ musíte použít atribut CustomComparison.</target>
        <note />
      </trans-unit>
      <trans-unit id="tcImplementsGenericIComparableExplicitly">
        <source>The struct, record or union type '{0}' implements the interface 'System.IComparable&lt;_&gt;' explicitly. You must apply the 'CustomComparison' attribute to the type, and should also provide a consistent implementation of the non-generic interface System.IComparable.</source>
        <target state="translated">Typ struktury, záznamu nebo sjednocení {0} explicitně implementuje rozhraní System.IComparable&lt;_&gt;. Pro typ je třeba použít atribut CustomComparison a měli byste také poskytnout konzistentní implementaci neobecného rozhraní System.IComparable.</target>
        <note />
      </trans-unit>
      <trans-unit id="tcImplementsIStructuralComparableExplicitly">
        <source>The struct, record or union type '{0}' implements the interface 'System.IStructuralComparable' explicitly. Apply the 'CustomComparison' attribute to the type.</source>
        <target state="translated">Typ struktura, záznam nebo sjednocení {0} implementuje explicitně rozhraní System.IStructuralComparable. Použijte pro tento typ atribut CustomComparison.</target>
        <note />
      </trans-unit>
      <trans-unit id="tcRecordFieldInconsistentTypes">
        <source>This record contains fields from inconsistent types</source>
        <target state="translated">Tento záznam obsahuje pole z nekonzistentních typů.</target>
        <note />
      </trans-unit>
      <trans-unit id="tcDllImportStubsCannotBeInlined">
        <source>DLLImport stubs cannot be inlined</source>
        <target state="translated">Provizorní kódy DLLImport nemůžou být vložené.</target>
        <note />
      </trans-unit>
      <trans-unit id="tcStructsCanOnlyBindThisAtMemberDeclaration">
        <source>Structs may only bind a 'this' parameter at member declarations</source>
        <target state="translated">Struktury můžou u deklarací členů vázat jenom parametr this.</target>
        <note />
      </trans-unit>
      <trans-unit id="tcUnexpectedExprAtRecInfPoint">
        <source>Unexpected expression at recursive inference point</source>
        <target state="translated">Neočekávaný výraz v místě rekurzivního odvození</target>
        <note />
      </trans-unit>
      <trans-unit id="tcLessGenericBecauseOfAnnotation">
        <source>This code is less generic than required by its annotations because the explicit type variable '{0}' could not be generalized. It was constrained to be '{1}'.</source>
        <target state="translated">Tento kód je míň obecný, než požadují jeho poznámky, protože proměnná explicitního typu {0} se nedá zobecnit. Kód se omezil na {1}.</target>
        <note />
      </trans-unit>
      <trans-unit id="tcConstrainedTypeVariableCannotBeGeneralized">
        <source>One or more of the explicit class or function type variables for this binding could not be generalized, because they were constrained to other types</source>
        <target state="translated">Jedna nebo víc proměnných explicitní třídy nebo typu funkce pro tuto vazbu se nedala zobecnit, protože má omezení na jiné typy.</target>
        <note />
      </trans-unit>
      <trans-unit id="tcGenericParameterHasBeenConstrained">
        <source>A generic type parameter has been used in a way that constrains it to always be '{0}'</source>
        <target state="translated">Parametr obecného typu se použil tak, že ho to omezuje, aby vždycky byl {0}.</target>
        <note />
      </trans-unit>
      <trans-unit id="tcTypeParameterHasBeenConstrained">
        <source>This type parameter has been used in a way that constrains it to always be '{0}'</source>
        <target state="translated">Tento parametr typu se použil způsobem, který ho omezuje v tom smyslu, že musí být vždycky {0}.</target>
        <note />
      </trans-unit>
      <trans-unit id="tcTypeParametersInferredAreNotStable">
        <source>The type parameters inferred for this value are not stable under the erasure of type abbreviations. This is due to the use of type abbreviations which drop or reorder type parameters, e.g. \n\ttype taggedInt&lt;'a&gt; = int or\n\ttype swap&lt;'a,'b&gt; = 'b * 'a.\nConsider declaring the type parameters for this value explicitly, e.g.\n\tlet f&lt;'a,'b&gt; ((x,y) : swap&lt;'b,'a&gt;) : swap&lt;'a,'b&gt; = (y,x).</source>
        <target state="translated">Parametry typu odvozené pro tuto hodnotu nejsou v případě vymazání zkratek typů stabilní. Způsobuje to použití zkratek typu, které vypouštějí nebo mění pořadí parametrů typu, třeba pomocí notace\n\ttype taggedInt&lt;'a&gt; = int nebo\n\ttype swap&lt;'a,'b&gt; = 'b * 'a.\nZvažte možnost deklarování parametrů typu pro tuto hodnotu explicitně, třeba pomocí notace\n\tlet f&lt;'a,'b&gt; ((x,y) : swap&lt;'b,'a&gt;) : swap&lt;'a,'b&gt; = (y,x).</target>
        <note />
      </trans-unit>
      <trans-unit id="tcExplicitTypeParameterInvalid">
        <source>Explicit type parameters may only be used on module or member bindings</source>
        <target state="translated">Explicitní parametry typu se dají použít jenom u vazeb modulu nebo člena.</target>
        <note />
      </trans-unit>
      <trans-unit id="tcOverridingMethodRequiresAllOrNoTypeParameters">
        <source>You must explicitly declare either all or no type parameters when overriding a generic abstract method</source>
        <target state="translated">Při přepisování obecné abstraktní metody musíte explicitně deklarovat buď všechny, nebo žádné parametry typu.</target>
        <note />
      </trans-unit>
      <trans-unit id="tcFieldsDoNotDetermineUniqueRecordType">
        <source>The field labels and expected type of this record expression or pattern do not uniquely determine a corresponding record type</source>
        <target state="translated">Tyto popisky pole a očekávaný typ tohoto výrazu záznamu nebo vzoru neurčují jednoznačně odpovídající typ záznamu.</target>
        <note />
      </trans-unit>
      <trans-unit id="tcFieldAppearsTwiceInRecord">
        <source>The field '{0}' appears twice in this record expression or pattern</source>
        <target state="translated">Pole {0} se v tomto výrazu záznamu nebo vzoru vyskytuje dvakrát.</target>
        <note />
      </trans-unit>
      <trans-unit id="tcUnknownUnion">
        <source>Unknown union case</source>
        <target state="translated">Neznámý případ typu union</target>
        <note />
      </trans-unit>
      <trans-unit id="tcNotSufficientlyGenericBecauseOfScope">
        <source>This code is not sufficiently generic. The type variable {0} could not be generalized because it would escape its scope.</source>
        <target state="translated">Tento kód není dostatečně obecný. Proměnná typu {0} se nedá zobecnit, protože by se tak dostala mimo svůj definiční obor.</target>
        <note />
      </trans-unit>
      <trans-unit id="tcPropertyRequiresExplicitTypeParameters">
        <source>A property cannot have explicit type parameters. Consider using a method instead.</source>
        <target state="translated">Vlastnost nemůže mít explicitní parametry typu. Zvažte místo toho možnost použití metody.</target>
        <note />
      </trans-unit>
      <trans-unit id="tcConstructorCannotHaveTypeParameters">
        <source>A constructor cannot have explicit type parameters. Consider using a static construction method instead.</source>
        <target state="translated">Konstruktor nemůže mít parametry explicitního typu. Zvažte možnost použít místo toho metodu statické konstrukce.</target>
        <note />
      </trans-unit>
      <trans-unit id="tcInstanceMemberRequiresTarget">
        <source>This instance member needs a parameter to represent the object being invoked. Make the member static or use the notation 'member x.Member(args) = ...'.</source>
        <target state="translated">Tento člen instance vyžaduje, aby parametr představoval objekt, který se vyvolává. Upravte člena tak, aby byl statický, nebo použijte notaci member x.Member(args) =</target>
        <note />
      </trans-unit>
      <trans-unit id="tcUnexpectedPropertyInSyntaxTree">
        <source>Unexpected source-level property specification in syntax tree</source>
        <target state="translated">Ve stromu syntaxe se neočekávala specifikace vlastnosti na úrovni zdroje.</target>
        <note />
      </trans-unit>
      <trans-unit id="tcStaticInitializerRequiresArgument">
        <source>A static initializer requires an argument</source>
        <target state="translated">Statický inicializátor vyžaduje argument.</target>
        <note />
      </trans-unit>
      <trans-unit id="tcObjectConstructorRequiresArgument">
        <source>An object constructor requires an argument</source>
        <target state="translated">Konstruktor objektu vyžaduje argument.</target>
        <note />
      </trans-unit>
      <trans-unit id="tcStaticMemberShouldNotHaveThis">
        <source>This static member should not have a 'this' parameter. Consider using the notation 'member Member(args) = ...'.</source>
        <target state="translated">Tento statický člen by neměl mít parametr this. Zvažte použití notace member Member(args) = ...</target>
        <note />
      </trans-unit>
      <trans-unit id="tcExplicitStaticInitializerSyntax">
        <source>An explicit static initializer should use the syntax 'static new(args) = expr'</source>
        <target state="translated">Explicitní statický inicializátor by měl používat syntaxi static new(args) = expr.</target>
        <note />
      </trans-unit>
      <trans-unit id="tcExplicitObjectConstructorSyntax">
        <source>An explicit object constructor should use the syntax 'new(args) = expr'</source>
        <target state="translated">Explicitní konstruktor objektu by měl používat syntaxi new(args) = expr.</target>
        <note />
      </trans-unit>
      <trans-unit id="tcUnexpectedPropertySpec">
        <source>Unexpected source-level property specification</source>
        <target state="translated">Neočekávaná specifikace vlastnosti na úrovni zdroje</target>
        <note />
      </trans-unit>
      <trans-unit id="tcObjectExpressionFormDeprecated">
        <source>This form of object expression is not used in F#. Use 'member this.MemberName ... = ...' to define member implementations in object expressions.</source>
        <target state="translated">Tato notace objektového výrazu se v F# nepoužívá. K definování implementací členů v objektových výrazech použijte member this.MemberName ... = ...</target>
        <note />
      </trans-unit>
      <trans-unit id="tcInvalidDeclaration">
        <source>Invalid declaration</source>
        <target state="translated">Neplatná deklarace</target>
        <note />
      </trans-unit>
      <trans-unit id="tcAttributesInvalidInPatterns">
        <source>Attributes are not allowed within patterns</source>
        <target state="translated">Atributy nejsou ve vzorech se povolené.</target>
        <note />
      </trans-unit>
      <trans-unit id="tcFunctionRequiresExplicitTypeArguments">
        <source>The generic function '{0}' must be given explicit type argument(s)</source>
        <target state="translated">Obecné funkci {0} se musí předávat explicitní argumenty typu.</target>
        <note />
      </trans-unit>
      <trans-unit id="tcDoesNotAllowExplicitTypeArguments">
        <source>The method or function '{0}' should not be given explicit type argument(s) because it does not declare its type parameters explicitly</source>
        <target state="translated">Metodě nebo funkci {0} by se neměly předávat argumenty explicitního typu, protože svoje parametry typu nedeklaruje explicitně.</target>
        <note />
      </trans-unit>
      <trans-unit id="tcTypeParameterArityMismatch">
        <source>This value, type or method expects {0} type parameter(s) but was given {1}</source>
        <target state="translated">Tato hodnota, typ nebo metoda očekává parametry typu v počtu {0}, ale počet předaných je {1}.</target>
        <note />
      </trans-unit>
      <trans-unit id="tcDefaultStructConstructorCall">
        <source>The default, zero-initializing constructor of a struct type may only be used if all the fields of the struct type admit default initialization</source>
        <target state="translated">Výchozí konstruktor s nulovou inicializací typu struktura se dá použít jenom v případě, že všechna pole typu struktura připouštějí výchozí inicializaci.</target>
        <note />
      </trans-unit>
      <trans-unit id="tcCouldNotFindIDisposable">
        <source>Couldn't find Dispose on IDisposable, or it was overloaded</source>
        <target state="translated">V rozhraní IDisposable se nenašla metoda Dispose nebo je tato metoda přetížená.</target>
        <note />
      </trans-unit>
      <trans-unit id="tcNonLiteralCannotBeUsedInPattern">
        <source>This value is not a literal and cannot be used in a pattern</source>
        <target state="translated">Tato hodnota není literálová a nedá se ve vzoru použít.</target>
        <note />
      </trans-unit>
      <trans-unit id="tcFieldIsReadonly">
        <source>This field is readonly</source>
        <target state="translated">Toto pole je jen pro čtení.</target>
        <note />
      </trans-unit>
      <trans-unit id="tcNameArgumentsMustAppearLast">
        <source>Named arguments must appear after all other arguments</source>
        <target state="translated">Pojmenované argumenty musí být umístěné až za všemi ostatními argumenty.</target>
        <note />
      </trans-unit>
      <trans-unit id="tcFunctionRequiresExplicitLambda">
        <source>This function value is being used to construct a delegate type whose signature includes a byref argument. You must use an explicit lambda expression taking {0} arguments.</source>
        <target state="translated">Tato hodnota funkce se používá k vytvoření typu delegáta, jehož signatura obsahuje argument ByRef. Musíte použít explicitní výraz lambda, který přebírá argumenty v počtu {0}.</target>
        <note />
      </trans-unit>
      <trans-unit id="tcTypeCannotBeEnumerated">
        <source>The type '{0}' is not a type whose values can be enumerated with this syntax, i.e. is not compatible with either seq&lt;_&gt;, IEnumerable&lt;_&gt; or IEnumerable and does not have a GetEnumerator method</source>
        <target state="translated">Typ {0} není typem, u kterého by se dal pomocí této syntaxe vytvořit výčet hodnot, tj. není kompatibilní se seq&lt;_&gt;, IEnumerable&lt;_&gt; ani IEnumerable a nemá metodu GetEnumerator.</target>
        <note />
      </trans-unit>
      <trans-unit id="tcInvalidMixtureOfRecursiveForms">
        <source>This recursive binding uses an invalid mixture of recursive forms</source>
        <target state="translated">Tato rekurzivní vazba používá neplatnou kombinaci rekurzivních tvarů.</target>
        <note />
      </trans-unit>
      <trans-unit id="tcInvalidObjectConstructionExpression">
        <source>This is not a valid object construction expression. Explicit object constructors must either call an alternate constructor or initialize all fields of the object and specify a call to a super class constructor.</source>
        <target state="translated">Toto není platný výraz konstruktoru objektu. Explicitní konstruktor objektu musí buď volat alternativní konstruktor, nebo inicializovat všechna pole objektu a specifikovat volání konstruktoru nadřazené třídy.</target>
        <note />
      </trans-unit>
      <trans-unit id="tcInvalidConstraint">
        <source>Invalid constraint</source>
        <target state="translated">Neplatné omezení</target>
        <note />
      </trans-unit>
      <trans-unit id="tcInvalidConstraintTypeSealed">
        <source>Invalid constraint: the type used for the constraint is sealed, which means the constraint could only be satisfied by at most one solution</source>
        <target state="translated">Neplatné omezení: Typ použitý pro toto omezení je zapečetěný. Znamená to, že tomuto omezení může vyhovovat maximálně jedno řešení.</target>
        <note />
      </trans-unit>
      <trans-unit id="tcInvalidEnumConstraint">
        <source>An 'enum' constraint must be of the form 'enum&lt;type&gt;'</source>
        <target state="translated">Omezení enum musí být ve formátu enum&lt;typ&gt;.</target>
        <note />
      </trans-unit>
      <trans-unit id="tcInvalidNewConstraint">
        <source>'new' constraints must take one argument of type 'unit' and return the constructed type</source>
        <target state="translated">Omezení new musí přebírat jeden argument typu unit a vracet konstruovaný typ.</target>
        <note />
      </trans-unit>
      <trans-unit id="tcInvalidPropertyType">
        <source>This property has an invalid type. Properties taking multiple indexer arguments should have types of the form 'ty1 * ty2 -&gt; ty3'. Properties returning functions should have types of the form '(ty1 -&gt; ty2)'.</source>
        <target state="translated">Tato vlastnost nemá platný typ. Vlastnosti, které přebírají více argumentů indexeru, by měly mít typy s notací ty1 * ty2 -&gt; ty3. Vlastnosti, které vrací funkce, by měly mít typy s notací (ty1 -&gt; ty2).</target>
        <note />
      </trans-unit>
      <trans-unit id="tcExpectedUnitOfMeasureMarkWithAttribute">
        <source>Expected unit-of-measure parameter, not type parameter. Explicit unit-of-measure parameters must be marked with the [&lt;Measure&gt;] attribute.</source>
        <target state="translated">Očekával se parametr měrné jednotky, ne parametr typu. Explicitní parametry měrných jednotek musí být označené atributem [&lt;Measure&gt;].</target>
        <note />
      </trans-unit>
      <trans-unit id="tcExpectedTypeParameter">
        <source>Expected type parameter, not unit-of-measure parameter</source>
        <target state="translated">Očekával se parametr typu, ne parametr měrné jednotky.</target>
        <note />
      </trans-unit>
      <trans-unit id="tcExpectedTypeNotUnitOfMeasure">
        <source>Expected type, not unit-of-measure</source>
        <target state="translated">Očekával se typ, ne měrná jednotka.</target>
        <note />
      </trans-unit>
      <trans-unit id="tcExpectedUnitOfMeasureNotType">
        <source>Expected unit-of-measure, not type</source>
        <target state="translated">Očekávala se měrná jednotka, ne typ.</target>
        <note />
      </trans-unit>
      <trans-unit id="tcInvalidUnitsOfMeasurePrefix">
        <source>Units-of-measure cannot be used as prefix arguments to a type. Rewrite as postfix arguments in angle brackets.</source>
        <target state="translated">Měrné jednotky se nedají použít jako argumenty předpony typu. Přepište je na argumenty přípony v lomených závorkách.</target>
        <note />
      </trans-unit>
      <trans-unit id="tcUnitsOfMeasureInvalidInTypeConstructor">
        <source>Unit-of-measure cannot be used in type constructor application</source>
        <target state="translated">Měrná jednotka se v použití konstruktoru typu použít nedá.</target>
        <note />
      </trans-unit>
      <trans-unit id="tcRequireBuilderMethod">
        <source>This control construct may only be used if the computation expression builder defines a '{0}' method</source>
        <target state="translated">Tento řídicí konstruktor se dá použít jenom v případě, že tvůrce výrazu výpočtu definuje metodu {0}.</target>
        <note />
      </trans-unit>
      <trans-unit id="tcTypeHasNoNestedTypes">
        <source>This type has no nested types</source>
        <target state="translated">Tento typ nemá žádné vnořené typy.</target>
        <note />
      </trans-unit>
      <trans-unit id="tcUnexpectedSymbolInTypeExpression">
        <source>Unexpected {0} in type expression</source>
        <target state="translated">Neočekávalo se {0} ve výrazu typu.</target>
        <note />
      </trans-unit>
      <trans-unit id="tcTypeParameterInvalidAsTypeConstructor">
        <source>Type parameter cannot be used as type constructor</source>
        <target state="translated">Parametr typu se jako konstruktor typu použít nedá.</target>
        <note />
      </trans-unit>
      <trans-unit id="tcIllegalSyntaxInTypeExpression">
        <source>Illegal syntax in type expression</source>
        <target state="translated">Neplatná syntaxe ve výrazu typu</target>
        <note />
      </trans-unit>
      <trans-unit id="tcAnonymousUnitsOfMeasureCannotBeNested">
        <source>Anonymous unit-of-measure cannot be nested inside another unit-of-measure expression</source>
        <target state="translated">Anonymní měrná jednotka se nedá vnořit do jiného výrazu měrné jednotky.</target>
        <note />
      </trans-unit>
      <trans-unit id="tcAnonymousTypeInvalidInDeclaration">
        <source>Anonymous type variables are not permitted in this declaration</source>
        <target state="translated">Anonymní typy proměnných nejsou v této deklaraci povolené.</target>
        <note />
      </trans-unit>
      <trans-unit id="tcUnexpectedSlashInType">
        <source>Unexpected / in type</source>
        <target state="translated">V typu se neočekávalo lomítko (/).</target>
        <note />
      </trans-unit>
      <trans-unit id="tcUnexpectedTypeArguments">
        <source>Unexpected type arguments</source>
        <target state="translated">Neočekávané argumenty typu</target>
        <note />
      </trans-unit>
      <trans-unit id="tcOptionalArgsOnlyOnMembers">
        <source>Optional arguments are only permitted on type members</source>
        <target state="translated">Nepovinné argumenty jsou povolené jenom u členů typu.</target>
        <note />
      </trans-unit>
      <trans-unit id="tcNameNotBoundInPattern">
        <source>Name '{0}' not bound in pattern context</source>
        <target state="translated">Název {0} nemá vazbu v kontextu vzoru.</target>
        <note />
      </trans-unit>
      <trans-unit id="tcInvalidNonPrimitiveLiteralInPatternMatch">
        <source>Non-primitive numeric literal constants cannot be used in pattern matches because they can be mapped to multiple different types through the use of a NumericLiteral module. Consider using replacing with a variable, and use 'when &lt;variable&gt; = &lt;constant&gt;' at the end of the match clause.</source>
        <target state="translated">Konstanty číselných literálů, které nejsou primitivní, se nedají použít u porovnání vzorů, protože můžou být během použití modulu NumericLiteral mapované na více různých typů. Zvažte možnost nahrazení proměnnou a na konci klauzule porovnání použijte when &lt;proměnná&gt; = &lt;konstanta&gt;.</target>
        <note />
      </trans-unit>
      <trans-unit id="tcInvalidTypeArgumentUsage">
        <source>Type arguments cannot be specified here</source>
        <target state="translated">Argumenty typu tady nejde zadat.</target>
        <note />
      </trans-unit>
      <trans-unit id="tcRequireActivePatternWithOneResult">
        <source>Only active patterns returning exactly one result may accept arguments</source>
        <target state="translated">Argumenty můžou přebírat jenom aktivní vzory, které vracejí právě jeden výsledek.</target>
        <note />
      </trans-unit>
      <trans-unit id="tcInvalidArgForParameterizedPattern">
        <source>Invalid argument to parameterized pattern label</source>
        <target state="translated">Neplatný argument popisku parametrizovaného vzoru</target>
        <note />
      </trans-unit>
      <trans-unit id="tcInvalidIndexIntoActivePatternArray">
        <source>Internal error. Invalid index into active pattern array</source>
        <target state="translated">Vnitřní chyba. Neplatný index pro pole aktivního vzoru</target>
        <note />
      </trans-unit>
      <trans-unit id="tcUnionCaseDoesNotTakeArguments">
        <source>This union case does not take arguments</source>
        <target state="translated">Tento případ typu union nepřebírá argumenty.</target>
        <note />
      </trans-unit>
      <trans-unit id="tcUnionCaseRequiresOneArgument">
        <source>This union case takes one argument</source>
        <target state="translated">Tento případ typu union přebírá jeden argument.</target>
        <note />
      </trans-unit>
      <trans-unit id="tcUnionCaseExpectsTupledArguments">
        <source>This union case expects {0} arguments in tupled form</source>
        <target state="translated">Tento případ typu union očekává argumenty v počtu {0} v podobě řazené kolekce členů.</target>
        <note />
      </trans-unit>
      <trans-unit id="tcFieldIsNotStatic">
        <source>Field '{0}' is not static</source>
        <target state="translated">Pole {0} není statické.</target>
        <note />
      </trans-unit>
      <trans-unit id="tcFieldNotLiteralCannotBeUsedInPattern">
        <source>This field is not a literal and cannot be used in a pattern</source>
        <target state="translated">Toto pole není literál a nedá se použít ve vzoru.</target>
        <note />
      </trans-unit>
      <trans-unit id="tcRequireVarConstRecogOrLiteral">
        <source>This is not a variable, constant, active recognizer or literal</source>
        <target state="translated">Toto není proměnná, konstanta, aktivní rozlišovač nebo literál.</target>
        <note />
      </trans-unit>
      <trans-unit id="tcInvalidPattern">
        <source>This is not a valid pattern</source>
        <target state="translated">Toto není platný vzor.</target>
        <note />
      </trans-unit>
      <trans-unit id="tcUseWhenPatternGuard">
        <source>Character range matches have been removed in F#. Consider using a 'when' pattern guard instead.</source>
        <target state="translated">Porovnání rozsahu znaků se už v F# nepoužívá. Zvažte možnost použít místo toho ochrannou vazbu vzoru when.</target>
        <note />
      </trans-unit>
      <trans-unit id="tcIllegalPattern">
        <source>Illegal pattern</source>
        <target state="translated">Neplatný vzor</target>
        <note />
      </trans-unit>
      <trans-unit id="tcSyntaxErrorUnexpectedQMark">
        <source>Syntax error - unexpected '?' symbol</source>
        <target state="translated">Chyba syntaxe: neočekávaný symbol ?</target>
        <note />
      </trans-unit>
      <trans-unit id="tcExpressionCountMisMatch">
        <source>Expected {0} expressions, got {1}</source>
        <target state="translated">Očekávaný počet výrazů je {0}. Počet předaných je {1}.</target>
        <note />
      </trans-unit>
      <trans-unit id="tcExprUndelayed">
        <source>TcExprUndelayed: delayed</source>
        <target state="translated">TcExprUndelayed: zpožděné</target>
        <note />
      </trans-unit>
      <trans-unit id="tcExpressionRequiresSequence">
        <source>This expression form may only be used in sequence and computation expressions</source>
        <target state="translated">Tato notace výrazu se dá použít jenom ve výrazech pořadí a výpočtu.</target>
        <note />
      </trans-unit>
      <trans-unit id="tcInvalidObjectExpressionSyntaxForm">
        <source>Invalid object expression. Objects without overrides or interfaces should use the expression form 'new Type(args)' without braces.</source>
        <target state="translated">Neplatný objektový výraz. U objektů bez přepsání nebo rozhraní by se měl výraz formulovat pomocí notace new Type(args) bez složených závorek.</target>
        <note />
      </trans-unit>
      <trans-unit id="tcInvalidObjectSequenceOrRecordExpression">
        <source>Invalid object, sequence or record expression</source>
        <target state="translated">Neplatný výraz objektu, pořadí nebo záznamu</target>
        <note />
      </trans-unit>
      <trans-unit id="tcInvalidSequenceExpressionSyntaxForm">
        <source>Invalid record, sequence or computation expression. Sequence expressions should be of the form 'seq {{ ... }}'</source>
        <target state="translated">Neplatný výraz záznamu, pořadí nebo výpočtu. Výrazy pořadí by měly mít notaci seq {{ ... }}.</target>
        <note />
      </trans-unit>
      <trans-unit id="tcExpressionWithIfRequiresParenthesis">
        <source>This list or array expression includes an element of the form 'if ... then ... else'. Parenthesize this expression to indicate it is an individual element of the list or array, to disambiguate this from a list generated using a sequence expression</source>
        <target state="translated">Tento výraz seznamu nebo pole zahrnuje element s formulací if ... then ... else. Ohraničte tento výraz závorkami, aby bylo jasné, že jde o samostatný prvek seznamu nebo pole. Odlišíte ho tak od seznamu generovaného pomocí výrazu pořadí.</target>
        <note />
      </trans-unit>
      <trans-unit id="tcUnableToParseFormatString">
        <source>Unable to parse format string '{0}'</source>
        <target state="translated">Formátovací řetězec {0} se nedá parsovat.</target>
        <note />
      </trans-unit>
      <trans-unit id="tcListLiteralMaxSize">
        <source>This list expression exceeds the maximum size for list literals. Use an array for larger literals and call Array.ToList.</source>
        <target state="translated">Tento výraz seznamu překračuje maximální velikost literálů seznamu. Použijte pole pro rozsáhlejší literály a volejte metodu Array.ToList.</target>
        <note />
      </trans-unit>
      <trans-unit id="tcExpressionFormRequiresObjectConstructor">
        <source>The expression form 'expr then expr' may only be used as part of an explicit object constructor</source>
        <target state="translated">Notace expr then expr se dá ve výrazu použít jenom v rámci explicitního konstruktoru objektu.</target>
        <note />
      </trans-unit>
      <trans-unit id="tcNamedArgumentsCannotBeUsedInMemberTraits">
        <source>Named arguments cannot be given to member trait calls</source>
        <target state="translated">Pojmenované argumenty nejde předávat voláním vlastností členů.</target>
        <note />
      </trans-unit>
      <trans-unit id="tcNotValidEnumCaseName">
        <source>This is not a valid name for an enumeration case</source>
        <target state="translated">Toto není platný název případu výčtu.</target>
        <note />
      </trans-unit>
      <trans-unit id="tcFieldIsNotMutable">
        <source>This field is not mutable</source>
        <target state="translated">Toto pole není měnitelné.</target>
        <note />
      </trans-unit>
      <trans-unit id="tcConstructRequiresListArrayOrSequence">
        <source>This construct may only be used within list, array and sequence expressions, e.g. expressions of the form 'seq {{ ... }}', '[ ... ]' or '[| ... |]'. These use the syntax 'for ... in ... do ... yield...' to generate elements</source>
        <target state="translated">Tento konstruktor se dá použít jenom ve výrazech seznamů, polí a posloupností, například ve výrazech ve formě seq {{ ... }}, [ ... ] nebo [| ... |]. Tyto výrazy používají syntaxi for ... in ... do ... yield... ke generování elementů.</target>
        <note />
      </trans-unit>
      <trans-unit id="tcConstructRequiresComputationExpressions">
        <source>This construct may only be used within computation expressions. To return a value from an ordinary function simply write the expression without 'return'.</source>
        <target state="translated">Tento konstruktor se dá použít jenom ve výrazech výpočtu. Pokud chcete vracet hodnotu z běžné funkce, napište jednoduše výraz bez return.</target>
        <note />
      </trans-unit>
      <trans-unit id="tcConstructRequiresSequenceOrComputations">
        <source>This construct may only be used within sequence or computation expressions</source>
        <target state="translated">Tento konstruktor se dá použít jenom ve výrazech pořadí nebo výpočtu.</target>
        <note />
      </trans-unit>
      <trans-unit id="tcConstructRequiresComputationExpression">
        <source>This construct may only be used within computation expressions</source>
        <target state="translated">Tento konstruktor se dá použít jenom ve výrazech výpočtu.</target>
        <note />
      </trans-unit>
      <trans-unit id="tcInvalidIndexerExpression">
        <source>Invalid indexer expression</source>
        <target state="translated">Neplatný výraz indexeru</target>
        <note />
      </trans-unit>
      <trans-unit id="tcObjectOfIndeterminateTypeUsedRequireTypeConstraint">
        <source>The operator 'expr.[idx]' has been used on an object of indeterminate type based on information prior to this program point. Consider adding further type constraints</source>
        <target state="translated">Operátor expr.[idx] se používá u objektu neurčitého typu založeného na informacích před tímto místem v programu. Zvažte přidání dalších omezení typu.</target>
        <note />
      </trans-unit>
      <trans-unit id="tcCannotInheritFromVariableType">
        <source>Cannot inherit from a variable type</source>
        <target state="translated">Z typu proměnné se nedá dědit.</target>
        <note />
      </trans-unit>
      <trans-unit id="tcObjectConstructorsOnTypeParametersCannotTakeArguments">
        <source>Calls to object constructors on type parameters cannot be given arguments</source>
        <target state="translated">Volání konstruktorů objektu u parametrů typu se nedají předávat argumenty.</target>
        <note />
      </trans-unit>
      <trans-unit id="tcCompiledNameAttributeMisused">
        <source>The 'CompiledName' attribute cannot be used with this language element</source>
        <target state="translated">Atribut CompiledName se nedá u tohoto elementu jazyka použít.</target>
        <note />
      </trans-unit>
      <trans-unit id="tcNamedTypeRequired">
        <source>'{0}' may only be used with named types</source>
        <target state="translated">{0} se dá použít jenom u pojmenovaných typů.</target>
        <note />
      </trans-unit>
      <trans-unit id="tcInheritCannotBeUsedOnInterfaceType">
        <source>'inherit' cannot be used on interface types. Consider implementing the interface by using 'interface ... with ... end' instead.</source>
        <target state="translated">Deklarace inherit se nedá použít u typů rozhraní. Zvažte místo toho možnost implementovat rozhraní pomocí interface ... with ... end.</target>
        <note />
      </trans-unit>
      <trans-unit id="tcNewCannotBeUsedOnInterfaceType">
        <source>'new' cannot be used on interface types. Consider using an object expression '{{ new ... with ... }}' instead.</source>
        <target state="translated">U typů rozhraní se new použít nedá. Zvažte možnost použít místo toho objektový výraz {{ new ... with ... }}.</target>
        <note />
      </trans-unit>
      <trans-unit id="tcAbstractTypeCannotBeInstantiated">
        <source>Instances of this type cannot be created since it has been marked abstract or not all methods have been given implementations. Consider using an object expression '{{ new ... with ... }}' instead.</source>
        <target state="translated">Instance tohoto typu se nedají vytvořit, a to buď proto, že je tento typ označený jako abstraktní, nebo proto, že jste neimplementovali všechny metody. Zvažte možnost použít místo toho objektový výraz {{ new ... with ... }}.</target>
        <note />
      </trans-unit>
      <trans-unit id="tcIDisposableTypeShouldUseNew">
        <source>It is recommended that objects supporting the IDisposable interface are created using the syntax 'new Type(args)', rather than 'Type(args)' or 'Type' as a function value representing the constructor, to indicate that resources may be owned by the generated value</source>
        <target state="translated">Doporučuje se, aby se objekty, které podporují rozhraní IDisposable, vytvářely pomocí syntaxe new Type(args) a ne Type(args) nebo Type jako hodnota funkce představující konstruktor. Tím se určí, že prostředky může vlastnit generovaná hodnota.</target>
        <note />
      </trans-unit>
      <trans-unit id="tcSyntaxCanOnlyBeUsedToCreateObjectTypes">
        <source>'{0}' may only be used to construct object types</source>
        <target state="translated">{0} se dá použít jenom k vytvoření objektových typů.</target>
        <note />
      </trans-unit>
      <trans-unit id="tcConstructorRequiresCall">
        <source>Constructors for the type '{0}' must directly or indirectly call its implicit object constructor. Use a call to the implicit object constructor instead of a record expression.</source>
        <target state="translated">Konstruktory pro typ {0} musí přímo nebo nepřímo volat svoje implicitní konstruktory objektu. Místo výrazu záznamu použijte volání implicitního konstruktoru objektu.</target>
        <note />
      </trans-unit>
      <trans-unit id="tcUndefinedField">
        <source>The field '{0}' has been given a value, but is not present in the type '{1}'</source>
        <target state="translated">Poli {0} se předala hodnota, která se ale nenachází v typu {1}.</target>
        <note />
      </trans-unit>
      <trans-unit id="tcFieldRequiresAssignment">
        <source>No assignment given for field '{0}' of type '{1}'</source>
        <target state="translated">Poli {0} typu {1} se nepředalo žádné přiřazení.</target>
        <note />
      </trans-unit>
      <trans-unit id="tcExtraneousFieldsGivenValues">
        <source>Extraneous fields have been given values</source>
        <target state="translated">Nadbytečným polím se předaly hodnoty.</target>
        <note />
      </trans-unit>
      <trans-unit id="tcObjectExpressionsCanOnlyOverrideAbstractOrVirtual">
        <source>Only overrides of abstract and virtual members may be specified in object expressions</source>
        <target state="translated">V objektových výrazech se dají specifikovat jenom přepsání abstraktních a virtuálních členů.</target>
        <note />
      </trans-unit>
      <trans-unit id="tcNoAbstractOrVirtualMemberFound">
        <source>The member '{0}' does not correspond to any abstract or virtual method available to override or implement.</source>
        <target state="translated">Člen {0} neodpovídá žádné abstraktní ani virtuální metodě, která by se dala přepsat nebo implementovat.</target>
        <note />
      </trans-unit>
      <trans-unit id="tcMemberFoundIsNotAbstractOrVirtual">
        <source>The type {0} contains the member '{1}' but it is not a virtual or abstract method that is available to override or implement.</source>
        <target state="translated">Typ {0} obsahuje člen {1}, ale není to virtuální nebo abstraktní metoda, která by se dala přepsat nebo implementovat.</target>
        <note />
      </trans-unit>
      <trans-unit id="tcArgumentArityMismatch">
        <source>The member '{0}' does not accept the correct number of arguments. {1} argument(s) are expected, but {2} were given. The required signature is '{3}'.{4}</source>
        <target state="translated">Člen {0} nepřijímá správný počet argumentů. Očekávaný počet argumentů je {1}, ale předalo se jich {2}. Požadovaná signatura je {3}.{4}</target>
        <note />
      </trans-unit>
      <trans-unit id="tcArgumentArityMismatchOneOverload">
        <source>The member '{0}' does not accept the correct number of arguments. One overload accepts {1} arguments, but {2} were given. The required signature is '{3}'.{4}</source>
        <target state="translated">Člen {0} nepřijímá správný počet argumentů. Počet argumentů přijímaných jedním přetížením je {1}, ale předalo se jich {2}. Požadovaná signatura je {3}.{4}</target>
        <note />
      </trans-unit>
      <trans-unit id="tcSimpleMethodNameRequired">
        <source>A simple method name is required here</source>
        <target state="translated">Tady se vyžaduje jednoduchý název metody.</target>
        <note />
      </trans-unit>
      <trans-unit id="tcPredefinedTypeCannotBeUsedAsSuperType">
        <source>The types System.ValueType, System.Enum, System.Delegate, System.MulticastDelegate and System.Array cannot be used as super types in an object expression or class</source>
        <target state="translated">Typy System.ValueType, System.Enum, System.Delegate, System.MulticastDelegate a System.Array se v objektovém výrazu nebo ve třídě objektu nedají použít jako nadřazené.</target>
        <note />
      </trans-unit>
      <trans-unit id="tcNewMustBeUsedWithNamedType">
        <source>'new' must be used with a named type</source>
        <target state="translated">U new se musí použít pojmenovaný typ.</target>
        <note />
      </trans-unit>
      <trans-unit id="tcCannotCreateExtensionOfSealedType">
        <source>Cannot create an extension of a sealed type</source>
        <target state="translated">Nejde vytvořit rozšíření zapečetěného typu.</target>
        <note />
      </trans-unit>
      <trans-unit id="tcNoArgumentsForRecordValue">
        <source>No arguments may be given when constructing a record value</source>
        <target state="translated">Při vytváření hodnoty záznamu nejde zadávat argumenty.</target>
        <note />
      </trans-unit>
      <trans-unit id="tcNoInterfaceImplementationForConstructionExpression">
        <source>Interface implementations cannot be given on construction expressions</source>
        <target state="translated">Implementace rozhraní se s výrazy konstrukcí nedají předávat.</target>
        <note />
      </trans-unit>
      <trans-unit id="tcObjectConstructionCanOnlyBeUsedInClassTypes">
        <source>Object construction expressions may only be used to implement constructors in class types</source>
        <target state="translated">Výrazy konstruktoru objektu se dají použít jenom k implementaci konstruktorů v typech tříd.</target>
        <note />
      </trans-unit>
      <trans-unit id="tcOnlySimpleBindingsCanBeUsedInConstructionExpressions">
        <source>Only simple bindings of the form 'id = expr' can be used in construction expressions</source>
        <target state="translated">Ve výrazech konstrukcí se dají použít jenom jednoduché vazby s notací id = expr.</target>
        <note />
      </trans-unit>
      <trans-unit id="tcObjectsMustBeInitializedWithObjectExpression">
        <source>Objects must be initialized by an object construction expression that calls an inherited object constructor and assigns a value to each field</source>
        <target state="translated">Objekty se musí inicializovat pomocí výrazu konstruktoru objektu, který volá zděděný konstruktor objektu a přiřazuje hodnoty ke všem polím.</target>
        <note />
      </trans-unit>
      <trans-unit id="tcExpectedInterfaceType">
        <source>Expected an interface type</source>
        <target state="translated">Očekával se typ rozhraní.</target>
        <note />
      </trans-unit>
      <trans-unit id="tcConstructorForInterfacesDoNotTakeArguments">
        <source>Constructor expressions for interfaces do not take arguments</source>
        <target state="translated">Výrazy konstruktorů pro rozhraní nepřebírají argumenty.</target>
        <note />
      </trans-unit>
      <trans-unit id="tcConstructorRequiresArguments">
        <source>This object constructor requires arguments</source>
        <target state="translated">Tento konstruktor objektu vyžaduje argumenty.</target>
        <note />
      </trans-unit>
      <trans-unit id="tcNewRequiresObjectConstructor">
        <source>'new' may only be used with object constructors</source>
        <target state="translated">Klíčové slovo new se dá použít jenom s konstruktory objektů.</target>
        <note />
      </trans-unit>
      <trans-unit id="tcAtLeastOneOverrideIsInvalid">
        <source>At least one override did not correctly implement its corresponding abstract member</source>
        <target state="translated">Nejmíň jedno přepsání neimplementovalo správně odpovídající abstraktní člen.</target>
        <note />
      </trans-unit>
      <trans-unit id="tcNumericLiteralRequiresModule">
        <source>This numeric literal requires that a module '{0}' defining functions FromZero, FromOne, FromInt32, FromInt64 and FromString be in scope</source>
        <target state="translated">Tento číselný literál vyžaduje, aby modul {0} definující funkce FromZero, FromOne, FromInt32, FromInt64 a FromString byl v definičním oboru.</target>
        <note />
      </trans-unit>
      <trans-unit id="tcInvalidRecordConstruction">
        <source>Invalid record construction</source>
        <target state="translated">Neplatná konstrukce záznamu</target>
        <note />
      </trans-unit>
      <trans-unit id="tcExpressionFormRequiresRecordTypes">
        <source>The expression form {{ expr with ... }} may only be used with record types. To build object types use {{ new Type(...) with ... }}</source>
        <target state="translated">Notace {{ expr with ... }} se dá ve výrazech použít jenom u typů záznamu. Pokud chcete vytvořit objektové typy, použijte formulaci {{ new Type(...) with ... }}.</target>
        <note />
      </trans-unit>
      <trans-unit id="tcInheritedTypeIsNotObjectModelType">
        <source>The inherited type is not an object model type</source>
        <target state="translated">Zděděný typ není typem objektového modelu.</target>
        <note />
      </trans-unit>
      <trans-unit id="tcObjectConstructionExpressionCanOnlyImplementConstructorsInObjectModelTypes">
        <source>Object construction expressions (i.e. record expressions with inheritance specifications) may only be used to implement constructors in object model types. Use 'new ObjectType(args)' to construct instances of object model types outside of constructors</source>
        <target state="translated">Výrazy konstruktoru objektu (třeba výrazy záznamu se specifikací dědičnosti) se dají použít jenom k implementaci konstruktorů v typech objektového modelu. K vytvoření instancí typů objektového modelu mimo konstruktory použijte new ObjectType(args).</target>
        <note />
      </trans-unit>
      <trans-unit id="tcEmptyRecordInvalid">
        <source>'{{ }}' is not a valid expression. Records must include at least one field. Empty sequences are specified by using Seq.empty or an empty list '[]'.</source>
        <target state="translated">{{ }} není platný výraz. Záznamy musí obsahovat alespoň jedno pole. Prázdné posloupnosti se specifikují pomocí Seq.empty nebo prázdného seznamu [].</target>
        <note />
      </trans-unit>
      <trans-unit id="tcTypeIsNotARecordTypeNeedConstructor">
        <source>This type is not a record type. Values of class and struct types must be created using calls to object constructors.</source>
        <target state="translated">Tento typ není typem záznamu. Hodnoty typů třída a struktura se musí vytvořit pomocí volání konstruktorů objektu.</target>
        <note />
      </trans-unit>
      <trans-unit id="tcTypeIsNotARecordType">
        <source>This type is not a record type</source>
        <target state="translated">Tento typ není typem záznamu.</target>
        <note />
      </trans-unit>
      <trans-unit id="tcConstructIsAmbiguousInComputationExpression">
        <source>This construct is ambiguous as part of a computation expression. Nested expressions may be written using 'let _ = (...)' and nested computations using 'let! res = builder {{ ... }}'.</source>
        <target state="translated">Tento konstruktor je jako součást výrazu výpočtu nejednoznačný. Vnořené výrazy jde zapsat pomocí notace let _ = (...) a vnořené výpočty pomocí notace let! res = builder {{ ... }}.</target>
        <note />
      </trans-unit>
      <trans-unit id="tcConstructIsAmbiguousInSequenceExpression">
        <source>This construct is ambiguous as part of a sequence expression. Nested expressions may be written using 'let _ = (...)' and nested sequences using 'yield! seq {{... }}'.</source>
        <target state="translated">Tento konstruktor je jako součást výrazu pořadí nejednoznačný. Vnořené výrazy jde zapsat pomocí notace let _ = (...) a vnořená pořadí pomocí notace yield! seq {{... }}.</target>
        <note />
      </trans-unit>
      <trans-unit id="tcDoBangIllegalInSequenceExpression">
        <source>'do!' cannot be used within sequence expressions</source>
        <target state="translated">Klíčové slovo do! se ve výrazech pořadí nedá použít.</target>
        <note />
      </trans-unit>
      <trans-unit id="tcUseForInSequenceExpression">
        <source>The use of 'let! x = coll' in sequence expressions is not permitted. Use 'for x in coll' instead.</source>
        <target state="translated">Použití notace let! x = coll ve výrazech pořadí není povolené. Použijte místo ní notaci for x in coll.</target>
        <note />
      </trans-unit>
      <trans-unit id="tcTryIllegalInSequenceExpression">
        <source>'try'/'with' cannot be used within sequence expressions</source>
        <target state="translated">Výrazy try/with se u výrazů pořadí použít nedají.</target>
        <note />
      </trans-unit>
      <trans-unit id="tcUseYieldBangForMultipleResults">
        <source>In sequence expressions, multiple results are generated using 'yield!'</source>
        <target state="translated">Ve výrazech pořadí se víc výsledků generuje pomocí yield!.</target>
        <note />
      </trans-unit>
      <trans-unit id="tcInvalidAssignment">
        <source>Invalid assignment</source>
        <target state="translated">Neplatné přiřazení</target>
        <note />
      </trans-unit>
      <trans-unit id="tcInvalidUseOfTypeName">
        <source>Invalid use of a type name</source>
        <target state="translated">Neplatné použití názvu typu</target>
        <note />
      </trans-unit>
      <trans-unit id="tcTypeHasNoAccessibleConstructor">
        <source>This type has no accessible object constructors</source>
        <target state="translated">Pro tento typ nejsou dostupné žádné konstruktory objektu.</target>
        <note />
      </trans-unit>
      <trans-unit id="tcInvalidUseOfInterfaceType">
        <source>Invalid use of an interface type</source>
        <target state="translated">Neplatné použití typu rozhraní</target>
        <note />
      </trans-unit>
      <trans-unit id="tcInvalidUseOfDelegate">
        <source>Invalid use of a delegate constructor. Use the syntax 'new Type(args)' or just 'Type(args)'.</source>
        <target state="translated">Neplatné použití konstruktoru delegáta. Použijte syntaxi new Type(args) nebo jenom Type(args).</target>
        <note />
      </trans-unit>
      <trans-unit id="tcPropertyIsNotStatic">
        <source>Property '{0}' is not static</source>
        <target state="translated">Vlastnost {0} není statická.</target>
        <note />
      </trans-unit>
      <trans-unit id="tcPropertyIsNotReadable">
        <source>Property '{0}' is not readable</source>
        <target state="translated">Vlastnost {0} se nedá přečíst.</target>
        <note />
      </trans-unit>
      <trans-unit id="tcLookupMayNotBeUsedHere">
        <source>This lookup cannot be used here</source>
        <target state="translated">Toto vyhledávání se tady nedá použít.</target>
        <note />
      </trans-unit>
      <trans-unit id="tcPropertyIsStatic">
        <source>Property '{0}' is static</source>
        <target state="translated">Vlastnost {0} je statická.</target>
        <note />
      </trans-unit>
      <trans-unit id="tcPropertyCannotBeSet1">
        <source>Property '{0}' cannot be set</source>
        <target state="translated">Vlastnost {0} se nedá nastavit.</target>
        <note />
      </trans-unit>
      <trans-unit id="tcConstructorsCannotBeFirstClassValues">
        <source>Constructors must be applied to arguments and cannot be used as first-class values. If necessary use an anonymous function '(fun arg1 ... argN -&gt; new Type(arg1,...,argN))'.</source>
        <target state="translated">Konstruktory se musí použít pro argumenty a nejde je použít jako hodnoty první třídy. V případě potřeby použijte anonymní funkci (fun arg1 ... argN -&gt; new Type(arg1,...,argN)).</target>
        <note />
      </trans-unit>
      <trans-unit id="tcSyntaxFormUsedOnlyWithRecordLabelsPropertiesAndFields">
        <source>The syntax 'expr.id' may only be used with record labels, properties and fields</source>
        <target state="translated">Syntaxe expr.id se dá použít jenom u vlastností, polí a popisků záznamů.</target>
        <note />
      </trans-unit>
      <trans-unit id="tcEventIsStatic">
        <source>Event '{0}' is static</source>
        <target state="translated">Událost {0} je statická.</target>
        <note />
      </trans-unit>
      <trans-unit id="tcEventIsNotStatic">
        <source>Event '{0}' is not static</source>
        <target state="translated">Událost {0} není statická.</target>
        <note />
      </trans-unit>
      <trans-unit id="tcNamedArgumentDidNotMatch">
        <source>The named argument '{0}' did not match any argument or mutable property</source>
        <target state="translated">Pojmenovaný argument {0} neodpovídá žádnému argumentu nebo měnitelné vlastnosti.</target>
        <note />
      </trans-unit>
      <trans-unit id="tcOverloadsCannotHaveCurriedArguments">
        <source>One or more of the overloads of this method has curried arguments. Consider redesigning these members to take arguments in tupled form.</source>
        <target state="translated">Minimálně jedno přetížení této metody má curryfikované argumenty. Zvažte úpravu návrhu těchto členů tak, aby přebíraly argumenty v podobě řazené kolekce členů.</target>
        <note />
      </trans-unit>
      <trans-unit id="tcUnnamedArgumentsDoNotFormPrefix">
        <source>The unnamed arguments do not form a prefix of the arguments of the method called</source>
        <target state="translated">Nepojmenované argumenty netvoří předponu argumentů volané metody.</target>
        <note />
      </trans-unit>
      <trans-unit id="tcStaticOptimizationConditionalsOnlyForFSharpLibrary">
        <source>Static optimization conditionals are only for use within the F# library</source>
        <target state="translated">Podmínky statické optimalizace se používají jenom v knihovně F#.</target>
        <note />
      </trans-unit>
      <trans-unit id="tcFormalArgumentIsNotOptional">
        <source>The corresponding formal argument is not optional</source>
        <target state="translated">Odpovídající formální argument není nepovinný.</target>
        <note />
      </trans-unit>
      <trans-unit id="tcInvalidOptionalAssignmentToPropertyOrField">
        <source>Invalid optional assignment to a property or field</source>
        <target state="translated">Neplatné nepovinné přiřazení k vlastnosti nebo poli</target>
        <note />
      </trans-unit>
      <trans-unit id="tcDelegateConstructorMustBePassed">
        <source>A delegate constructor must be passed a single function value</source>
        <target state="translated">Konstruktoru delegáta se musí předávat jediná hodnota funkce.</target>
        <note />
      </trans-unit>
      <trans-unit id="tcBindingCannotBeUseAndRec">
        <source>A binding cannot be marked both 'use' and 'rec'</source>
        <target state="translated">Vazba nemůže mít současně označení use i rec.</target>
        <note />
      </trans-unit>
      <trans-unit id="tcVolatileOnlyOnClassLetBindings">
        <source>The 'VolatileField' attribute may only be used on 'let' bindings in classes</source>
        <target state="translated">Atribut VolatileField se dá v třídách použít jenom u vazeb let.</target>
        <note />
      </trans-unit>
      <trans-unit id="tcAttributesAreNotPermittedOnLetBindings">
        <source>Attributes are not permitted on 'let' bindings in expressions</source>
        <target state="translated">Atributy nejsou u vazeb Let ve výrazech povolené.</target>
        <note />
      </trans-unit>
      <trans-unit id="tcDefaultValueAttributeRequiresVal">
        <source>The 'DefaultValue' attribute may only be used on 'val' declarations</source>
        <target state="translated">Atribut DefaultValue se dá použít jenom u deklarací val.</target>
        <note />
      </trans-unit>
      <trans-unit id="tcConditionalAttributeRequiresMembers">
        <source>The 'ConditionalAttribute' attribute may only be used on members</source>
        <target state="translated">Atribut ConditionalAttribute se dá použít jenom u členů.</target>
        <note />
      </trans-unit>
      <trans-unit id="tcInvalidActivePatternName">
        <source>This is not a valid name for an active pattern</source>
        <target state="translated">Toto není platný název aktivního vzoru.</target>
        <note />
      </trans-unit>
      <trans-unit id="tcEntryPointAttributeRequiresFunctionInModule">
        <source>The 'EntryPointAttribute' attribute may only be used on function definitions in modules</source>
        <target state="translated">Atribut EntryPointAttribute se dá použít jenom u definic funkcí v modulech.</target>
        <note />
      </trans-unit>
      <trans-unit id="tcMutableValuesCannotBeInline">
        <source>Mutable values cannot be marked 'inline'</source>
        <target state="translated">Označení inline se u proměnlivých hodnot použít nedá.</target>
        <note />
      </trans-unit>
      <trans-unit id="tcMutableValuesMayNotHaveGenericParameters">
        <source>Mutable values cannot have generic parameters</source>
        <target state="translated">Proměnlivé hodnoty nemůžou mít obecné parametry.</target>
        <note />
      </trans-unit>
      <trans-unit id="tcMutableValuesSyntax">
        <source>Mutable function values should be written 'let mutable f = (fun args -&gt; ...)'</source>
        <target state="translated">Zápis proměnlivých hodnot funkcí by měl být let mutable f = (fun arg -&gt; ...).</target>
        <note />
      </trans-unit>
      <trans-unit id="tcOnlyFunctionsCanBeInline">
        <source>Only functions may be marked 'inline'</source>
        <target state="translated">Označení inline můžou mít jenom funkce.</target>
        <note />
      </trans-unit>
      <trans-unit id="tcIllegalAttributesForLiteral">
        <source>A literal value cannot be given the [&lt;ThreadStatic&gt;] or [&lt;ContextStatic&gt;] attributes</source>
        <target state="translated">Literálové hodnotě nejde přiřadit atribut [&lt;ThreadStatic&gt;] nebo [&lt;ContextStatic&gt;].</target>
        <note />
      </trans-unit>
      <trans-unit id="tcLiteralCannotBeMutable">
        <source>A literal value cannot be marked 'mutable'</source>
        <target state="translated">Hodnota literálu nemůže mít označení mutable.</target>
        <note />
      </trans-unit>
      <trans-unit id="tcLiteralCannotBeInline">
        <source>A literal value cannot be marked 'inline'</source>
        <target state="translated">Hodnota literálu nemůže mít označení inline.</target>
        <note />
      </trans-unit>
      <trans-unit id="tcLiteralCannotHaveGenericParameters">
        <source>Literal values cannot have generic parameters</source>
        <target state="translated">Hodnota literálu nemůže mít obecné parametry.</target>
        <note />
      </trans-unit>
      <trans-unit id="tcInvalidConstantExpression">
        <source>This is not a valid constant expression</source>
        <target state="translated">Toto není platný konstantní výraz.</target>
        <note />
      </trans-unit>
      <trans-unit id="tcTypeIsInaccessible">
        <source>This type is not accessible from this code location</source>
        <target state="translated">Tento typ není na tomto místě v kódu dostupný.</target>
        <note />
      </trans-unit>
      <trans-unit id="tcUnexpectedConditionInImportedAssembly">
        <source>Unexpected condition in imported assembly: failed to decode AttributeUsage attribute</source>
        <target state="translated">Neočekávaná podmínka v importovaném sestavení: nepovedlo se dekódovat atribut AttributeUsage.</target>
        <note />
      </trans-unit>
      <trans-unit id="tcUnrecognizedAttributeTarget">
        <source>Unrecognized attribute target. Valid attribute targets are 'assembly', 'module', 'type', 'method', 'property', 'return', 'param', 'field', 'event', 'constructor'.</source>
        <target state="translated">Nerozpoznaný cíl atributu. Platné cíle atributu jsou assembly, module, type, method, property, return, param, field, event a constructor.</target>
        <note />
      </trans-unit>
      <trans-unit id="tcAttributeIsNotValidForLanguageElementUseDo">
        <source>This attribute is not valid for use on this language element. Assembly attributes should be attached to a 'do ()' declaration, if necessary within an F# module.</source>
        <target state="translated">Tento atribut není platný pro použití u tohoto elementu jazyka. Atributy sestavení by měly být připojené k deklaraci do (), v případě potřeby v modulu F#.</target>
        <note />
      </trans-unit>
      <trans-unit id="tcAttributeIsNotValidForLanguageElement">
        <source>This attribute is not valid for use on this language element</source>
        <target state="translated">Tento atribut není platný pro použití u tohoto elementu jazyka.</target>
        <note />
      </trans-unit>
      <trans-unit id="tcOptionalArgumentsCannotBeUsedInCustomAttribute">
        <source>Optional arguments cannot be used in custom attributes</source>
        <target state="translated">Nepovinné argumenty se u vlastních atributů použít nedají.</target>
        <note />
      </trans-unit>
      <trans-unit id="tcPropertyCannotBeSet0">
        <source>This property cannot be set</source>
        <target state="translated">Tato vlastnost se nedá nastavit.</target>
        <note />
      </trans-unit>
      <trans-unit id="tcPropertyOrFieldNotFoundInAttribute">
        <source>This property or field was not found on this custom attribute type</source>
        <target state="translated">Tato vlastnost nebo pole se u tohoto typu vlastního atributu nenašla.</target>
        <note />
      </trans-unit>
      <trans-unit id="tcCustomAttributeMustBeReferenceType">
        <source>A custom attribute must be a reference type</source>
        <target state="translated">Vlastní atribut musí být odkazového typu.</target>
        <note />
      </trans-unit>
      <trans-unit id="tcCustomAttributeArgumentMismatch">
        <source>The number of args for a custom attribute does not match the expected number of args for the attribute constructor</source>
        <target state="translated">Počet argumentů pro vlastní atribut neodpovídá očekávanému počtu argumentů pro konstruktor atributu.</target>
        <note />
      </trans-unit>
      <trans-unit id="tcCustomAttributeMustInvokeConstructor">
        <source>A custom attribute must invoke an object constructor</source>
        <target state="translated">Vlastní atribut musí vyvolat konstruktor objektu.</target>
        <note />
      </trans-unit>
      <trans-unit id="tcAttributeExpressionsMustBeConstructorCalls">
        <source>Attribute expressions must be calls to object constructors</source>
        <target state="translated">Výrazy atributu musí být volání konstruktorů objektů.</target>
        <note />
      </trans-unit>
      <trans-unit id="tcUnsupportedAttribute">
        <source>This attribute cannot be used in this version of F#</source>
        <target state="translated">Tento atribut se v této verzi F# nedá použít.</target>
        <note />
      </trans-unit>
      <trans-unit id="tcInvalidInlineSpecification">
        <source>Invalid inline specification</source>
        <target state="translated">Neplatná vložená specifikace</target>
        <note />
      </trans-unit>
      <trans-unit id="tcInvalidUseBinding">
        <source>'use' bindings must be of the form 'use &lt;var&gt; = &lt;expr&gt;'</source>
        <target state="translated">Vazby use musí být ve formátu use &lt;proměnná&gt; = &lt;výraz&gt;.</target>
        <note />
      </trans-unit>
      <trans-unit id="tcAbstractMembersIllegalInAugmentation">
        <source>Abstract members are not permitted in an augmentation - they must be defined as part of the type itself</source>
        <target state="translated">Abstraktní členové se v rozšíření nepovolují – musí se definovat v samotném typu.</target>
        <note />
      </trans-unit>
      <trans-unit id="tcMethodOverridesIllegalHere">
        <source>Method overrides and interface implementations are not permitted here</source>
        <target state="translated">Přepsání metod a implementace rozhraní tady nejsou povolené.</target>
        <note />
      </trans-unit>
      <trans-unit id="tcNoMemberFoundForOverride">
        <source>No abstract or interface member was found that corresponds to this override</source>
        <target state="translated">Nenašel se žádný abstraktní člen nebo člen rozhraní, který by odpovídal tomuto přepsání.</target>
        <note />
      </trans-unit>
      <trans-unit id="tcOverrideArityMismatch">
        <source>This override takes a different number of arguments to the corresponding abstract member. The following abstract members were found:{0}</source>
        <target state="translated">Toto přepsání přebírá jiný počet argumentů vzhledem k odpovídajícímu abstraktnímu členovi. Našli se následující abstraktní členové: {0}</target>
        <note />
      </trans-unit>
      <trans-unit id="tcDefaultImplementationAlreadyExists">
        <source>This method already has a default implementation</source>
        <target state="translated">Tato metoda už má výchozí implementaci.</target>
        <note />
      </trans-unit>
      <trans-unit id="tcDefaultAmbiguous">
        <source>The method implemented by this default is ambiguous</source>
        <target state="translated">Metoda implementovaná touto výchozí třídou je nejednoznačná.</target>
        <note />
      </trans-unit>
      <trans-unit id="tcNoPropertyFoundForOverride">
        <source>No abstract property was found that corresponds to this override</source>
        <target state="translated">Nenašla se žádná abstraktní vlastnost, která by odpovídala tomuto přepsání.</target>
        <note />
      </trans-unit>
      <trans-unit id="tcAbstractPropertyMissingGetOrSet">
        <source>This property overrides or implements an abstract property but the abstract property doesn't have a corresponding {0}</source>
        <target state="translated">Tato hodnota přepisuje nebo implementuje abstraktní vlastnost, která ale nemá odpovídající metodu {0}.</target>
        <note />
      </trans-unit>
      <trans-unit id="tcInvalidSignatureForSet">
        <source>Invalid signature for set member</source>
        <target state="translated">Neplatná signatura pro člena sady</target>
        <note />
      </trans-unit>
      <trans-unit id="tcNewMemberHidesAbstractMember">
        <source>This new member hides the abstract member '{0}'. Rename the member or use 'override' instead.</source>
        <target state="translated">Tento nový člen skrývá abstraktní člen {0}. Změňte jeho název nebo místo toho použijte klíčové slovo override.</target>
        <note />
      </trans-unit>
      <trans-unit id="tcNewMemberHidesAbstractMemberWithSuffix">
        <source>This new member hides the abstract member '{0}' once tuples, functions, units of measure and/or provided types are erased. Rename the member or use 'override' instead.</source>
        <target state="translated">Tento nový člen skrývá po vymazání řazených kolekcí členů, funkcí, měrných jednotek a poskytnutých typů abstraktní člen {0}. Změňte jeho název nebo místo toho použijte klíčové slovo override.</target>
        <note />
      </trans-unit>
      <trans-unit id="tcStaticInitializersIllegalInInterface">
        <source>Interfaces cannot contain definitions of static initializers</source>
        <target state="translated">Rozhraní nemůžou obsahovat definice statických inicializátorů.</target>
        <note />
      </trans-unit>
      <trans-unit id="tcObjectConstructorsIllegalInInterface">
        <source>Interfaces cannot contain definitions of object constructors</source>
        <target state="translated">Rozhraní nemůžou obsahovat definice konstruktorů objektu.</target>
        <note />
      </trans-unit>
      <trans-unit id="tcMemberOverridesIllegalInInterface">
        <source>Interfaces cannot contain definitions of member overrides</source>
        <target state="translated">Rozhraní nemůžou obsahovat definice přepsání členů.</target>
        <note />
      </trans-unit>
      <trans-unit id="tcConcreteMembersIllegalInInterface">
        <source>Interfaces cannot contain definitions of concrete members. You may need to define a constructor on your type to indicate that the type is a class.</source>
        <target state="translated">Rozhraní nemůžou obsahovat definice konkrétních členů. Možná bude potřeba definovat u typu konstruktor, který bude vyjadřovat, že jde o třídu.</target>
        <note />
      </trans-unit>
      <trans-unit id="tcConstructorsDisallowedInExceptionAugmentation">
        <source>Constructors cannot be specified in exception augmentations</source>
        <target state="translated">V rozšířeních výjimky nejde zadávat konstruktory.</target>
        <note />
      </trans-unit>
      <trans-unit id="tcStructsCannotHaveConstructorWithNoArguments">
        <source>Structs cannot have an object constructor with no arguments. This is a restriction imposed on all CLI languages as structs automatically support a default constructor.</source>
        <target state="translated">Struktury nemůžou mít konstruktor objektu bez argumentů. Toto je omezení, které platí u všech jazyků CLI vzhledem k tomu, že struktury automaticky podporují výchozí konstruktor.</target>
        <note />
      </trans-unit>
      <trans-unit id="tcConstructorsIllegalForThisType">
        <source>Constructors cannot be defined for this type</source>
        <target state="translated">Pro tento typ nejde definovat konstruktory.</target>
        <note />
      </trans-unit>
      <trans-unit id="tcRecursiveBindingsWithMembersMustBeDirectAugmentation">
        <source>Recursive bindings that include member specifications can only occur as a direct augmentation of a type</source>
        <target state="translated">Rekurzivní vazby, které obsahují specifikace členů, se dají použít jenom jako přímé rozšíření typu.</target>
        <note />
      </trans-unit>
      <trans-unit id="tcOnlySimplePatternsInLetRec">
        <source>Only simple variable patterns can be bound in 'let rec' constructs</source>
        <target state="translated">Vazbu v konstruktorech let rec můžou mít jenom vzory s jednoduchými proměnnými.</target>
        <note />
      </trans-unit>
      <trans-unit id="tcOnlyRecordFieldsAndSimpleLetCanBeMutable">
        <source>Only record fields and simple, non-recursive 'let' bindings may be marked mutable</source>
        <target state="translated">Označení mutable můžou mít jenom pole záznamu a jednoduché, nerekurzivní vazby let.</target>
        <note />
      </trans-unit>
      <trans-unit id="tcMemberIsNotSufficientlyGeneric">
        <source>This member is not sufficiently generic</source>
        <target state="translated">Tento člen není dostatečně obecný.</target>
        <note />
      </trans-unit>
      <trans-unit id="tcLiteralAttributeRequiresConstantValue">
        <source>A declaration may only be the [&lt;Literal&gt;] attribute if a constant value is also given, e.g. 'val x : int = 1'</source>
        <target state="translated">Pokud se definuje také hodnota konstanty, třeba val x : int = 1, může být deklarací jenom atribut [&lt;Literal&gt;].</target>
        <note />
      </trans-unit>
      <trans-unit id="tcValueInSignatureRequiresLiteralAttribute">
        <source>A declaration may only be given a value in a signature if the declaration has the [&lt;Literal&gt;] attribute</source>
        <target state="translated">Deklaraci se může v signatuře předávat hodnota jenom v případě, že má deklarace atribut [&lt;Literal&gt;].</target>
        <note />
      </trans-unit>
      <trans-unit id="tcThreadStaticAndContextStaticMustBeStatic">
        <source>Thread-static and context-static variables must be static and given the [&lt;DefaultValue&gt;] attribute to indicate that the value is initialized to the default value on each new thread</source>
        <target state="translated">Proměnné, které jsou statické na úrovni vlákna nebo kontextu, musí být statické a musí se jim předávat atribut [&lt;DefaultValue&gt;]. Tím se určí, že se hodnota v každém novém vláknu inicializuje na výchozí hodnotu.</target>
        <note />
      </trans-unit>
      <trans-unit id="tcVolatileFieldsMustBeMutable">
        <source>Volatile fields must be marked 'mutable' and cannot be thread-static</source>
        <target state="translated">Pole s modifikátorem volatile musí mít označení mutable a nemůžou být statická na úrovni vlákna.</target>
        <note />
      </trans-unit>
      <trans-unit id="tcUninitializedValFieldsMustBeMutable">
        <source>Uninitialized 'val' fields must be mutable and marked with the '[&lt;DefaultValue&gt;]' attribute. Consider using a 'let' binding instead of a 'val' field.</source>
        <target state="translated">Neinicializovaná pole val musí být měnitelná a musí být označená atributem [&lt;DefaultValue&gt;]. Zvažte možnost použít místo pole val vazbu let.</target>
        <note />
      </trans-unit>
      <trans-unit id="tcStaticValFieldsMustBeMutableAndPrivate">
        <source>Static 'val' fields in types must be mutable, private and marked with the '[&lt;DefaultValue&gt;]' attribute. They are initialized to the 'null' or 'zero' value for their type. Consider also using a 'static let mutable' binding in a class type.</source>
        <target state="translated">Statická pole val v typech musí být měnitelná, privátní a označená atributem [&lt;DefaultValue&gt;]. Inicializují se na hodnotu null nebo zero podle jejich typu. Zvažte možnost použít v typu třídy také vazbu static let mutable.</target>
        <note />
      </trans-unit>
      <trans-unit id="tcFieldRequiresName">
        <source>This field requires a name</source>
        <target state="translated">Toto pole vyžaduje název.</target>
        <note />
      </trans-unit>
      <trans-unit id="tcInvalidNamespaceModuleTypeUnionName">
        <source>Invalid namespace, module, type or union case name</source>
        <target state="translated">Neplatný název oboru názvů, modulu, typu nebo případu typu union</target>
        <note />
      </trans-unit>
      <trans-unit id="tcIllegalFormForExplicitTypeDeclaration">
        <source>Explicit type declarations for constructors must be of the form 'ty1 * ... * tyN -&gt; resTy'. Parentheses may be required around 'resTy'</source>
        <target state="translated">Explicitní deklarace typu pro konstruktory musí mít formát ty1 * ... * tyN -&gt; resTy. Je možné, že výraz resTy bude potřeba uzavřít do závorek.</target>
        <note />
      </trans-unit>
      <trans-unit id="tcReturnTypesForUnionMustBeSameAsType">
        <source>Return types of union cases must be identical to the type being defined, up to abbreviations</source>
        <target state="translated">Návratové typy případů typu union musí být identické s typem, který se definuje, a to až po zkratky.</target>
        <note />
      </trans-unit>
      <trans-unit id="tcInvalidEnumerationLiteral">
        <source>This is not a valid value for an enumeration literal</source>
        <target state="translated">Toto není platná hodnota pro literál výčtu.</target>
        <note />
      </trans-unit>
      <trans-unit id="tcTypeIsNotInterfaceType1">
        <source>The type '{0}' is not an interface type</source>
        <target state="translated">Typ {0} není typ rozhraní.</target>
        <note />
      </trans-unit>
      <trans-unit id="tcDuplicateSpecOfInterface">
        <source>Duplicate specification of an interface</source>
        <target state="translated">Duplicitní specifikace rozhraní</target>
        <note />
      </trans-unit>
      <trans-unit id="tcFieldValIllegalHere">
        <source>A field/val declaration is not permitted here</source>
        <target state="translated">Deklarace pole nebo hodnoty tady není povolená.</target>
        <note />
      </trans-unit>
      <trans-unit id="tcInheritIllegalHere">
        <source>A inheritance declaration is not permitted here</source>
        <target state="translated">Zděděná deklarace tady není povolená.</target>
        <note />
      </trans-unit>
      <trans-unit id="tcModuleRequiresQualifiedAccess">
        <source>This declaration opens the module '{0}', which is marked as 'RequireQualifiedAccess'. Adjust your code to use qualified references to the elements of the module instead, e.g. 'List.map' instead of 'map'. This change will ensure that your code is robust as new constructs are added to libraries.</source>
        <target state="translated">Tato deklarace otevírá modul {0}, který má označení RequireQualifiedAccess. Upravte kód tak, aby místo toho používal kvalifikované odkazy na elementy modulu, třeba místo map použijte List.map. Touto změnou zajistíte, že bude kód funkční i v případě, že se budou do knihoven přidávat nové konstruktory.</target>
        <note />
      </trans-unit>
      <trans-unit id="tcOpenUsedWithPartiallyQualifiedPath">
        <source>This declaration opens the namespace or module '{0}' through a partially qualified path. Adjust this code to use the full path of the namespace. This change will make your code more robust as new constructs are added to the F# and CLI libraries.</source>
        <target state="translated">Tato deklarace otevírá obor názvů nebo modul {0} prostřednictvím částečně kvalifikované cesty. Upravte tento kód tak, aby používal úplnou cestu oboru názvů. Touto změnou zajistíte, že bude kód funkční i v případě, že se budou do knihoven F# a CLI přidávat nové konstruktory.</target>
        <note />
      </trans-unit>
      <trans-unit id="tcLocalClassBindingsCannotBeInline">
        <source>Local class bindings cannot be marked inline. Consider lifting the definition out of the class or else do not mark it as inline.</source>
        <target state="translated">Vazby lokální třídy nemůžou mít označení inline. Zvažte možnost rozšíření definice mimo třídu. V opačném případě neoznačujte jako inline.</target>
        <note />
      </trans-unit>
      <trans-unit id="tcTypeAbbreviationsMayNotHaveMembers">
        <source>Type abbreviations cannot have members</source>
        <target state="translated">Zkratky typů nemůžou mít členy.</target>
        <note />
      </trans-unit>
      <trans-unit id="tcTypeAbbreviationsCheckedAtCompileTime">
        <source>As of F# 4.1, the accessibility of type abbreviations is checked at compile-time. Consider changing the accessibility of the type abbreviation. Ignoring this warning might lead to runtime errors.</source>
        <target state="translated">Od jazyka F# 4.1 se dostupnost zkratek typů kontroluje při kompilaci. Zvažte možnost změnit dostupnost zkratek typů. Pokud budete toto upozornění ignorovat, může to mít za následek chyby za běhu.</target>
        <note />
      </trans-unit>
      <trans-unit id="tcEnumerationsMayNotHaveMembers">
        <source>Enumerations cannot have members</source>
        <target state="translated">Výčty nemůžou mít členy.</target>
        <note />
      </trans-unit>
      <trans-unit id="tcMeasureDeclarationsRequireStaticMembers">
        <source>Measure declarations may have only static members</source>
        <target state="translated">Deklarace míry můžou mít jenom statické členy.</target>
        <note />
      </trans-unit>
      <trans-unit id="tcStructsMayNotContainDoBindings">
        <source>Structs cannot contain 'do' bindings because the default constructor for structs would not execute these bindings</source>
        <target state="translated">Struktury nemůžou obsahovat vazby do, protože výchozí konstruktor pro struktury by tyto vazby neprovedl.</target>
        <note />
      </trans-unit>
      <trans-unit id="tcStructsMayNotContainLetBindings">
        <source>Structs cannot contain value definitions because the default constructor for structs will not execute these bindings. Consider adding additional arguments to the primary constructor for the type.</source>
        <target state="translated">Struktury nemůžou obsahovat definice hodnot, protože výchozí konstruktor pro struktury tyto vazby neprovede. Zvažte možnost přidat k primárnímu konstruktoru pro tento typ další argumenty.</target>
        <note />
      </trans-unit>
      <trans-unit id="tcStaticLetBindingsRequireClassesWithImplicitConstructors">
        <source>Static value definitions may only be used in types with a primary constructor. Consider adding arguments to the type definition, e.g. 'type X(args) = ...'.</source>
        <target state="translated">Statické definice hodnot se dají použít jenom u typů s primárním konstruktorem. Zvažte přidání argumentů do definice typu, třeba type X(args) = ...</target>
        <note />
      </trans-unit>
      <trans-unit id="tcMeasureDeclarationsRequireStaticMembersNotConstructors">
        <source>Measure declarations may have only static members: constructors are not available</source>
        <target state="translated">Deklarace míry můžou mít jenom statické členy: Konstruktory dostupné nejsou.</target>
        <note />
      </trans-unit>
      <trans-unit id="tcMemberAndLocalClassBindingHaveSameName">
        <source>A member and a local class binding both have the name '{0}'</source>
        <target state="translated">Vazba členské i lokální třídy má název {0}.</target>
        <note />
      </trans-unit>
      <trans-unit id="tcTypeAbbreviationsCannotHaveInterfaceDeclaration">
        <source>Type abbreviations cannot have interface declarations</source>
        <target state="translated">Zkratky typů nemůžou mít deklarace rozhraní.</target>
        <note />
      </trans-unit>
      <trans-unit id="tcEnumerationsCannotHaveInterfaceDeclaration">
        <source>Enumerations cannot have interface declarations</source>
        <target state="translated">Výčty nemůžou mít deklarace rozhraní.</target>
        <note />
      </trans-unit>
      <trans-unit id="tcTypeIsNotInterfaceType0">
        <source>This type is not an interface type</source>
        <target state="translated">Tento typ není typem rozhraní.</target>
        <note />
      </trans-unit>
      <trans-unit id="tcAllImplementedInterfacesShouldBeDeclared">
        <source>All implemented interfaces should be declared on the initial declaration of the type</source>
        <target state="translated">Všechna implementovaná rozhraní by se měla deklarovat při počáteční deklaraci typu.</target>
        <note />
      </trans-unit>
      <trans-unit id="tcDefaultImplementationForInterfaceHasAlreadyBeenAdded">
        <source>A default implementation of this interface has already been added because the explicit implementation of the interface was not specified at the definition of the type</source>
        <target state="translated">Výchozí implementace tohoto rozhraní už se přidala, protože jste v definici typu nezadali explicitní implementaci tohoto rozhraní.</target>
        <note />
      </trans-unit>
      <trans-unit id="tcMemberNotPermittedInInterfaceImplementation">
        <source>This member is not permitted in an interface implementation</source>
        <target state="translated">Tento člen není v implementaci rozhraní povolený.</target>
        <note />
      </trans-unit>
      <trans-unit id="tcDeclarationElementNotPermittedInAugmentation">
        <source>This declaration element is not permitted in an augmentation</source>
        <target state="translated">Tento element deklarace není u rozšíření povolený.</target>
        <note />
      </trans-unit>
      <trans-unit id="tcTypesCannotContainNestedTypes">
        <source>Types cannot contain nested type definitions</source>
        <target state="translated">Typy nemůžou obsahovat definice vnořených typů.</target>
        <note />
      </trans-unit>
      <trans-unit id="tcTypeExceptionOrModule">
        <source>type, exception or module</source>
        <target state="translated">typ, výjimka nebo modul</target>
        <note />
      </trans-unit>
      <trans-unit id="tcTypeOrModule">
        <source>type or module</source>
        <target state="translated">typ nebo modul</target>
        <note />
      </trans-unit>
      <trans-unit id="tcImplementsIStructuralEquatableExplicitly">
        <source>The struct, record or union type '{0}' implements the interface 'System.IStructuralEquatable' explicitly. Apply the 'CustomEquality' attribute to the type.</source>
        <target state="translated">Typ struktura, záznam nebo sjednocení {0} implementuje explicitně rozhraní System.IStructuralEquatable. Použijte pro tento typ atribut CustomEquality.</target>
        <note />
      </trans-unit>
      <trans-unit id="tcImplementsIEquatableExplicitly">
        <source>The struct, record or union type '{0}' implements the interface 'System.IEquatable&lt;_&gt;' explicitly. Apply the 'CustomEquality' attribute to the type and provide a consistent implementation of the non-generic override 'System.Object.Equals(obj)'.</source>
        <target state="translated">Typ struktury, záznamu nebo sjednocení {0} explicitně implementuje rozhraní System.IEquatable&lt;_&gt;. Použijte pro typ atribut CustomEquality a poskytněte konzistentní implementaci neobecného přepsání System.Object.Equals(obj).</target>
        <note />
      </trans-unit>
      <trans-unit id="tcExplicitTypeSpecificationCannotBeUsedForExceptionConstructors">
        <source>Explicit type specifications cannot be used for exception constructors</source>
        <target state="translated">Explicitní specifikace typu se nedají použít u konstruktorů výjimek.</target>
        <note />
      </trans-unit>
      <trans-unit id="tcExceptionAbbreviationsShouldNotHaveArgumentList">
        <source>Exception abbreviations should not have argument lists</source>
        <target state="translated">Zkratky výjimek by neměly mít seznamy argumentů.</target>
        <note />
      </trans-unit>
      <trans-unit id="tcAbbreviationsFordotNetExceptionsCannotTakeArguments">
        <source>Abbreviations for Common IL exceptions cannot take arguments</source>
        <target state="translated">Zkratky pro výjimky Common IL nemůžou přebírat argumenty.</target>
        <note />
      </trans-unit>
      <trans-unit id="tcExceptionAbbreviationsMustReferToValidExceptions">
        <source>Exception abbreviations must refer to existing exceptions or F# types deriving from System.Exception</source>
        <target state="translated">Zkratky výjimek musí odkazovat na existující výjimky nebo typy F# odvozené od třídy System.Exception.</target>
        <note />
      </trans-unit>
      <trans-unit id="tcAbbreviationsFordotNetExceptionsMustHaveMatchingObjectConstructor">
        <source>Abbreviations for Common IL exception types must have a matching object constructor</source>
        <target state="translated">Zkratky pro typy výjimek Common IL musí mít odpovídající konstruktor objektu.</target>
        <note />
      </trans-unit>
      <trans-unit id="tcNotAnException">
        <source>Not an exception</source>
        <target state="translated">Není výjimka.</target>
        <note />
      </trans-unit>
      <trans-unit id="tcInvalidModuleName">
        <source>Invalid module name</source>
        <target state="translated">Neplatný název modulu</target>
        <note />
      </trans-unit>
      <trans-unit id="tcInvalidTypeExtension">
        <source>Invalid type extension</source>
        <target state="translated">Neplatné rozšíření typu</target>
        <note />
      </trans-unit>
      <trans-unit id="tcAttributesOfTypeSpecifyMultipleKindsForType">
        <source>The attributes of this type specify multiple kinds for the type</source>
        <target state="translated">Atributy tohoto typu určují pro typ víc druhů.</target>
        <note />
      </trans-unit>
      <trans-unit id="tcKindOfTypeSpecifiedDoesNotMatchDefinition">
        <source>The kind of the type specified by its attributes does not match the kind implied by its definition</source>
        <target state="translated">Druh typu určeného jeho atributy se neshoduje s druhem odvozeným jeho definicí.</target>
        <note />
      </trans-unit>
      <trans-unit id="tcMeasureDefinitionsCannotHaveTypeParameters">
        <source>Measure definitions cannot have type parameters</source>
        <target state="translated">Definice míry nemůžou mít parametry typu.</target>
        <note />
      </trans-unit>
      <trans-unit id="tcTypeRequiresDefinition">
        <source>This type requires a definition</source>
        <target state="translated">Teto typ vyžaduje definici.</target>
        <note />
      </trans-unit>
      <trans-unit id="tcTypeAbbreviationHasTypeParametersMissingOnType">
        <source>This type abbreviation has one or more declared type parameters that do not appear in the type being abbreviated. Type abbreviations must use all declared type parameters in the type being abbreviated. Consider removing one or more type parameters, or use a concrete type definition that wraps an underlying type, such as 'type C&lt;'a&gt; = C of ...'.</source>
        <target state="translated">Tato zkratka typu má aspoň jeden parametr deklarovaného typu, který se u zkracovaného typu nevyskytuje. Při zkracování typů se musí použít všechny parametry deklarovaného typu. Zvažte možnost odebrání jednoho nebo více parametrů typu, nebo použijte konkrétní definici typu, která zabaluje nadřízený typ, třeba type C&lt;'a&gt; = C of ...</target>
        <note />
      </trans-unit>
      <trans-unit id="tcStructsInterfacesEnumsDelegatesMayNotInheritFromOtherTypes">
        <source>Structs, interfaces, enums and delegates cannot inherit from other types</source>
        <target state="translated">Struktury, rozhraní, výčty ani delegáti nemůžou dědit z jiných typů.</target>
        <note />
      </trans-unit>
      <trans-unit id="tcTypesCannotInheritFromMultipleConcreteTypes">
        <source>Types cannot inherit from multiple concrete types</source>
        <target state="translated">Typy nemůžou dědit od více konkrétních typů.</target>
        <note />
      </trans-unit>
      <trans-unit id="tcRecordsUnionsAbbreviationsStructsMayNotHaveAllowNullLiteralAttribute">
        <source>Records, union, abbreviations and struct types cannot have the 'AllowNullLiteral' attribute</source>
        <target state="translated">Typy záznam, sjednocení, zkratka a struktura nemůžou mít atribut AllowNullLiteral.</target>
        <note />
      </trans-unit>
      <trans-unit id="tcAllowNullTypesMayOnlyInheritFromAllowNullTypes">
        <source>Types with the 'AllowNullLiteral' attribute may only inherit from or implement types which also allow the use of the null literal</source>
        <target state="translated">Typy s atributem AllowNullLiteral můžou dědit jenom od typů, které umožňují použít taky literál s hodnotou null, nebo tyto typy můžou implementovat.</target>
        <note />
      </trans-unit>
      <trans-unit id="tcGenericTypesCannotHaveStructLayout">
        <source>Generic types cannot be given the 'StructLayout' attribute</source>
        <target state="translated">Obecným typům se nemůže předávat atribut StructLayout.</target>
        <note />
      </trans-unit>
      <trans-unit id="tcOnlyStructsCanHaveStructLayout">
        <source>Only structs and classes without primary constructors may be given the 'StructLayout' attribute</source>
        <target state="translated">Atribut StructLayout se dá předávat jenom strukturám a třídám bez primárních konstruktorů.</target>
        <note />
      </trans-unit>
      <trans-unit id="tcRepresentationOfTypeHiddenBySignature">
        <source>The representation of this type is hidden by the signature. It must be given an attribute such as [&lt;Sealed&gt;], [&lt;Class&gt;] or [&lt;Interface&gt;] to indicate the characteristics of the type.</source>
        <target state="translated">Signatura reprezentaci tohoto typu skrývá. Charakteristiku typu je potřeba určit pomocí atributu, jako je třeba [&lt;Sealed&gt;], [&lt;Class&gt;] nebo [&lt;Interface&gt;].</target>
        <note />
      </trans-unit>
      <trans-unit id="tcOnlyClassesCanHaveAbstract">
        <source>Only classes may be given the 'AbstractClass' attribute</source>
        <target state="translated">Atribut AbstractClass se dá předávat jenom třídám.</target>
        <note />
      </trans-unit>
      <trans-unit id="tcOnlyTypesRepresentingUnitsOfMeasureCanHaveMeasure">
        <source>Only types representing units-of-measure may be given the 'Measure' attribute</source>
        <target state="translated">Atribut Measure se dá předávat jenom typům, které představují měrné jednotky.</target>
        <note />
      </trans-unit>
      <trans-unit id="tcOverridesCannotHaveVisibilityDeclarations">
        <source>Accessibility modifiers are not permitted on overrides or interface implementations</source>
        <target state="translated">Modifikátory dostupnosti nejsou u implementací rozhraní nebo přepsání povolené.</target>
        <note />
      </trans-unit>
      <trans-unit id="tcTypesAreAlwaysSealedDU">
        <source>Discriminated union types are always sealed</source>
        <target state="translated">Typy rozlišených sjednocení jsou vždycky zapečetěné.</target>
        <note />
      </trans-unit>
      <trans-unit id="tcTypesAreAlwaysSealedRecord">
        <source>Record types are always sealed</source>
        <target state="translated">Typy záznamu jsou vždycky zapečetěné.</target>
        <note />
      </trans-unit>
      <trans-unit id="tcTypesAreAlwaysSealedAssemblyCode">
        <source>Assembly code types are always sealed</source>
        <target state="translated">Typy kódu sestavení jsou vždycky zapečetěné.</target>
        <note />
      </trans-unit>
      <trans-unit id="tcTypesAreAlwaysSealedStruct">
        <source>Struct types are always sealed</source>
        <target state="translated">Typy struktury jsou vždycky zapečetěné.</target>
        <note />
      </trans-unit>
      <trans-unit id="tcTypesAreAlwaysSealedDelegate">
        <source>Delegate types are always sealed</source>
        <target state="translated">Typy delegátů jsou vždycky zapečetěné.</target>
        <note />
      </trans-unit>
      <trans-unit id="tcTypesAreAlwaysSealedEnum">
        <source>Enum types are always sealed</source>
        <target state="translated">Typy výčtu jsou vždycky zapečetěné.</target>
        <note />
      </trans-unit>
      <trans-unit id="tcInterfaceTypesAndDelegatesCannotContainFields">
        <source>Interface types and delegate types cannot contain fields</source>
        <target state="translated">Typy rozhraní a typy delegátů nemůžou obsahovat pole.</target>
        <note />
      </trans-unit>
      <trans-unit id="tcAbbreviatedTypesCannotBeSealed">
        <source>Abbreviated types cannot be given the 'Sealed' attribute</source>
        <target state="translated">Zkráceným typům se nedá předávat atribut Sealed.</target>
        <note />
      </trans-unit>
      <trans-unit id="tcCannotInheritFromSealedType">
        <source>Cannot inherit a sealed type</source>
        <target state="translated">Zapečetěný typ nejde zdědit.</target>
        <note />
      </trans-unit>
      <trans-unit id="tcCannotInheritFromInterfaceType">
        <source>Cannot inherit from interface type. Use interface ... with instead.</source>
        <target state="translated">Nejde dědit z typu rozhraní. Použijte místo toho výraz interface ... with.</target>
        <note />
      </trans-unit>
      <trans-unit id="tcStructTypesCannotContainAbstractMembers">
        <source>Struct types cannot contain abstract members</source>
        <target state="translated">Typy struktury nemůžou obsahovat abstraktní členy.</target>
        <note />
      </trans-unit>
      <trans-unit id="tcInterfaceTypesCannotBeSealed">
        <source>Interface types cannot be sealed</source>
        <target state="translated">Typy rozhraní nemůžou být zapečetěné.</target>
        <note />
      </trans-unit>
      <trans-unit id="tcInvalidDelegateSpecification">
        <source>Delegate specifications must be of the form 'typ -&gt; typ'</source>
        <target state="translated">Specifikace delegátů musí mít notaci typ -&gt; typ.</target>
        <note />
      </trans-unit>
      <trans-unit id="tcDelegatesCannotBeCurried">
        <source>Delegate specifications must not be curried types. Use 'typ * ... * typ -&gt; typ' for multi-argument delegates, and 'typ -&gt; (typ -&gt; typ)' for delegates returning function values.</source>
        <target state="translated">Specifikace delegátů nesmí být curryfikované typy. Pro delegáty, kteří mají více argumentů, použijte typ * ... * typ -&gt; typ a pro delegáty, kteří vrací hodnoty funkcí, použijte typ -&gt; (typ -&gt; typ).</target>
        <note />
      </trans-unit>
      <trans-unit id="tcInvalidTypeForLiteralEnumeration">
        <source>Literal enumerations must have type int, uint, int16, uint16, int64, uint64, byte, sbyte or char</source>
        <target state="translated">Literálový výčet musí být typu int, uint, int16, uint16, int64, uint64, byte, sbyte nebo char.</target>
        <note />
      </trans-unit>
      <trans-unit id="tcTypeDefinitionIsCyclic">
        <source>This type definition involves an immediate cyclic reference through an abbreviation</source>
        <target state="translated">Tato definice typu zahrnuje okamžitý cyklický odkaz zprostředkovaný zkratkou.</target>
        <note />
      </trans-unit>
      <trans-unit id="tcTypeDefinitionIsCyclicThroughInheritance">
        <source>This type definition involves an immediate cyclic reference through a struct field or inheritance relation</source>
        <target state="translated">Tato definice typu zahrnuje okamžitý cyklický odkaz zprostředkovaný polem struktury nebo vztahem dědičnosti.</target>
        <note />
      </trans-unit>
      <trans-unit id="tcReservedSyntaxForAugmentation">
        <source>The syntax 'type X with ...' is reserved for augmentations. Types whose representations are hidden but which have members are now declared in signatures using 'type X = ...'. You may also need to add the '[&lt;Sealed&gt;] attribute to the type definition in the signature</source>
        <target state="translated">Syntaxe type X with ... je vyhrazená pro rozšíření. Typy, které mají skrytou reprezentaci, ale mají členy, se teď v signaturách deklarují pomocí notace type X = ... Je možné, že k definici typu v signatuře bude potřeba přidat také atribut [&lt;Sealed&gt;].</target>
        <note />
      </trans-unit>
      <trans-unit id="tcMembersThatExtendInterfaceMustBePlacedInSeparateModule">
        <source>Members that extend interface, delegate or enum types must be placed in a module separate to the definition of the type. This module must either have the AutoOpen attribute or be opened explicitly by client code to bring the extension members into scope.</source>
        <target state="translated">Členové, kteří rozšiřují typy rozhraní, delegáta nebo výčtu, musí být umístěné v modulu odděleně od definice typu. Tento modul musí mít buď atribut AutoOpen, nebo musí být otevřený explicitně klientským kódem, aby se člen rozšíření vložil do oboru.</target>
        <note />
      </trans-unit>
      <trans-unit id="tcDeclaredTypeParametersForExtensionDoNotMatchOriginal">
        <source>One or more of the declared type parameters for this type extension have a missing or wrong type constraint not matching the original type constraints on '{0}'</source>
        <target state="translated">Minimálně jeden parametr deklarovaného typu u tohoto rozšíření typu neobsahuje omezení typu nebo má nesprávné omezení typu, které se neshoduje s původními omezeními typu na {0}.</target>
        <note />
      </trans-unit>
      <trans-unit id="tcTypeDefinitionsWithImplicitConstructionMustHaveOneInherit">
        <source>Type definitions may only have one 'inherit' specification and it must be the first declaration</source>
        <target state="translated">Definice typu může mít jenom jednu specifikaci inherit a ta musí být první deklarací.</target>
        <note />
      </trans-unit>
      <trans-unit id="tcTypeDefinitionsWithImplicitConstructionMustHaveLocalBindingsBeforeMembers">
        <source>'let' and 'do' bindings must come before member and interface definitions in type definitions</source>
        <target state="translated">Vazby let a do se musí v definicích typů umístit před definice členů a rozhraní.</target>
        <note />
      </trans-unit>
      <trans-unit id="tcInheritDeclarationMissingArguments">
        <source>This 'inherit' declaration specifies the inherited type but no arguments. Consider supplying arguments, e.g. 'inherit BaseType(args)'.</source>
        <target state="translated">Tato deklarace inherit specifikuje zděděný typ, ale ne argumenty. Zvažte možnost poskytnutí argumentů, třeba inherit BaseType(args).</target>
        <note />
      </trans-unit>
      <trans-unit id="tcInheritConstructionCallNotPartOfImplicitSequence">
        <source>This 'inherit' declaration has arguments, but is not in a type with a primary constructor. Consider adding arguments to your type definition, e.g. 'type X(args) = ...'.</source>
        <target state="translated">Deklarace inherit má argumenty, ale není v typu s primárním konstruktorem. Zvažte možnost přidat do definice typu argumenty, třeba type X(args) = ...</target>
        <note />
      </trans-unit>
      <trans-unit id="tcLetAndDoRequiresImplicitConstructionSequence">
        <source>This definition may only be used in a type with a primary constructor. Consider adding arguments to your type definition, e.g. 'type X(args) = ...'.</source>
        <target state="translated">Tato definice se dá použít jenom u typu s primárním konstruktorem. Zvažte možnost přidat do definice typu argumenty, třeba type X(args) = ...</target>
        <note />
      </trans-unit>
      <trans-unit id="tcTypeAbbreviationsCannotHaveAugmentations">
        <source>Type abbreviations cannot have augmentations</source>
        <target state="translated">Zkratky typů nemůžou mít rozšíření.</target>
        <note />
      </trans-unit>
      <trans-unit id="tcModuleAbbreviationForNamespace">
        <source>The path '{0}' is a namespace. A module abbreviation may not abbreviate a namespace.</source>
        <target state="translated">Cesta {0} je obor názvů. Zkratka modulu nemůže zkracovat obor názvů.</target>
        <note />
      </trans-unit>
      <trans-unit id="tcTypeUsedInInvalidWay">
        <source>The type '{0}' is used in an invalid way. A value prior to '{1}' has an inferred type involving '{2}', which is an invalid forward reference.</source>
        <target state="translated">Typ {0} se používá neplatným způsobem. Hodnota před pozicí {1} má odvozený typ zahrnující {2}: to je neplatný dopředný odkaz.</target>
        <note />
      </trans-unit>
      <trans-unit id="tcMemberUsedInInvalidWay">
        <source>The member '{0}' is used in an invalid way. A use of '{1}' has been inferred prior to the definition of '{2}', which is an invalid forward reference.</source>
        <target state="translated">Člen {0} se používá neplatným způsobem. Použití {1} se odvozuje před definicí {2}. To je neplatný dopředný odkaz.</target>
        <note />
      </trans-unit>
      <trans-unit id="tcAttributeAutoOpenWasIgnored">
        <source>The attribute 'AutoOpen(\"{0}\")' in the assembly '{1}' did not refer to a valid module or namespace in that assembly and has been ignored</source>
        <target state="translated">Atribut AutoOpen(\"{0}\") v sestavení {1} neodkazoval na platný modul nebo obor názvů v tomto sestavení a ignoroval se.</target>
        <note />
      </trans-unit>
      <trans-unit id="ilUndefinedValue">
        <source>Undefined value '{0}'</source>
        <target state="translated">Nedefinovaná hodnota {0}</target>
        <note />
      </trans-unit>
      <trans-unit id="ilLabelNotFound">
        <source>Label {0} not found</source>
        <target state="translated">Popisek {0} se nenašel.</target>
        <note />
      </trans-unit>
      <trans-unit id="ilIncorrectNumberOfTypeArguments">
        <source>Incorrect number of type arguments to local call</source>
        <target state="translated">Nesprávný počet argumentů typu pro místní volání</target>
        <note />
      </trans-unit>
      <trans-unit id="ilDynamicInvocationNotSupported">
        <source>Dynamic invocation of {0} is not supported</source>
        <target state="translated">Dynamické vyvolání {0} se nepodporuje.</target>
        <note />
      </trans-unit>
      <trans-unit id="ilAddressOfLiteralFieldIsInvalid">
        <source>Taking the address of a literal field is invalid</source>
        <target state="translated">Přebírání adresy pole literálu je neplatné.</target>
        <note />
      </trans-unit>
      <trans-unit id="ilAddressOfValueHereIsInvalid">
        <source>This operation involves taking the address of a value '{0}' represented using a local variable or other special representation. This is invalid.</source>
        <target state="translated">Tato operace zahrnuje převzetí adresy hodnoty {0} vyjádřené pomocí lokální proměnné nebo jiného speciálního způsobu vyjádření. Tato akce je neplatná.</target>
        <note />
      </trans-unit>
      <trans-unit id="ilCustomMarshallersCannotBeUsedInFSharp">
        <source>Custom marshallers cannot be specified in F# code. Consider using a C# helper function.</source>
        <target state="translated">V kódu F# se nedají zadat vlastní marshallery. Zvažte použití pomocné funkce v C#.</target>
        <note />
      </trans-unit>
      <trans-unit id="ilMarshalAsAttributeCannotBeDecoded">
        <source>The MarshalAs attribute could not be decoded</source>
        <target state="translated">Atribut MarshalAs se nedal dekódovat.</target>
        <note />
      </trans-unit>
      <trans-unit id="ilSignatureForExternalFunctionContainsTypeParameters">
        <source>The signature for this external function contains type parameters. Constrain the argument and return types to indicate the types of the corresponding C function.</source>
        <target state="translated">Signatura pro tuto externí funkci obsahuje parametry typu. Omezte argument a návratové typy tak, aby zahrnovaly typy odpovídající funkce C.</target>
        <note />
      </trans-unit>
      <trans-unit id="ilDllImportAttributeCouldNotBeDecoded">
        <source>The DllImport attribute could not be decoded</source>
        <target state="translated">Atribut DllImport se nedal dekódovat.</target>
        <note />
      </trans-unit>
      <trans-unit id="ilLiteralFieldsCannotBeSet">
        <source>Literal fields cannot be set</source>
        <target state="translated">Pole literálů se nedají nastavit.</target>
        <note />
      </trans-unit>
      <trans-unit id="ilStaticMethodIsNotLambda">
        <source>GenSetStorage: {0} was represented as a static method but was not an appropriate lambda expression</source>
        <target state="translated">GenSetStorage: metoda {0} byla vyjádřená jako statická, ale není to odpovídající výraz lambda.</target>
        <note />
      </trans-unit>
      <trans-unit id="ilMutableVariablesCannotEscapeMethod">
        <source>Mutable variables cannot escape their method</source>
        <target state="translated">Měnitelné proměnné nemůžou opustit svoji metodu.</target>
        <note />
      </trans-unit>
      <trans-unit id="ilUnexpectedUnrealizedValue">
        <source>Compiler error: unexpected unrealized value</source>
        <target state="translated">Chyba kompilátoru: neočekávaná nerealizovaná hodnota</target>
        <note />
      </trans-unit>
      <trans-unit id="ilMainModuleEmpty">
        <source>Main module of program is empty: nothing will happen when it is run</source>
        <target state="translated">Hlavní modul programu je prázdný: při jeho spuštění se nic nestane.</target>
        <note />
      </trans-unit>
      <trans-unit id="ilTypeCannotBeUsedForLiteralField">
        <source>This type cannot be used for a literal field</source>
        <target state="translated">Tento typ se pro pole literálu použít nedá.</target>
        <note />
      </trans-unit>
      <trans-unit id="ilUnexpectedGetSetAnnotation">
        <source>Unexpected GetSet annotation on a property</source>
        <target state="translated">Neočekávaná poznámka GetSet u vlastnosti</target>
        <note />
      </trans-unit>
      <trans-unit id="ilFieldOffsetAttributeCouldNotBeDecoded">
        <source>The FieldOffset attribute could not be decoded</source>
        <target state="translated">Atribut FieldOffset se nedal dekódovat.</target>
        <note />
      </trans-unit>
      <trans-unit id="ilStructLayoutAttributeCouldNotBeDecoded">
        <source>The StructLayout attribute could not be decoded</source>
        <target state="translated">Atribut StructLayout se nedal dekódovat.</target>
        <note />
      </trans-unit>
      <trans-unit id="ilDefaultAugmentationAttributeCouldNotBeDecoded">
        <source>The DefaultAugmentation attribute could not be decoded</source>
        <target state="translated">Atribut DefaultAugmentation se nedal dekódovat.</target>
        <note />
      </trans-unit>
      <trans-unit id="ilReflectedDefinitionsCannotUseSliceOperator">
        <source>Reflected definitions cannot contain uses of the prefix splice operator '%'</source>
        <target state="translated">Reflektované definice nemůžou obsahovat použití operátoru spojení předpon %.</target>
        <note />
      </trans-unit>
      <trans-unit id="optsProblemWithCodepage">
        <source>Problem with codepage '{0}': {1}</source>
        <target state="translated">Problém se znakovou stránkou {0}: {1}</target>
        <note />
      </trans-unit>
      <trans-unit id="optsCopyright">
        <source>Copyright (c) Microsoft Corporation. All Rights Reserved.</source>
        <target state="translated">Copyright (C) Microsoft Corporation. Všechna práva vyhrazena.</target>
        <note />
      </trans-unit>
      <trans-unit id="optsCopyrightCommunity">
        <source>Freely distributed under the MIT Open Source License.  https://github.com/Microsoft/visualfsharp/blob/master/License.txt</source>
        <target state="translated">Volně distribuováno v rámci licence MIT Open Source. https://github.com/Microsoft/visualfsharp/blob/master/License.txt</target>
        <note />
      </trans-unit>
      <trans-unit id="optsNameOfOutputFile">
        <source>Name of the output file (Short form: -o)</source>
        <target state="translated">Název výstupního souboru (krátký tvar: -o)</target>
        <note />
      </trans-unit>
      <trans-unit id="optsBuildConsole">
        <source>Build a console executable</source>
        <target state="translated">Vytvoří spustitelný soubor konzoly.</target>
        <note />
      </trans-unit>
      <trans-unit id="optsBuildWindows">
        <source>Build a Windows executable</source>
        <target state="translated">Vytvoří spustitelný soubor systému Windows.</target>
        <note />
      </trans-unit>
      <trans-unit id="optsBuildLibrary">
        <source>Build a library (Short form: -a)</source>
        <target state="translated">Vytvoří knihovnu (krátký tvar: -a).</target>
        <note />
      </trans-unit>
      <trans-unit id="optsBuildModule">
        <source>Build a module that can be added to another assembly</source>
        <target state="translated">Vytvoří modul, který se dá přidat do jiného sestavení</target>
        <note />
      </trans-unit>
      <trans-unit id="optsDelaySign">
        <source>Delay-sign the assembly using only the public portion of the strong name key</source>
        <target state="translated">Vytvoří zpožděný podpis sestavení jenom s využitím veřejné části klíče silného názvu.</target>
        <note />
      </trans-unit>
      <trans-unit id="optsPublicSign">
        <source>Public-sign the assembly using only the public portion of the strong name key, and mark the assembly as signed</source>
        <target state="translated">Vytvoří veřejný podpis sestavení jenom s využitím veřejné části klíče silného názvu a označí sestavení jako podepsané.</target>
        <note />
      </trans-unit>
      <trans-unit id="optsWriteXml">
        <source>Write the xmldoc of the assembly to the given file</source>
        <target state="translated">Zapsat xmldoc sestavení do daného souboru</target>
        <note />
      </trans-unit>
      <trans-unit id="optsStrongKeyFile">
        <source>Specify a strong name key file</source>
        <target state="translated">Určuje soubor klíče se silným názvem.</target>
        <note />
      </trans-unit>
      <trans-unit id="optsStrongKeyContainer">
        <source>Specify a strong name key container</source>
        <target state="translated">Určuje kontejner klíče se silným názvem.</target>
        <note />
      </trans-unit>
      <trans-unit id="optsPlatform">
        <source>Limit which platforms this code can run on: x86, Itanium, x64, anycpu32bitpreferred, or anycpu. The default is anycpu.</source>
        <target state="translated">Omezuje platformy, na kterých je možné tento kód spustit: x86, Itanium, x64, anycpu32bitpreferred a anycpu. Výchozí je anycpu.</target>
        <note />
      </trans-unit>
      <trans-unit id="optsNoOpt">
        <source>Only include optimization information essential for implementing inlined constructs. Inhibits cross-module inlining but improves binary compatibility.</source>
        <target state="translated">Zahrňte jenom informace o optimalizaci nutné k implementaci vložených konstruktorů. Deaktivuje se vkládání napříč moduly, ale zlepší se kompatibilita binárních souborů.</target>
        <note />
      </trans-unit>
      <trans-unit id="optsNoInterface">
        <source>Don't add a resource to the generated assembly containing F#-specific metadata</source>
        <target state="translated">Nepřidávat prostředek do generovaného sestavení, které obsahuje metadata specifická pro F#</target>
        <note />
      </trans-unit>
      <trans-unit id="optsSig">
        <source>Print the inferred interface of the assembly to a file</source>
        <target state="translated">Vytisknout odvozené rozhraní sestavení do souboru</target>
        <note />
      </trans-unit>
      <trans-unit id="optsReference">
        <source>Reference an assembly (Short form: -r)</source>
        <target state="translated">Odkazovat na sestavení (krátký tvar: -r)</target>
        <note />
      </trans-unit>
      <trans-unit id="optsWin32res">
        <source>Specify a Win32 resource file (.res)</source>
        <target state="translated">Určuje soubor prostředků Win32 (.res).</target>
        <note />
      </trans-unit>
      <trans-unit id="optsWin32manifest">
        <source>Specify a Win32 manifest file</source>
        <target state="translated">Zadat soubor manifestu Win32</target>
        <note />
      </trans-unit>
      <trans-unit id="optsNowin32manifest">
        <source>Do not include the default Win32 manifest</source>
        <target state="translated">Nezahrnovat výchozí manifest Win32</target>
        <note />
      </trans-unit>
      <trans-unit id="optsEmbedAllSource">
        <source>Embed all source files in the portable PDB file</source>
        <target state="translated">Vložit všechny zdrojové soubory do souboru PDB typu Portable</target>
        <note />
      </trans-unit>
      <trans-unit id="optsEmbedSource">
        <source>Embed specific source files in the portable PDB file</source>
        <target state="translated">Vloží konkrétní zdrojové soubory do přenosného souboru PDB.</target>
        <note />
      </trans-unit>
      <trans-unit id="optsSourceLink">
        <source>Source link information file to embed in the portable PDB file</source>
        <target state="translated">Informační soubor zdrojového odkazu, který se má vložit do souboru PDB typu Portable</target>
        <note />
      </trans-unit>
      <trans-unit id="optsEmbeddedSourceRequirePortablePDBs">
        <source>--embed switch only supported when emitting a Portable PDB (--debug:portable or --debug:embedded)</source>
        <target state="translated">Přepínač --embed se podporuje jenom při generování souboru PDB typu Portable (--debug:portable nebo --debug:embedded).</target>
        <note />
      </trans-unit>
      <trans-unit id="optsSourceLinkRequirePortablePDBs">
        <source>--sourcelink switch only supported when emitting a Portable PDB (--debug:portable or --debug:embedded)</source>
        <target state="translated">Přepínač --sourcelink se podporuje jenom při generování souboru PDB typu Portable (--debug:portable nebo --debug:embedded).</target>
        <note />
      </trans-unit>
      <trans-unit id="srcFileTooLarge">
        <source>Source file is too large to embed in a portable PDB</source>
        <target state="translated">Zdrojový soubor je příliš velký pro vložený do souboru PDB typu Portable.</target>
        <note />
      </trans-unit>
      <trans-unit id="optsResource">
        <source>Embed the specified managed resource</source>
        <target state="translated">Vložit zadaný spravovaný prostředek</target>
        <note />
      </trans-unit>
      <trans-unit id="optsLinkresource">
        <source>Link the specified resource to this assembly where the resinfo format is &lt;file&gt;[,&lt;string name&gt;[,public|private]]</source>
        <target state="translated">Propojí zadaný prostředek s tímto sestavením, kde formát resinfo je &lt;soubor&gt;[,&lt;název řetězce&gt;[,public|private]].</target>
        <note />
      </trans-unit>
      <trans-unit id="optsDebugPM">
        <source>Emit debug information (Short form: -g)</source>
        <target state="translated">Generuje ladicí informace (krátký tvar: -g).</target>
        <note />
      </trans-unit>
      <trans-unit id="optsDebug">
        <source>Specify debugging type: full, portable, embedded, pdbonly. ('{0}' is the default if no debuggging type specified and enables attaching a debugger to a running program, 'portable' is a cross-platform format, 'embedded' is a cross-platform format embedded into the output file).</source>
        <target state="translated">Zadejte typ ladění: full, portable, embedded, pdbonly. ({0} je výchozí hodnota v případě, že není zadaný žádný typ ladění, a umožňuje připojení ladicího programu ke spuštěnému programu, portable je formát pro různé platformy, embedded je formát pro různé platformy vložený do výstupního souboru).</target>
        <note />
      </trans-unit>
      <trans-unit id="optsOptimize">
        <source>Enable optimizations (Short form: -O)</source>
        <target state="translated">Povolit optimalizace (krátký tvar: -O)</target>
        <note />
      </trans-unit>
      <trans-unit id="optsTailcalls">
        <source>Enable or disable tailcalls</source>
        <target state="translated">Zapnout nebo vypnout volání funkce Tail</target>
        <note />
      </trans-unit>
      <trans-unit id="optsDeterministic">
        <source>Produce a deterministic assembly (including module version GUID and timestamp)</source>
        <target state="translated">Vytvoří deterministické sestavení (včetně GUID verze modulu a časového razítka).</target>
        <note />
      </trans-unit>
      <trans-unit id="optsCrossoptimize">
        <source>Enable or disable cross-module optimizations</source>
        <target state="translated">Povoluje nebo zakazuje optimalizaci mezi moduly.</target>
        <note />
      </trans-unit>
      <trans-unit id="optsWarnaserrorPM">
        <source>Report all warnings as errors</source>
        <target state="translated">Oznamovat všechna upozornění jako chyby</target>
        <note />
      </trans-unit>
      <trans-unit id="optsWarnaserror">
        <source>Report specific warnings as errors</source>
        <target state="translated">Oznamovat konkrétní upozornění jako chyby</target>
        <note />
      </trans-unit>
      <trans-unit id="optsWarn">
        <source>Set a warning level (0-5)</source>
        <target state="translated">Nastavit úroveň pro upozornění (0–5)</target>
        <note />
      </trans-unit>
      <trans-unit id="optsNowarn">
        <source>Disable specific warning messages</source>
        <target state="translated">Zakázat specifická upozornění</target>
        <note />
      </trans-unit>
      <trans-unit id="optsWarnOn">
        <source>Enable specific warnings that may be off by default</source>
        <target state="translated">Povolit specifická upozornění, která můžou být ve výchozím nastavení vypnutá</target>
        <note />
      </trans-unit>
      <trans-unit id="optsChecked">
        <source>Generate overflow checks</source>
        <target state="translated">Generovat kontroly přetečení</target>
        <note />
      </trans-unit>
      <trans-unit id="optsDefine">
        <source>Define conditional compilation symbols (Short form: -d)</source>
        <target state="translated">Definuje symboly podmíněné kompilace (krátký tvar: -d).</target>
        <note />
      </trans-unit>
      <trans-unit id="optsMlcompatibility">
        <source>Ignore ML compatibility warnings</source>
        <target state="translated">Ignoruje upozornění na kompatibilitu s ML.</target>
        <note />
      </trans-unit>
      <trans-unit id="optsNologo">
        <source>Suppress compiler copyright message</source>
        <target state="translated">Potlačí zprávu o autorských právech kompilátoru.</target>
        <note />
      </trans-unit>
      <trans-unit id="optsHelp">
        <source>Display this usage message (Short form: -?)</source>
        <target state="translated">Zobrazí tuto zprávu o použití (krátký tvar: -?).</target>
        <note />
      </trans-unit>
      <trans-unit id="optsResponseFile">
        <source>Read response file for more options</source>
        <target state="translated">Další možnosti najdete v souboru odpovědi.</target>
        <note />
      </trans-unit>
      <trans-unit id="optsCodepage">
        <source>Specify the codepage used to read source files</source>
        <target state="translated">Určuje znakovou stránku, která se používá ke čtení zdrojových souborů.</target>
        <note />
      </trans-unit>
      <trans-unit id="optsUtf8output">
        <source>Output messages in UTF-8 encoding</source>
        <target state="translated">Výstupní zprávy v kódování UTF-8</target>
        <note />
      </trans-unit>
      <trans-unit id="optsFullpaths">
        <source>Output messages with fully qualified paths</source>
        <target state="translated">Výstupní zprávy s plně kvalifikovanou cestou</target>
        <note />
      </trans-unit>
      <trans-unit id="optsLib">
        <source>Specify a directory for the include path which is used to resolve source files and assemblies (Short form: -I)</source>
        <target state="translated">Určuje adresář pro cestu vložených souborů, který se použije k překladu zdrojových souborů a sestavení (krátký tvar: -I).</target>
        <note />
      </trans-unit>
      <trans-unit id="optsBaseaddress">
        <source>Base address for the library to be built</source>
        <target state="translated">Základní adresa knihovny, která se má vytvořit</target>
        <note />
      </trans-unit>
      <trans-unit id="optsNoframework">
        <source>Do not reference the default CLI assemblies by default</source>
        <target state="translated">Neodkazovat ve výchozím nastavení na výchozí sestavení CLI</target>
        <note />
      </trans-unit>
      <trans-unit id="optsStandalone">
        <source>Statically link the F# library and all referenced DLLs that depend on it into the assembly being generated</source>
        <target state="translated">Staticky propojit knihovnu F# a všechny odkazované knihovny DLL, které jsou na ní závislé, do právě generovaného sestavení</target>
        <note />
      </trans-unit>
      <trans-unit id="optsStaticlink">
        <source>Statically link the given assembly and all referenced DLLs that depend on this assembly. Use an assembly name e.g. mylib, not a DLL name.</source>
        <target state="translated">Staticky propojit zadané sestavení a všechny odkazované knihovny DLL, které jsou na tomto sestavení závislé. Použít název sestavení, třeba mylib, ne název knihovny DLL</target>
        <note />
      </trans-unit>
      <trans-unit id="optsResident">
        <source>Use a resident background compilation service to improve compiler startup times.</source>
        <target state="translated">Použít rezidentní službu kompilace na pozadí ke zlepšení časů spuštění kompilátoru</target>
        <note />
      </trans-unit>
      <trans-unit id="optsPdb">
        <source>Name the output debug file</source>
        <target state="translated">Pojmenovat výstupní ladicí soubor</target>
        <note />
      </trans-unit>
      <trans-unit id="optsSimpleresolution">
        <source>Resolve assembly references using directory-based rules rather than MSBuild resolution</source>
        <target state="translated">Přeložit odkazy na sestavení pomocí pravidel založených na adresáři, ne pomocí MSBuild</target>
        <note />
      </trans-unit>
      <trans-unit id="optsUnrecognizedTarget">
        <source>Unrecognized target '{0}', expected 'exe', 'winexe', 'library' or 'module'</source>
        <target state="translated">Nerozpoznaný cíl {0}. Očekávané jsou exe, winexe, library nebo module.</target>
        <note />
      </trans-unit>
      <trans-unit id="optsUnrecognizedDebugType">
        <source>Unrecognized debug type '{0}', expected 'pdbonly' or 'full'</source>
        <target state="translated">Nerozpoznaný typ ladění {0}. Očekávané typy jsou pdbonly nebo full.</target>
        <note />
      </trans-unit>
      <trans-unit id="optsInvalidWarningLevel">
        <source>Invalid warning level '{0}'</source>
        <target state="translated">Neplatná úroveň pro upozornění {0}</target>
        <note />
      </trans-unit>
      <trans-unit id="optsShortFormOf">
        <source>Short form of '{0}'</source>
        <target state="translated">Krátký tvar pro {0}</target>
        <note />
      </trans-unit>
      <trans-unit id="optsClirootDeprecatedMsg">
        <source>The command-line option '--cliroot' has been deprecated. Use an explicit reference to a specific copy of mscorlib.dll instead.</source>
        <target state="translated">Možnost příkazového řádku --cliroot je zastaralá. Použijte místo ní explicitní odkaz na specifickou kopii knihovny mscorlib.dll.</target>
        <note />
      </trans-unit>
      <trans-unit id="optsClirootDescription">
        <source>Use to override where the compiler looks for mscorlib.dll and framework components</source>
        <target state="translated">Používá se k přepsání umístění, kde kompilátor hledá knihovnu mscorlib.dll a komponenty rozhraní.</target>
        <note />
      </trans-unit>
      <trans-unit id="optsHelpBannerOutputFiles">
        <source>- OUTPUT FILES -</source>
        <target state="translated">- VÝSTUPNÍ SOUBORY -</target>
        <note />
      </trans-unit>
      <trans-unit id="optsHelpBannerInputFiles">
        <source>- INPUT FILES -</source>
        <target state="translated">- VSTUPNÍ SOUBORY -</target>
        <note />
      </trans-unit>
      <trans-unit id="optsHelpBannerResources">
        <source>- RESOURCES -</source>
        <target state="translated">- PROSTŘEDKY -</target>
        <note />
      </trans-unit>
      <trans-unit id="optsHelpBannerCodeGen">
        <source>- CODE GENERATION -</source>
        <target state="translated">- GENEROVÁNÍ KÓDU -</target>
        <note />
      </trans-unit>
      <trans-unit id="optsHelpBannerAdvanced">
        <source>- ADVANCED -</source>
        <target state="translated">- UPŘESNIT -</target>
        <note />
      </trans-unit>
      <trans-unit id="optsHelpBannerMisc">
        <source>- MISCELLANEOUS -</source>
        <target state="translated">- RŮZNÉ -</target>
        <note />
      </trans-unit>
      <trans-unit id="optsHelpBannerLanguage">
        <source>- LANGUAGE -</source>
        <target state="translated">- JAZYK -</target>
        <note />
      </trans-unit>
      <trans-unit id="optsHelpBannerErrsAndWarns">
        <source>- ERRORS AND WARNINGS -</source>
        <target state="translated">- CHYBY A UPOZORNĚNÍ -</target>
        <note />
      </trans-unit>
      <trans-unit id="optsUnknownArgumentToTheTestSwitch">
        <source>Unknown --test argument: '{0}'</source>
        <target state="translated">Neznámý argument --test: {0}</target>
        <note />
      </trans-unit>
      <trans-unit id="optsUnknownPlatform">
        <source>Unrecognized platform '{0}', valid values are 'x86', 'x64', 'Itanium', 'anycpu32bitpreferred', and 'anycpu'</source>
        <target state="translated">Nerozpoznaná platforma {0}. Platné hodnoty jsou x86, x64, Itanium, anycpu32bitpreferred a anycpu.</target>
        <note />
      </trans-unit>
      <trans-unit id="optsInternalNoDescription">
        <source>The command-line option '{0}' is for test purposes only</source>
        <target state="translated">Možnost příkazového řádku {0} je určená jenom pro testovací účely.</target>
        <note />
      </trans-unit>
      <trans-unit id="optsDCLONoDescription">
        <source>The command-line option '{0}' has been deprecated</source>
        <target state="translated">Možnost příkazového řádku {0} je zastaralá.</target>
        <note />
      </trans-unit>
      <trans-unit id="optsDCLODeprecatedSuggestAlternative">
        <source>The command-line option '{0}' has been deprecated. Use '{1}' instead.</source>
        <target state="translated">Možnost příkazového řádku {0} je zastaralá. Použijte místo ní {1}.</target>
        <note />
      </trans-unit>
      <trans-unit id="optsDCLOHtmlDoc">
        <source>The command-line option '{0}' has been deprecated. HTML document generation is now part of the F# Power Pack, via the tool FsHtmlDoc.exe.</source>
        <target state="translated">Možnost příkazového řádku {0} je zastaralá. Generování dokumentu HTML je teď součástí knihovny F# Power Pack a je přístupné prostřednictvím nástroje FsHtmlDoc.exe.</target>
        <note />
      </trans-unit>
      <trans-unit id="optsConsoleColors">
        <source>Output warning and error messages in color</source>
        <target state="translated">Barevně rozlišená upozornění výstupu a chybové zprávy</target>
        <note />
      </trans-unit>
      <trans-unit id="optsUseHighEntropyVA">
        <source>Enable high-entropy ASLR</source>
        <target state="translated">Povolit technologii ASLR s vysokou entropií</target>
        <note />
      </trans-unit>
      <trans-unit id="optsSubSystemVersion">
        <source>Specify subsystem version of this assembly</source>
        <target state="translated">Zadejte verzi subsystému tohoto sestavení.</target>
        <note />
      </trans-unit>
      <trans-unit id="optsTargetProfile">
        <source>Specify target framework profile of this assembly. Valid values are mscorlib, netcore or netstandard. Default - mscorlib</source>
        <target state="translated">Zadejte profil cílové architektury tohoto sestavení. Platné hodnoty jsou mscorlib, netcore nebo netstandard. Výchozí je mscorlib.</target>
        <note />
      </trans-unit>
      <trans-unit id="optsEmitDebugInfoInQuotations">
        <source>Emit debug information in quotations</source>
        <target state="translated">Generovat ladicí informace v uvozovkách</target>
        <note />
      </trans-unit>
      <trans-unit id="optsPreferredUiLang">
        <source>Specify the preferred output language culture name (e.g. es-ES, ja-JP)</source>
        <target state="translated">Zadejte preferovaný název jazykové verze (např. es-ES, ja-JP).</target>
        <note />
      </trans-unit>
      <trans-unit id="optsNoCopyFsharpCore">
        <source>Don't copy FSharp.Core.dll along the produced binaries</source>
        <target state="translated">Nekopírujte FSharp.Core.dll k vytvářeným binárním souborům.</target>
        <note />
      </trans-unit>
      <trans-unit id="optsInvalidSubSystemVersion">
        <source>Invalid version '{0}' for '--subsystemversion'. The version must be 4.00 or greater.</source>
        <target state="translated">Neplatná verze {0} pro --subsystemversion. Správná verze je 4.00 nebo vyšší.</target>
        <note />
      </trans-unit>
      <trans-unit id="optsInvalidTargetProfile">
        <source>Invalid value '{0}' for '--targetprofile', valid values are 'mscorlib', 'netcore' or 'netstandard'.</source>
        <target state="translated">Neplatná hodnota {0} pro --targetprofile. Platné hodnoty jsou mscorlib, netcore nebo netstandard.</target>
        <note />
      </trans-unit>
      <trans-unit id="typeInfoFullName">
        <source>Full name</source>
        <target state="translated">Úplný název</target>
        <note />
      </trans-unit>
      <trans-unit id="typeInfoOtherOverloads">
        <source>and {0} other overloads</source>
        <target state="translated">a další přetížení ({0})</target>
        <note />
      </trans-unit>
      <trans-unit id="typeInfoUnionCase">
        <source>union case</source>
        <target state="translated">případ typu union</target>
        <note />
      </trans-unit>
      <trans-unit id="typeInfoActivePatternResult">
        <source>active pattern result</source>
        <target state="translated">výsledek aktivního vzoru</target>
        <note />
      </trans-unit>
      <trans-unit id="typeInfoActiveRecognizer">
        <source>active recognizer</source>
        <target state="translated">aktivní rozlišovač</target>
        <note />
      </trans-unit>
      <trans-unit id="typeInfoField">
        <source>field</source>
        <target state="translated">pole</target>
        <note />
      </trans-unit>
      <trans-unit id="typeInfoEvent">
        <source>event</source>
        <target state="translated">událost</target>
        <note />
      </trans-unit>
      <trans-unit id="typeInfoProperty">
        <source>property</source>
        <target state="translated">vlastnost</target>
        <note />
      </trans-unit>
      <trans-unit id="typeInfoExtension">
        <source>extension</source>
        <target state="translated">rozšíření</target>
        <note />
      </trans-unit>
      <trans-unit id="typeInfoCustomOperation">
        <source>custom operation</source>
        <target state="translated">vlastní operace</target>
        <note />
      </trans-unit>
      <trans-unit id="typeInfoArgument">
        <source>argument</source>
        <target state="translated">Argument</target>
        <note />
      </trans-unit>
      <trans-unit id="typeInfoPatternVariable">
        <source>patvar</source>
        <target state="translated">proměnná vzoru</target>
        <note />
      </trans-unit>
      <trans-unit id="typeInfoNamespace">
        <source>namespace</source>
        <target state="translated">obor názvů</target>
        <note />
      </trans-unit>
      <trans-unit id="typeInfoModule">
        <source>module</source>
        <target state="translated">modul</target>
        <note />
      </trans-unit>
      <trans-unit id="typeInfoNamespaceOrModule">
        <source>namespace/module</source>
        <target state="translated">obor názvů nebo modul</target>
        <note />
      </trans-unit>
      <trans-unit id="typeInfoFromFirst">
        <source>from {0}</source>
        <target state="translated">z: {0}</target>
        <note />
      </trans-unit>
      <trans-unit id="typeInfoFromNext">
        <source>also from {0}</source>
        <target state="translated">taky z: {0}</target>
        <note />
      </trans-unit>
      <trans-unit id="typeInfoGeneratedProperty">
        <source>generated property</source>
        <target state="translated">generovaná vlastnost</target>
        <note />
      </trans-unit>
      <trans-unit id="typeInfoGeneratedType">
        <source>generated type</source>
        <target state="translated">generovaný typ</target>
        <note />
      </trans-unit>
      <trans-unit id="assemblyResolutionFoundByAssemblyFoldersKey">
        <source>Found by AssemblyFolders registry key</source>
        <target state="translated">Nalezené klíčem registru AssemblyFolders</target>
        <note />
      </trans-unit>
      <trans-unit id="assemblyResolutionFoundByAssemblyFoldersExKey">
        <source>Found by AssemblyFoldersEx registry key</source>
        <target state="translated">Nalezené klíčem registru AssemblyFoldersEx</target>
        <note />
      </trans-unit>
      <trans-unit id="assemblyResolutionNetFramework">
        <source>.NET Framework</source>
        <target state="translated">.NET Framework</target>
        <note />
      </trans-unit>
      <trans-unit id="assemblyResolutionGAC">
        <source>Global Assembly Cache</source>
        <target state="translated">Globální mezipaměť sestavení</target>
        <note />
      </trans-unit>
      <trans-unit id="recursiveClassHierarchy">
        <source>Recursive class hierarchy in type '{0}'</source>
        <target state="translated">Rekurzivní hierarchie tříd u typu {0}</target>
        <note />
      </trans-unit>
      <trans-unit id="InvalidRecursiveReferenceToAbstractSlot">
        <source>Invalid recursive reference to an abstract slot</source>
        <target state="translated">Neplatný rekurzivní odkaz na abstraktní datovou oblast</target>
        <note />
      </trans-unit>
      <trans-unit id="eventHasNonStandardType">
        <source>The event '{0}' has a non-standard type. If this event is declared in another CLI language, you may need to access this event using the explicit {1} and {2} methods for the event. If this event is declared in F#, make the type of the event an instantiation of either 'IDelegateEvent&lt;_&gt;' or 'IEvent&lt;_,_&gt;'.</source>
        <target state="translated">Událost {0} je nestandardního typu. Pokud je tato událost deklarovaná v jiném jazyce CLI, bude možná potřeba k této události přistoupit pomocí jejích explicitních metod {1} a {2}. Pokud je tato událost deklarovaná v jazyce F#, vytvořte její typ jako instanci IDelegateEvent&lt;_&gt; nebo IEvent&lt;_,_&gt;.</target>
        <note />
      </trans-unit>
      <trans-unit id="typeIsNotAccessible">
        <source>The type '{0}' is not accessible from this code location</source>
        <target state="translated">Typ {0} není z tohoto místa v kódu dostupný.</target>
        <note />
      </trans-unit>
      <trans-unit id="unionCasesAreNotAccessible">
        <source>The union cases or fields of the type '{0}' are not accessible from this code location</source>
        <target state="translated">Případy typu union nebo pole typu {0} nejsou z tohoto místa v kódu dostupné.</target>
        <note />
      </trans-unit>
      <trans-unit id="valueIsNotAccessible">
        <source>The value '{0}' is not accessible from this code location</source>
        <target state="translated">Hodnota {0} není z tohoto místa v kódu dostupná.</target>
        <note />
      </trans-unit>
      <trans-unit id="unionCaseIsNotAccessible">
        <source>The union case '{0}' is not accessible from this code location</source>
        <target state="translated">Případ typu union {0} není z tohoto místa v kódu dostupný.</target>
        <note />
      </trans-unit>
      <trans-unit id="fieldIsNotAccessible">
        <source>The record, struct or class field '{0}' is not accessible from this code location</source>
        <target state="translated">Pole záznamu, struktury nebo třídy {0} není z tohoto místa v kódu dostupné.</target>
        <note />
      </trans-unit>
      <trans-unit id="structOrClassFieldIsNotAccessible">
        <source>The struct or class field '{0}' is not accessible from this code location</source>
        <target state="translated">Pole struktury nebo třídy {0} není na tomto místě v kódu dostupné.</target>
        <note />
      </trans-unit>
      <trans-unit id="experimentalConstruct">
        <source>This construct is experimental</source>
        <target state="translated">Tento konstruktor je experimentální.</target>
        <note />
      </trans-unit>
      <trans-unit id="noInvokeMethodsFound">
        <source>No Invoke methods found for delegate type</source>
        <target state="translated">Pro typ delegáta se nenašly žádné metody Invoke.</target>
        <note />
      </trans-unit>
      <trans-unit id="moreThanOneInvokeMethodFound">
        <source>More than one Invoke method found for delegate type</source>
        <target state="translated">Pro typ delegáta se našla víc než jedna metoda Invoke.</target>
        <note />
      </trans-unit>
      <trans-unit id="delegatesNotAllowedToHaveCurriedSignatures">
        <source>Delegates are not allowed to have curried signatures</source>
        <target state="translated">Delegáti nemůžou mít curryfikované signatury.</target>
        <note />
      </trans-unit>
      <trans-unit id="tlrUnexpectedTExpr">
        <source>Unexpected Expr.TyChoose</source>
        <target state="translated">Neočekávaný výraz Expr.TyChoose</target>
        <note />
      </trans-unit>
      <trans-unit id="tlrLambdaLiftingOptimizationsNotApplied">
        <source>Note: Lambda-lifting optimizations have not been applied because of the use of this local constrained generic function as a first class value. Adding type constraints may resolve this condition.</source>
        <target state="translated">Poznámka: Optimalizace rozšiřující výraz lambda se kvůli použití této lokálně omezené obecné funkce jako hodnoty první třídy nepoužily. Tuto podmínku můžete ošetřit přidáním omezení typu.</target>
        <note />
      </trans-unit>
      <trans-unit id="lexhlpIdentifiersContainingAtSymbolReserved">
        <source>Identifiers containing '@' are reserved for use in F# code generation</source>
        <target state="translated">Identifikátory obsahující znak @ jsou vyhrazené pro použití při generování kódu F#.</target>
        <note />
      </trans-unit>
      <trans-unit id="lexhlpIdentifierReserved">
        <source>The identifier '{0}' is reserved for future use by F#</source>
        <target state="translated">Identifikátor {0} je vyhrazený pro budoucí použití v jazyce F#.</target>
        <note />
      </trans-unit>
      <trans-unit id="patcMissingVariable">
        <source>Missing variable '{0}'</source>
        <target state="translated">Chybějící proměnná {0}</target>
        <note />
      </trans-unit>
      <trans-unit id="patcPartialActivePatternsGenerateOneResult">
        <source>Partial active patterns may only generate one result</source>
        <target state="translated">Částečné aktivní vzory můžou generovat jenom jeden výsledek.</target>
        <note />
      </trans-unit>
      <trans-unit id="impTypeRequiredUnavailable">
        <source>The type '{0}' is required here and is unavailable. You must add a reference to assembly '{1}'.</source>
        <target state="translated">Tady se vyžaduje typ {0}, který ale není dostupný. Je potřeba přidat odkaz na sestavení {1}.</target>
        <note />
      </trans-unit>
      <trans-unit id="impReferencedTypeCouldNotBeFoundInAssembly">
        <source>A reference to the type '{0}' in assembly '{1}' was found, but the type could not be found in that assembly</source>
        <target state="translated">Odkaz na typ {0} se v sestavení {1} našel, ale tento typ se v něm najít nepovedlo.</target>
        <note />
      </trans-unit>
      <trans-unit id="impNotEnoughTypeParamsInScopeWhileImporting">
        <source>Internal error or badly formed metadata: not enough type parameters were in scope while importing</source>
        <target state="translated">Vnitřní chyba nebo chybně vytvořená metadata: při importu byl v rozsahu nedostatečný počet parametrů typu.</target>
        <note />
      </trans-unit>
      <trans-unit id="impReferenceToDllRequiredByAssembly">
        <source>A reference to the DLL {0} is required by assembly {1}. The imported type {2} is located in the first assembly and could not be resolved.</source>
        <target state="translated">Sestavení {1} vyžaduje odkaz na knihovnu DLL {0}. Importovaný typ {2} se nachází v prvním sestavení a nedal se přeložit.</target>
        <note />
      </trans-unit>
      <trans-unit id="impImportedAssemblyUsesNotPublicType">
        <source>An imported assembly uses the type '{0}' but that type is not public</source>
        <target state="translated">Importované sestavení používá typ {0}, který ale není veřejný.</target>
        <note />
      </trans-unit>
      <trans-unit id="optValueMarkedInlineButIncomplete">
        <source>The value '{0}' was marked inline but its implementation makes use of an internal or private function which is not sufficiently accessible</source>
        <target state="translated">Hodnota {0} má označení inline, ale její implementace využívá interní nebo privátní funkci, ke které není dostatečný přístup.</target>
        <note />
      </trans-unit>
      <trans-unit id="optValueMarkedInlineButWasNotBoundInTheOptEnv">
        <source>The value '{0}' was marked inline but was not bound in the optimization environment</source>
        <target state="translated">Hodnota {0} má označení inline, ale není svázaná s prostředím optimalizace.</target>
        <note />
      </trans-unit>
      <trans-unit id="optLocalValueNotFoundDuringOptimization">
        <source>Local value {0} not found during optimization</source>
        <target state="translated">Lokální hodnota {0} se během optimalizace nenašla.</target>
        <note />
      </trans-unit>
      <trans-unit id="optValueMarkedInlineHasUnexpectedValue">
        <source>A value marked as 'inline' has an unexpected value</source>
        <target state="translated">Hodnota s označením inline má neočekávanou hodnotu.</target>
        <note />
      </trans-unit>
      <trans-unit id="optValueMarkedInlineCouldNotBeInlined">
        <source>A value marked as 'inline' could not be inlined</source>
        <target state="translated">Hodnota s označením inline se nedá vložit.</target>
        <note />
      </trans-unit>
      <trans-unit id="optFailedToInlineValue">
        <source>Failed to inline the value '{0}' marked 'inline', perhaps because a recursive value was marked 'inline'</source>
        <target state="translated">Nepovedlo se vložit hodnotu {0} s označením inline: možná proto, že jste jako inline označili rekurzivní hodnotu.</target>
        <note />
      </trans-unit>
      <trans-unit id="optRecursiveValValue">
        <source>Recursive ValValue {0}</source>
        <target state="translated">Rekurzivní hodnota ValValue {0}</target>
        <note />
      </trans-unit>
      <trans-unit id="lexfltIncorrentIndentationOfIn">
        <source>The indentation of this 'in' token is incorrect with respect to the corresponding 'let'</source>
        <target state="translated">Odsazení tohoto tokenu in není ve vztahu k odpovídající klauzuli let správné.</target>
        <note />
      </trans-unit>
      <trans-unit id="lexfltTokenIsOffsideOfContextStartedEarlier">
        <source>Possible incorrect indentation: this token is offside of context started at position {0}. Try indenting this token further or using standard formatting conventions.</source>
        <target state="translated">Je možné, že máte nesprávné odsazení: tento token leží mimo odsazení kontextu, který začíná na pozici {0}. Zkuste tento token odsadit víc nebo použijte standardní konvence formátování.</target>
        <note />
      </trans-unit>
      <trans-unit id="lexfltSeparatorTokensOfPatternMatchMisaligned">
        <source>The '|' tokens separating rules of this pattern match are misaligned by one column. Consider realigning your code or using further indentation.</source>
        <target state="translated">Tokeny | oddělující pravidla tohoto porovnávacího vzoru nejsou zarovnané o jeden sloupec. Zvažte úpravu zarovnání kódu nebo použití většího odsazení.</target>
        <note />
      </trans-unit>
      <trans-unit id="nrInvalidModuleExprType">
        <source>Invalid module/expression/type</source>
        <target state="translated">Neplatný modul/výraz/typ</target>
        <note />
      </trans-unit>
      <trans-unit id="nrTypeInstantiationNeededToDisambiguateTypesWithSameName">
        <source>Multiple types exist called '{0}', taking different numbers of generic parameters. Provide a type instantiation to disambiguate the type resolution, e.g. '{1}'.</source>
        <target state="translated">Existuje víc typů s názvem {0}, které přebírají různý počet obecných parametrů. Pro jednoznačné rozlišení typu vytvořte instanci typu, třeba {1}.</target>
        <note />
      </trans-unit>
      <trans-unit id="nrTypeInstantiationIsMissingAndCouldNotBeInferred">
        <source>The instantiation of the generic type '{0}' is missing and can't be inferred from the arguments or return type of this member. Consider providing a type instantiation when accessing this type, e.g. '{1}'.</source>
        <target state="translated">Instance obecného typu {0} chybí a nedá se ani odvodit od argumentů nebo návratového typu tohoto člena. Zvažte vytvoření instance typu při přístupu k tomuto typu, třeba {1}.</target>
        <note />
      </trans-unit>
      <trans-unit id="nrGlobalUsedOnlyAsFirstName">
        <source>'global' may only be used as the first name in a qualified path</source>
        <target state="translated">Výraz global se dá použít jenom jako první název v kvalifikované cestě.</target>
        <note />
      </trans-unit>
      <trans-unit id="nrIsNotConstructorOrLiteral">
        <source>This is not a constructor or literal, or a constructor is being used incorrectly</source>
        <target state="translated">Toto není konstruktor nebo literál, anebo se konstruktor používá nesprávně.</target>
        <note />
      </trans-unit>
      <trans-unit id="nrUnexpectedEmptyLongId">
        <source>Unexpected empty long identifier</source>
        <target state="translated">Neočekávaný prázdný dlouhý identifikátor</target>
        <note />
      </trans-unit>
      <trans-unit id="nrRecordDoesNotContainSuchLabel">
        <source>The record type '{0}' does not contain a label '{1}'.</source>
        <target state="translated">Typ záznamu {0} neobsahuje popisek {1}.</target>
        <note />
      </trans-unit>
      <trans-unit id="nrInvalidFieldLabel">
        <source>Invalid field label</source>
        <target state="translated">Neplatný popisek pole</target>
        <note />
      </trans-unit>
      <trans-unit id="nrInvalidExpression">
        <source>Invalid expression '{0}'</source>
        <target state="translated">Neplatný výraz {0}</target>
        <note />
      </trans-unit>
      <trans-unit id="nrNoConstructorsAvailableForType">
        <source>No constructors are available for the type '{0}'</source>
        <target state="translated">Pro typ {0} nejsou k dispozici žádné konstruktory.</target>
        <note />
      </trans-unit>
      <trans-unit id="nrUnionTypeNeedsQualifiedAccess">
        <source>The union type for union case '{0}' was defined with the RequireQualifiedAccessAttribute. Include the name of the union type ('{1}') in the name you are using.</source>
        <target state="translated">Typ sjednocení pro případ sjednocení {0} se definoval pomocí atributu RequireQualifiedAccessAttribute. Do jména, které používáte, přidejte název typu sjednocení ({1}).</target>
        <note />
      </trans-unit>
      <trans-unit id="nrRecordTypeNeedsQualifiedAccess">
        <source>The record type for the record field '{0}' was defined with the RequireQualifiedAccessAttribute. Include the name of the record type ('{1}') in the name you are using.</source>
        <target state="translated">Typ záznamu pro pole záznamu {0} se definoval pomocí atributu RequireQualifiedAccessAttribute. Do jména, které používáte, přidejte název typu záznamu ({1}).</target>
        <note />
      </trans-unit>
      <trans-unit id="ilwriteErrorCreatingPdb">
        <source>Unexpected error creating debug information file '{0}'</source>
        <target state="translated">Při vytváření souboru ladicích informací {0} došlo k neočekávané chybě.</target>
        <note />
      </trans-unit>
      <trans-unit id="lexOutsideIntegerRange">
        <source>This number is outside the allowable range for this integer type</source>
        <target state="translated">Toto číslo je mimo povolený rozsah pro tento celočíselný typ.</target>
        <note />
      </trans-unit>
      <trans-unit id="lexCharNotAllowedInOperatorNames">
        <source>'{0}' is not permitted as a character in operator names and is reserved for future use</source>
        <target state="translated">Znak {0} není v názvech operátorů povolený: je vyhrazený pro budoucí použití.</target>
        <note />
      </trans-unit>
      <trans-unit id="lexUnexpectedChar">
        <source>Unexpected character '{0}'</source>
        <target state="translated">Neočekávaný znak {0}</target>
        <note />
      </trans-unit>
      <trans-unit id="lexByteArrayCannotEncode">
        <source>This byte array literal contains characters that do not encode as a single byte</source>
        <target state="translated">Tento literál bajtového pole obsahuje znaky, které se nekódují jako jednobajtové.</target>
        <note />
      </trans-unit>
      <trans-unit id="lexIdentEndInMarkReserved">
        <source>Identifiers followed by '{0}' are reserved for future use</source>
        <target state="translated">Identifikátory, po kterých následuje {0}, jsou vyhrazené pro budoucí použití.</target>
        <note />
      </trans-unit>
      <trans-unit id="lexOutsideEightBitSigned">
        <source>This number is outside the allowable range for 8-bit signed integers</source>
        <target state="translated">Toto číslo je mimo povolený rozsah pro 8bitová celá čísla se znaménkem.</target>
        <note />
      </trans-unit>
      <trans-unit id="lexOutsideEightBitSignedHex">
        <source>This number is outside the allowable range for hexadecimal 8-bit signed integers</source>
        <target state="translated">Toto číslo je mimo povolený rozsah pro šestnáctková 8bitová celá čísla se znaménkem.</target>
        <note />
      </trans-unit>
      <trans-unit id="lexOutsideEightBitUnsigned">
        <source>This number is outside the allowable range for 8-bit unsigned integers</source>
        <target state="translated">Toto číslo je mimo povolený rozsah pro 8bitová celá čísla bez znaménka.</target>
        <note />
      </trans-unit>
      <trans-unit id="lexOutsideSixteenBitSigned">
        <source>This number is outside the allowable range for 16-bit signed integers</source>
        <target state="translated">Toto číslo je mimo povolený rozsah pro 16bitová celá čísla se znaménkem.</target>
        <note />
      </trans-unit>
      <trans-unit id="lexOutsideSixteenBitUnsigned">
        <source>This number is outside the allowable range for 16-bit unsigned integers</source>
        <target state="translated">Toto číslo je mimo povolený rozsah pro 16bitová celá čísla bez znaménka.</target>
        <note />
      </trans-unit>
      <trans-unit id="lexOutsideThirtyTwoBitSigned">
        <source>This number is outside the allowable range for 32-bit signed integers</source>
        <target state="translated">Toto číslo je mimo povolený rozsah pro 32bitová celá čísla se znaménkem.</target>
        <note />
      </trans-unit>
      <trans-unit id="lexOutsideThirtyTwoBitUnsigned">
        <source>This number is outside the allowable range for 32-bit unsigned integers</source>
        <target state="translated">Toto číslo je mimo povolený rozsah pro 32bitová celá čísla bez znaménka.</target>
        <note />
      </trans-unit>
      <trans-unit id="lexOutsideSixtyFourBitSigned">
        <source>This number is outside the allowable range for 64-bit signed integers</source>
        <target state="translated">Toto číslo je mimo povolený rozsah pro 64bitová celá čísla se znaménkem.</target>
        <note />
      </trans-unit>
      <trans-unit id="lexOutsideSixtyFourBitUnsigned">
        <source>This number is outside the allowable range for 64-bit unsigned integers</source>
        <target state="translated">Toto číslo je mimo povolený rozsah pro 64bitová celá čísla bez znaménka.</target>
        <note />
      </trans-unit>
      <trans-unit id="lexOutsideNativeSigned">
        <source>This number is outside the allowable range for signed native integers</source>
        <target state="translated">Toto číslo je mimo povolený rozsah pro nativní celá čísla se znaménkem.</target>
        <note />
      </trans-unit>
      <trans-unit id="lexOutsideNativeUnsigned">
        <source>This number is outside the allowable range for unsigned native integers</source>
        <target state="translated">Toto číslo je mimo povolený rozsah pro nativní celá čísla bez znaménka.</target>
        <note />
      </trans-unit>
      <trans-unit id="lexInvalidFloat">
        <source>Invalid floating point number</source>
        <target state="translated">Neplatné číslo s plovoucí desetinnou čárkou</target>
        <note />
      </trans-unit>
      <trans-unit id="lexOusideDecimal">
        <source>This number is outside the allowable range for decimal literals</source>
        <target state="translated">Toto číslo je mimo povolený rozsah pro desítkové literály.</target>
        <note />
      </trans-unit>
      <trans-unit id="lexOusideThirtyTwoBitFloat">
        <source>This number is outside the allowable range for 32-bit floats</source>
        <target state="translated">Toto číslo je mimo povolený rozsah pro 32bitové číslo s plovoucí desetinnou čárkou.</target>
        <note />
      </trans-unit>
      <trans-unit id="lexInvalidNumericLiteral">
        <source>This is not a valid numeric literal. Valid numeric literals include 1, 0x1, 0b0001 (int), 1u (uint32), 1L (int64), 1UL (uint64), 1s (int16), 1y (sbyte), 1uy (byte), 1.0 (float), 1.0f (float32), 1.0m (decimal), 1I (BigInteger).</source>
        <target state="translated">Toto není platný číselný literál. Mezi platné číselné literály patří 1, 0x1, 0b0001 (int), 1u (uint32), 1L (int64), 1UL (uint64), 1s (int16), 1y (sbyte), 1uy (byte), 1.0 (float), 1.0f (float32), 1.0m (decimal), 1I (BigInteger).</target>
        <note />
      </trans-unit>
      <trans-unit id="lexInvalidByteLiteral">
        <source>This is not a valid byte literal</source>
        <target state="translated">Toto není platný bajtový literál.</target>
        <note />
      </trans-unit>
      <trans-unit id="lexInvalidCharLiteral">
        <source>This is not a valid character literal</source>
        <target state="translated">Toto není platný znakový literál.</target>
        <note />
      </trans-unit>
      <trans-unit id="lexThisUnicodeOnlyInStringLiterals">
        <source>This Unicode encoding is only valid in string literals</source>
        <target state="translated">Toto kódování Unicode je platné jenom u řetězcových literálů.</target>
        <note />
      </trans-unit>
      <trans-unit id="lexTokenReserved">
        <source>This token is reserved for future use</source>
        <target state="translated">Tento token je vyhrazený pro budoucí použití.</target>
        <note />
      </trans-unit>
      <trans-unit id="lexTabsNotAllowed">
        <source>TABs are not allowed in F# code unless the #indent \"off\" option is used</source>
        <target state="translated">Výraz tabulátoru není v kódu F# povolený, pokud se nepoužije možnost #indent \"off\".</target>
        <note />
      </trans-unit>
      <trans-unit id="lexInvalidLineNumber">
        <source>Invalid line number: '{0}'</source>
        <target state="translated">Neplatné číslo řádku: {0}</target>
        <note />
      </trans-unit>
      <trans-unit id="lexHashIfMustBeFirst">
        <source>#if directive must appear as the first non-whitespace character on a line</source>
        <target state="translated">Direktiva #if musí být uvedená jako první neprázdný znak na řádku.</target>
        <note />
      </trans-unit>
      <trans-unit id="lexHashElseNoMatchingIf">
        <source>#else has no matching #if</source>
        <target state="translated">Direktivě #else neodpovídá žádná direktiva #if.</target>
        <note />
      </trans-unit>
      <trans-unit id="lexHashEndifRequiredForElse">
        <source>#endif required for #else</source>
        <target state="translated">Pro direktivu #else se vyžaduje direktiva #endif.</target>
        <note />
      </trans-unit>
      <trans-unit id="lexHashElseMustBeFirst">
        <source>#else directive must appear as the first non-whitespace character on a line</source>
        <target state="translated">Direktiva #else musí být uvedená jako první neprázdný znak na řádku.</target>
        <note />
      </trans-unit>
      <trans-unit id="lexHashEndingNoMatchingIf">
        <source>#endif has no matching #if</source>
        <target state="translated">Direktivě #endif neodpovídá žádná direktiva #if.</target>
        <note />
      </trans-unit>
      <trans-unit id="lexHashEndifMustBeFirst">
        <source>#endif directive must appear as the first non-whitespace character on a line</source>
        <target state="translated">Direktiva #endif musí být uvedená jako první neprázdný znak na řádku.</target>
        <note />
      </trans-unit>
      <trans-unit id="lexHashIfMustHaveIdent">
        <source>#if directive should be immediately followed by an identifier</source>
        <target state="translated">Za direktivou #if by měl bezprostředně následovat identifikátor.</target>
        <note />
      </trans-unit>
      <trans-unit id="lexWrongNestedHashEndif">
        <source>Syntax error. Wrong nested #endif, unexpected tokens before it.</source>
        <target state="translated">Chyba syntaxe. Chybně vnořená direktiva #endif. Před výrazem it jsou neočekávané tokeny.</target>
        <note />
      </trans-unit>
      <trans-unit id="lexHashBangMustBeFirstInFile">
        <source>#! may only appear as the first line at the start of a file.</source>
        <target state="translated">#! by se mělo objevit jenom jako první řádek na začátku souboru.</target>
        <note />
      </trans-unit>
      <trans-unit id="pplexExpectedSingleLineComment">
        <source>Expected single line comment or end of line</source>
        <target state="translated">Očekával se jednořádkový komentář nebo konec řádku.</target>
        <note />
      </trans-unit>
      <trans-unit id="memberOperatorDefinitionWithNoArguments">
        <source>Infix operator member '{0}' has no arguments. Expected a tuple of 2 arguments, e.g. static member (+) (x,y) = ...</source>
        <target state="translated">Člen operátoru vpony {0} nemá žádné argumenty. Očekávala se řazená kolekce členů se dvěma argumenty, třeba statický člen (+) (x,y) = ...</target>
        <note />
      </trans-unit>
      <trans-unit id="memberOperatorDefinitionWithNonPairArgument">
        <source>Infix operator member '{0}' has {1} initial argument(s). Expected a tuple of 2 arguments, e.g. static member (+) (x,y) = ...</source>
        <target state="translated">Člen operátoru vpony {0} má počáteční argumenty v počtu {1}. Očekávala se řazená kolekce členů se dvěma argumenty, třeba statický člen (+) (x,y) = ...</target>
        <note />
      </trans-unit>
      <trans-unit id="memberOperatorDefinitionWithCurriedArguments">
        <source>Infix operator member '{0}' has extra curried arguments. Expected a tuple of 2 arguments, e.g. static member (+) (x,y) = ...</source>
        <target state="translated">Člen operátoru vpony {0} má curryfikované argumenty navíc. Očekávala se řazená kolekce členů se dvěma argumenty, třeba statický člen (+) (x,y) = ...</target>
        <note />
      </trans-unit>
      <trans-unit id="tcFSharpCoreRequiresExplicit">
        <source>All record, union and struct types in FSharp.Core.dll must be explicitly labelled with 'StructuralComparison' or 'NoComparison'</source>
        <target state="translated">Všechny typy záznam, sjednocení a struktura v knihovně FSharp.Core.dll musí mít explicitní označení StructuralComparison nebo NoComparison.</target>
        <note />
      </trans-unit>
      <trans-unit id="tcStructuralComparisonNotSatisfied1">
        <source>The struct, record or union type '{0}' has the 'StructuralComparison' attribute but the type parameter '{1}' does not satisfy the 'comparison' constraint. Consider adding the 'comparison' constraint to the type parameter</source>
        <target state="translated">Typ struktura, záznam nebo sjednocení {0} má atribut StructuralComparison, ale parametr typu {1} nevyhovuje omezení comparison. Zvažte možnost přidat k parametru typu omezení comparison.</target>
        <note />
      </trans-unit>
      <trans-unit id="tcStructuralComparisonNotSatisfied2">
        <source>The struct, record or union type '{0}' has the 'StructuralComparison' attribute but the component type '{1}' does not satisfy the 'comparison' constraint</source>
        <target state="translated">Typ struktura, záznam nebo sjednocení {0} má atribut StructuralComparison, ale typ komponenty {1} nevyhovuje omezení comparison.</target>
        <note />
      </trans-unit>
      <trans-unit id="tcNoComparisonNeeded1">
        <source>The struct, record or union type '{0}' is not structurally comparable because the type parameter {1} does not satisfy the 'comparison' constraint. Consider adding the 'NoComparison' attribute to the type '{2}' to clarify that the type is not comparable</source>
        <target state="translated">Typ struktura, záznam nebo sjednocení {0} se nedá strukturálně porovnávat, protože parametr typu {1} nevyhovuje omezení comparison. Zvažte možnost přidat k typu {2} atribut NoComparisonto: tak bude jasné, že se typ nedá porovnávat.</target>
        <note />
      </trans-unit>
      <trans-unit id="tcNoComparisonNeeded2">
        <source>The struct, record or union type '{0}' is not structurally comparable because the type '{1}' does not satisfy the 'comparison' constraint. Consider adding the 'NoComparison' attribute to the type '{2}' to clarify that the type is not comparable</source>
        <target state="translated">Typ struktura, záznam nebo sjednocení {0} se nedá strukturálně porovnávat, protože typ {1} nevyhovuje omezení comparison. Zvažte možnost přidat k typu {2} atribut NoComparisonto: tak bude jasné, že se typ nedá porovnávat.</target>
        <note />
      </trans-unit>
      <trans-unit id="tcNoEqualityNeeded1">
        <source>The struct, record or union type '{0}' does not support structural equality because the type parameter {1} does not satisfy the 'equality' constraint. Consider adding the 'NoEquality' attribute to the type '{2}' to clarify that the type does not support structural equality</source>
        <target state="translated">Typ struktura, záznam nebo sjednocení {0} nepodporuje strukturální rovnost, protože parametr typu {1} nevyhovuje omezení equality. Zvažte možnost přidat k typu {2} atribut NoEquality: tak bude jasné, že typ nepodporuje strukturální rovnost.</target>
        <note />
      </trans-unit>
      <trans-unit id="tcNoEqualityNeeded2">
        <source>The struct, record or union type '{0}' does not support structural equality because the type '{1}' does not satisfy the 'equality' constraint. Consider adding the 'NoEquality' attribute to the type '{2}' to clarify that the type does not support structural equality</source>
        <target state="translated">Typ struktura, záznam nebo sjednocení {0} nepodporuje strukturální rovnost, protože typ {1} nevyhovuje omezení equality. Zvažte možnost přidat k typu {2} atribut NoEquality: tak bude jasné, že typ nepodporuje strukturální rovnost.</target>
        <note />
      </trans-unit>
      <trans-unit id="tcStructuralEqualityNotSatisfied1">
        <source>The struct, record or union type '{0}' has the 'StructuralEquality' attribute but the type parameter '{1}' does not satisfy the 'equality' constraint. Consider adding the 'equality' constraint to the type parameter</source>
        <target state="translated">Typ struktura, záznam nebo sjednocení {0} má atribut StructuralEquality, ale parametr typu {1} nevyhovuje omezení equality. Zvažte možnost přidat k parametru typu omezení equality.</target>
        <note />
      </trans-unit>
      <trans-unit id="tcStructuralEqualityNotSatisfied2">
        <source>The struct, record or union type '{0}' has the 'StructuralEquality' attribute but the component type '{1}' does not satisfy the 'equality' constraint</source>
        <target state="translated">Typ struktura, záznam nebo sjednocení {0} má atribut StructuralEquality, ale typ komponenty {1} nevyhovuje omezení equality.</target>
        <note />
      </trans-unit>
      <trans-unit id="tcStructsMustDeclareTypesOfImplicitCtorArgsExplicitly">
        <source>Each argument of the primary constructor for a struct must be given a type, for example 'type S(x1:int, x2: int) = ...'. These arguments determine the fields of the struct.</source>
        <target state="translated">Všem argumentům primárního konstruktoru pro strukturu se musí předávat typ, třeba pomocí notace type S(x1:int, x2: int) = ... Tyto argumenty určují pole struktury.</target>
        <note />
      </trans-unit>
      <trans-unit id="chkUnusedValue">
        <source>The value '{0}' is unused</source>
        <target state="translated">Hodnota {0} se nepoužívá.</target>
        <note />
      </trans-unit>
      <trans-unit id="chkUnusedThisVariable">
        <source>The recursive object reference '{0}' is unused. The presence of a recursive object reference adds runtime initialization checks to members in this and derived types. Consider removing this recursive object reference.</source>
        <target state="translated">Rekurzivní odkaz na objekt {0} se nepoužívá. Přítomnost rekurzivního odkazu na objekt přidává ke členům tohoto a odvozených typů kontroly inicializace za běhu. Zvažte odebrání tohoto rekurzivního odkazu na objekt.</target>
        <note />
      </trans-unit>
      <trans-unit id="parsGetterAtMostOneArgument">
        <source>A getter property may have at most one argument group</source>
        <target state="translated">Vlastnost getter může mít maximálně jednu skupinu argumentů.</target>
        <note />
      </trans-unit>
      <trans-unit id="parsSetterAtMostTwoArguments">
        <source>A setter property may have at most two argument groups</source>
        <target state="translated">Vlastnost setter může mít maximálně dvě skupiny argumentů.</target>
        <note />
      </trans-unit>
      <trans-unit id="parsInvalidProperty">
        <source>Invalid property getter or setter</source>
        <target state="translated">Neplatná metoda getter nebo setter vlastnosti</target>
        <note />
      </trans-unit>
      <trans-unit id="parsIndexerPropertyRequiresAtLeastOneArgument">
        <source>An indexer property must be given at least one argument</source>
        <target state="translated">Vlastnosti indexeru se musí předávat aspoň jeden argument.</target>
        <note />
      </trans-unit>
      <trans-unit id="tastInvalidAddressOfMutableAcrossAssemblyBoundary">
        <source>This operation accesses a mutable top-level value defined in another assembly in an unsupported way. The value cannot be accessed through its address. Consider copying the expression to a mutable local, e.g. 'let mutable x = ...', and if necessary assigning the value back after the completion of the operation</source>
        <target state="translated">Tato operace přistupuje k proměnlivé hodnotě na nejvyšší úrovni definované v jiném sestavení nepodporovaným způsobem. K hodnotě se nedá přistupovat prostřednictvím její adresy. Zvažte následující postup: zkopírujte výraz do lokální proměnné, třeba let mutable x = ..., a po dokončení operace přiřaďte v případě potřeby znovu původní hodnotu.</target>
        <note />
      </trans-unit>
      <trans-unit id="parsNonAdjacentTypars">
        <source>Remove spaces between the type name and type parameter, e.g. \"type C&lt;'T&gt;\", not type \"C   &lt;'T&gt;\". Type parameters must be placed directly adjacent to the type name.</source>
        <target state="translated">Odeberte mezery mezi názvem a parametrem typu, například \"type C&lt;'T&gt;\", ne type \"C &lt;'T&gt;\". Parametry typu je potřeba zadat bezprostředně za název typu.</target>
        <note />
      </trans-unit>
      <trans-unit id="parsNonAdjacentTyargs">
        <source>Remove spaces between the type name and type parameter, e.g. \"C&lt;'T&gt;\", not \"C &lt;'T&gt;\". Type parameters must be placed directly adjacent to the type name.</source>
        <target state="translated">Odeberte mezery mezi názvem a parametrem typu, například \"C&lt;'T&gt;\", ne \"C &lt;'T&gt;\". Parametry typu je potřeba zadat bezprostředně za název typu.</target>
        <note />
      </trans-unit>
      <trans-unit id="parsNonAtomicType">
        <source>The use of the type syntax 'int C' and 'C  &lt;int&gt;' is not permitted here. Consider adjusting this type to be written in the form 'C&lt;int&gt;'</source>
        <target state="translated">Použití syntaxe typu int C nebo C  &lt;int&gt; tady není povolené. Zvažte zapsání tohoto typu v podobě C&lt;int&gt;.</target>
        <note />
      </trans-unit>
      <trans-unit id="tastUndefinedItemRefModuleNamespace">
        <source>The module/namespace '{0}' from compilation unit '{1}' did not contain the module/namespace '{2}'</source>
        <target state="translated">Modul nebo obor názvů {0} z kompilační jednotky {1} neobsahoval modul nebo obor názvů {2}.</target>
        <note />
      </trans-unit>
      <trans-unit id="tastUndefinedItemRefVal">
        <source>The module/namespace '{0}' from compilation unit '{1}' did not contain the val '{2}'</source>
        <target state="translated">Modul nebo obor názvů {0} z kompilační jednotky {1} neobsahoval hodnotu {2}.</target>
        <note />
      </trans-unit>
      <trans-unit id="tastUndefinedItemRefModuleNamespaceType">
        <source>The module/namespace '{0}' from compilation unit '{1}' did not contain the namespace, module or type '{2}'</source>
        <target state="translated">Modul nebo obor názvů {0} z kompilační jednotky {1} neobsahoval obor názvů, modul nebo typ {2}.</target>
        <note />
      </trans-unit>
      <trans-unit id="tcInvalidUseNullAsTrueValue">
        <source>The 'UseNullAsTrueValue' attribute flag may only be used with union types that have one nullary case and at least one non-nullary case</source>
        <target state="translated">Příznak atributu UseNullAsTrueValue se dá použít jenom s typy sjednocení, které mají jeden prázdný případ a aspoň jeden neprázdný případ.</target>
        <note />
      </trans-unit>
      <trans-unit id="tcParameterInferredByref">
        <source>The parameter '{0}' was inferred to have byref type. Parameters of byref type must be given an explicit type annotation, e.g. 'x1: byref&lt;int&gt;'. When used, a byref parameter is implicitly dereferenced.</source>
        <target state="translated">Parametr {0} je odvozený jako parametr typu byref. Parametrům typu byref se musí předávat explicitní anotace typu, třeba x1: byref&lt;int&gt;. V případě jejího použití se k parametru typu byref přistoupí implicitně přes ukazatel.</target>
        <note />
      </trans-unit>
      <trans-unit id="tcNonUniformMemberUse">
        <source>The generic member '{0}' has been used at a non-uniform instantiation prior to this program point. Consider reordering the members so this member occurs first. Alternatively, specify the full type of the member explicitly, including argument types, return type and any additional generic parameters and constraints.</source>
        <target state="translated">Použili jste obecný člen {0} v neuniformní instanci před tímto místem v programu. Zvažte možnost změnit pořadí členů tak, aby se tento uvedl jako první. Případně specifikujte úplný typ člena explicitně, včetně typů argumentů, návratového typu a všech dalších obecných parametrů a omezení.</target>
        <note />
      </trans-unit>
      <trans-unit id="tcAttribArgsDiffer">
        <source>The attribute '{0}' appears in both the implementation and the signature, but the attribute arguments differ. Only the attribute from the signature will be included in the compiled code.</source>
        <target state="translated">Atribut {0} se vyskytuje jak v implementaci, tak v signatuře, ale argumenty atributu se liší. Do kompilovaného kódu se zahrne jenom atribut ze signatury.</target>
        <note />
      </trans-unit>
      <trans-unit id="tcCannotCallAbstractBaseMember">
        <source>Cannot call an abstract base member: '{0}'</source>
        <target state="translated">Nejde volat abstraktní základní člen: {0}.</target>
        <note />
      </trans-unit>
      <trans-unit id="typrelCannotResolveAmbiguityInUnmanaged">
        <source>Could not resolve the ambiguity in the use of a generic construct with an 'unmanaged' constraint at or near this position</source>
        <target state="translated">Nepovedlo se vyřešit nejednoznačnost v použití obecného konstruktoru s omezením unmanaged na této pozici nebo blízko ní.</target>
        <note />
      </trans-unit>
      <trans-unit id="mlCompatMessage">
        <source>This construct is for ML compatibility. {0}. You can disable this warning by using '--mlcompatibility' or '--nowarn:62'.</source>
        <target state="translated">Tento konstruktor je určený pro kompatibilitu ML. {0}. Toto upozornění můžete pomocí --mlcompatibility nebo --nowarn:62 vypnout.</target>
        <note />
      </trans-unit>
      <trans-unit id="ilFieldDoesNotHaveValidOffsetForStructureLayout">
        <source>The type '{0}' has been marked as having an Explicit layout, but the field '{1}' has not been marked with the 'FieldOffset' attribute</source>
        <target state="translated">Typ {0} je označený jako typ s explicitním rozložením, ale u pole {1} chybí atribut FieldOffset.</target>
        <note />
      </trans-unit>
      <trans-unit id="tcInterfacesShouldUseInheritNotInterface">
        <source>Interfaces inherited by other interfaces should be declared using 'inherit ...' instead of 'interface ...'</source>
        <target state="translated">Rozhraní zděděná jinými rozhraními by se měla deklarovat pomocí inherit ... a ne pomocí interface...</target>
        <note />
      </trans-unit>
      <trans-unit id="parsInvalidPrefixOperator">
        <source>Invalid prefix operator</source>
        <target state="translated">Neplatný operátor předpony</target>
        <note />
      </trans-unit>
      <trans-unit id="parsInvalidPrefixOperatorDefinition">
        <source>Invalid operator definition. Prefix operator definitions must use a valid prefix operator name.</source>
        <target state="translated">Neplatná definice operátora. Definice operátorů předpon musí používat platné názvy těchto operátorů.</target>
        <note />
      </trans-unit>
      <trans-unit id="buildCompilingExtensionIsForML">
        <source>The file extensions '.ml' and '.mli' are for ML compatibility</source>
        <target state="translated">Přípony .ml a .mli zajišťují kompatibilitu s ML.</target>
        <note />
      </trans-unit>
      <trans-unit id="lexIndentOffForML">
        <source>Consider using a file with extension '.ml' or '.mli' instead</source>
        <target state="translated">Zvažte možnost použít místo toho soubor s příponou .ml nebo .mli.</target>
        <note />
      </trans-unit>
      <trans-unit id="activePatternIdentIsNotFunctionTyped">
        <source>Active pattern '{0}' is not a function</source>
        <target state="translated">Aktivní vzor {0} není funkce.</target>
        <note />
      </trans-unit>
      <trans-unit id="activePatternChoiceHasFreeTypars">
        <source>Active pattern '{0}' has a result type containing type variables that are not determined by the input. The common cause is a when a result case is not mentioned, e.g. 'let (|A|B|) (x:int) = A x'. This can be fixed with a type constraint, e.g. 'let (|A|B|) (x:int) : Choice&lt;int,unit&gt; = A x'</source>
        <target state="translated">Typ výsledku aktivního vzoru {0} obsahuje proměnné typu, které nejsou určené vstupem. Příčinou je obvykle chybějící zmínka o rozlišení velkých a malých písmen výsledku, třeba výraz let (|A|B|) (x:int) = A x. Dá se to opravit omezením typu, třeba použitím výrazu let (|A|B|) (x:int) : Choice&lt;int,jednotka&gt; = A x.</target>
        <note />
      </trans-unit>
      <trans-unit id="ilFieldHasOffsetForSequentialLayout">
        <source>The FieldOffset attribute can only be placed on members of types marked with the StructLayout(LayoutKind.Explicit)</source>
        <target state="translated">Atribut FieldOffset jde použít jenom pro členy typů s deklarací StructLayout(LayoutKind.Explicit).</target>
        <note />
      </trans-unit>
      <trans-unit id="tcOptionalArgsMustComeAfterNonOptionalArgs">
        <source>Optional arguments must come at the end of the argument list, after any non-optional arguments</source>
        <target state="translated">Nepovinné argumenty musí být uvedené na konci seznamu argumentů, tj. až po všech povinných argumentech.</target>
        <note />
      </trans-unit>
      <trans-unit id="tcConditionalAttributeUsage">
        <source>Attribute 'System.Diagnostics.ConditionalAttribute' is only valid on methods or attribute classes</source>
        <target state="translated">Atribut System.Diagnostics.ConditionalAttribute je platný jenom u metod nebo tříd atributů.</target>
        <note />
      </trans-unit>
      <trans-unit id="tcMemberOperatorDefinitionInExtrinsic">
        <source>Extension members cannot provide operator overloads.  Consider defining the operator as part of the type definition instead.</source>
        <target state="translated">Členové rozšíření nemůžou poskytovat přetížení operátorů. Zvažte možnost definovat místo toho operátor v definici typu.</target>
        <note />
      </trans-unit>
      <trans-unit id="ilwriteMDBFileNameCannotBeChangedWarning">
        <source>The name of the MDB file must be &lt;assembly-file-name&gt;.mdb. The --pdb option will be ignored.</source>
        <target state="translated">Název souboru MDB musí být &lt;název-souboru-sestavení&gt;.mdb. Parametr --pdb se bude ignorovat.</target>
        <note />
      </trans-unit>
      <trans-unit id="ilwriteMDBMemberMissing">
        <source>MDB generation failed. Could not find compatible member {0}</source>
        <target state="translated">Generování souboru MDB selhalo. Nenašel se kompatibilní člen {0}.</target>
        <note />
      </trans-unit>
      <trans-unit id="ilwriteErrorCreatingMdb">
        <source>Cannot generate MDB debug information. Failed to load the 'MonoSymbolWriter' type from the 'Mono.CompilerServices.SymbolWriter.dll' assembly.</source>
        <target state="translated">Nedají se vygenerovat ladicí informace MDB. Načtení typu MonoSymbolWriter ze sestavení Mono.CompilerServices.SymbolWriter.dll selhalo.</target>
        <note />
      </trans-unit>
      <trans-unit id="tcUnionCaseNameConflictsWithGeneratedType">
        <source>The union case named '{0}' conflicts with the generated type '{1}'</source>
        <target state="translated">Případ typu union s názvem {0} koliduje s generovaným typem {1}.</target>
        <note />
      </trans-unit>
      <trans-unit id="chkNoReflectedDefinitionOnStructMember">
        <source>ReflectedDefinitionAttribute may not be applied to an instance member on a struct type, because the instance member takes an implicit 'this' byref parameter</source>
        <target state="translated">ReflectedDefinitionAttribute se nedá použít pro člena instance u typu struktura, protože člen instance přebírá implicitní parametr this typu ByRef.</target>
        <note />
      </trans-unit>
      <trans-unit id="tcDllImportNotAllowed">
        <source>DLLImport bindings must be static members in a class or function definitions in a module</source>
        <target state="translated">Vazby DLLImport musí být statickými členy v definici třídy nebo funkce v modulu.</target>
        <note />
      </trans-unit>
      <trans-unit id="buildExplicitCoreLibRequiresNoFramework">
        <source>When mscorlib.dll or FSharp.Core.dll is explicitly referenced the {0} option must also be passed</source>
        <target state="translated">Pokud se na knihovnu mscorlib.dll nebo FSharp.Core.dll odkazuje explicitně, musí se předávat taky možnost {0}.</target>
        <note />
      </trans-unit>
      <trans-unit id="buildExpectedSigdataFile">
        <source>FSharp.Core.sigdata not found alongside FSharp.Core. File expected in {0}. Consider upgrading to a more recent version of FSharp.Core, where this file is no longer be required.</source>
        <target state="translated">V FSharp.Core se nenašel soubor FSharp.Core.sigdata. Soubor se očekával v {0}. Zvažte upgrade na novější verzi FSharp.Core, kde se tento soubor už nevyžaduje.</target>
        <note />
      </trans-unit>
      <trans-unit id="buildExpectedFileAlongSideFSharpCore">
        <source>File '{0}' not found alongside FSharp.Core. File expected in {1}. Consider upgrading to a more recent version of FSharp.Core, where this file is no longer be required.</source>
        <target state="translated">U souboru FSharp.Core se nenašel soubor {0}. Soubor se očekával v {1}. Zvažte upgrade na novější verzi souboru FSharp.Core, kde se tento soubor už nevyžaduje.</target>
        <note />
      </trans-unit>
      <trans-unit id="buildUnexpectedFileNameCharacter">
        <source>Filename '{0}' contains invalid character '{1}'</source>
        <target state="translated">V názvu soboru {0} je neplatný znak {1}.</target>
        <note />
      </trans-unit>
      <trans-unit id="tcInvalidUseBangBinding">
        <source>'use!' bindings must be of the form 'use! &lt;var&gt; = &lt;expr&gt;'</source>
        <target state="translated">Vazby use! musí mít formát use! &lt;proměnná&gt; = &lt;výraz&gt;.</target>
        <note />
      </trans-unit>
      <trans-unit id="crefNoInnerGenericsInQuotations">
        <source>Inner generic functions are not permitted in quoted expressions. Consider adding some type constraints until this function is no longer generic.</source>
        <target state="translated">Vnitřní obecné funkce nejsou ve výrazech v uvozovkách povolené. Dokud bude tato funkce obecná, zvažte přidání některých omezení typu.</target>
        <note />
      </trans-unit>
      <trans-unit id="tcEnumTypeCannotBeEnumerated">
        <source>The type '{0}' is not a valid enumerator type , i.e. does not have a 'MoveNext()' method returning a bool, and a 'Current' property</source>
        <target state="translated">Typ {0} není platným výčtovým typem, to znamená, že u něj chybí metoda MoveNext(), která by vracela logickou hodnotu, a vlastnost Current.</target>
        <note />
      </trans-unit>
      <trans-unit id="parsEofInTripleQuoteString">
        <source>End of file in triple-quote string begun at or before here</source>
        <target state="translated">Konec souboru začal v řetězci v trojitých uvozovkách na této pozici nebo před ní.</target>
        <note />
      </trans-unit>
      <trans-unit id="parsEofInTripleQuoteStringInComment">
        <source>End of file in triple-quote string embedded in comment begun at or before here</source>
        <target state="translated">Konec souboru začal v řetězci v trojitých uvozovkách vloženém do komentáře na této pozici nebo před ní.</target>
        <note />
      </trans-unit>
      <trans-unit id="tcTypeTestLosesMeasures">
        <source>This type test or downcast will ignore the unit-of-measure '{0}'</source>
        <target state="translated">Test tohoto typu nebo jeho přetypování směrem dolů bude ignorovat měrnou jednotku {0}.</target>
        <note />
      </trans-unit>
      <trans-unit id="parsMissingTypeArgs">
        <source>Expected type argument or static argument</source>
        <target state="translated">Očekával se argument typu nebo statický argument.</target>
        <note />
      </trans-unit>
      <trans-unit id="parsMissingGreaterThan">
        <source>Unmatched '&lt;'. Expected closing '&gt;'</source>
        <target state="translated">Nespárovaná levá závorka &lt;. Očekává se pravá závorka &gt;.</target>
        <note />
      </trans-unit>
      <trans-unit id="parsUnexpectedQuotationOperatorInTypeAliasDidYouMeanVerbatimString">
        <source>Unexpected quotation operator '&lt;@' in type definition. If you intend to pass a verbatim string as a static argument to a type provider, put a space between the '&lt;' and '@' characters.</source>
        <target state="translated">Neočekávaný operátor citace &lt;@ v definici typu. Pokud chcete zprostředkovateli typu předávat doslovný řetězec jako statický argument, vložte mezi znaky &lt; a @ mezeru.</target>
        <note />
      </trans-unit>
      <trans-unit id="parsErrorParsingAsOperatorName">
        <source>Attempted to parse this as an operator name, but failed</source>
        <target state="translated">Proběhl pokus o analýzu jako názvu operátoru, ale tento pokus selhal.</target>
        <note />
      </trans-unit>
      <trans-unit id="lexInvalidUnicodeLiteral">
        <source>\U{0} is not a valid Unicode character escape sequence</source>
        <target state="translated">\U{0} není platná znaková řídicí sekvence Unicode.</target>
        <note />
      </trans-unit>
      <trans-unit id="tcCallerInfoWrongType">
        <source>'{0}' must be applied to an argument of type '{1}', but has been applied to an argument of type '{2}'</source>
        <target state="translated">{0} se musí použít pro argument typu {1}, ale použil se pro argument typu {2}.</target>
        <note />
      </trans-unit>
      <trans-unit id="tcCallerInfoNotOptional">
        <source>'{0}' can only be applied to optional arguments</source>
        <target state="translated">{0} se dá použít jenom u volitelných argumentů.</target>
        <note />
      </trans-unit>
      <trans-unit id="toolLocationHelperUnsupportedFrameworkVersion">
        <source>The specified .NET Framework version '{0}' is not supported. Please specify a value from the enumeration Microsoft.Build.Utilities.TargetDotNetFrameworkVersion.</source>
        <target state="translated">Zadaná verze rozhraní .NET Framework {0} není podporovaná. Zadejte hodnotu z výčtu Microsoft.Build.Utilities.TargetDotNetFrameworkVersion.</target>
        <note />
      </trans-unit>
      <trans-unit id="ilSignInvalidMagicValue">
        <source>Invalid Magic value in CLR Header</source>
        <target state="translated">Neplatná hodnota Magic v záhlaví CLR</target>
        <note />
      </trans-unit>
      <trans-unit id="ilSignBadImageFormat">
        <source>Bad image format</source>
        <target state="translated">Chybný formát image</target>
        <note />
      </trans-unit>
      <trans-unit id="ilSignPrivateKeyExpected">
        <source>Private key expected</source>
        <target state="translated">Očekává se privátní klíč</target>
        <note />
      </trans-unit>
      <trans-unit id="ilSignRsaKeyExpected">
        <source>RSA key expected</source>
        <target state="translated">Očekává se klíč RSA</target>
        <note />
      </trans-unit>
      <trans-unit id="ilSignInvalidBitLen">
        <source>Invalid bit Length</source>
        <target state="translated">Neplatná bitová délka</target>
        <note />
      </trans-unit>
      <trans-unit id="ilSignInvalidRSAParams">
        <source>Invalid RSAParameters structure - '{{0}}' expected</source>
        <target state="translated">Neplatná struktura parametru RSAParameters – očekává se {{0}}</target>
        <note />
      </trans-unit>
      <trans-unit id="ilSignInvalidAlgId">
        <source>Invalid algId - 'Exponent' expected</source>
        <target state="translated">Neplatné algId – očekává se Exponent</target>
        <note />
      </trans-unit>
      <trans-unit id="ilSignInvalidSignatureSize">
        <source>Invalid signature size</source>
        <target state="translated">Neplatná velikost podpisu</target>
        <note />
      </trans-unit>
      <trans-unit id="ilSignNoSignatureDirectory">
        <source>No signature directory</source>
        <target state="translated">Žádný adresář podpisu</target>
        <note />
      </trans-unit>
      <trans-unit id="ilSignInvalidPKBlob">
        <source>Invalid Public Key blob</source>
        <target state="translated">Neplatný objekt blob veřejného klíče</target>
        <note />
      </trans-unit>
      <trans-unit id="fscTooManyErrors">
        <source>Exiting - too many errors</source>
        <target state="translated">Ukončení – příliš mnoho chyb</target>
        <note />
      </trans-unit>
      <trans-unit id="docfileNoXmlSuffix">
        <source>The documentation file has no .xml suffix</source>
        <target state="translated">Soubor dokumentace nemá příponu .xml.</target>
        <note />
      </trans-unit>
      <trans-unit id="fscNoImplementationFiles">
        <source>No implementation files specified</source>
        <target state="translated">Nezadali jste žádné implementační soubory.</target>
        <note />
      </trans-unit>
      <trans-unit id="fscBadAssemblyVersion">
        <source>The attribute {0} specified version '{1}', but this value is invalid and has been ignored</source>
        <target state="translated">Atribut {0} určoval verzi {1}, ale tato hodnota není platná a ignoruje se.</target>
        <note />
      </trans-unit>
      <trans-unit id="fscTwoResourceManifests">
        <source>Conflicting options specified: 'win32manifest' and 'win32res'. Only one of these can be used.</source>
        <target state="translated">Zadali jste kolidující možnosti: win32manifest a win32res. Dá se použít jenom jedna z nich.</target>
        <note />
      </trans-unit>
      <trans-unit id="fscQuotationLiteralsStaticLinking">
        <source>The code in assembly '{0}' makes uses of quotation literals. Static linking may not include components that make use of quotation literals unless all assemblies are compiled with at least F# 4.0.</source>
        <target state="translated">Kód v sestavení {0} využívá literály citace. Je možné, že při statickém propojování se komponenty využívající literály citace nezahrnou, pokud nejsou všechna sestavení zkompilovaná v F# ve verzi alespoň 4.0.</target>
        <note />
      </trans-unit>
      <trans-unit id="fscQuotationLiteralsStaticLinking0">
        <source>Code in this assembly makes uses of quotation literals. Static linking may not include components that make use of quotation literals unless all assemblies are compiled with at least F# 4.0.</source>
        <target state="translated">Kód v tomto sestavení využívá literály citace. Je možné, že při statickém propojování se komponenty využívající literály citace nezahrnou, pokud nejsou všechna sestavení zkompilovaná v F# ve verzi alespoň 4.0.</target>
        <note />
      </trans-unit>
      <trans-unit id="fscStaticLinkingNoEXE">
        <source>Static linking may not include a .EXE</source>
        <target state="translated">Je možné, že se při statickém propojování nezahrne soubor .exe.</target>
        <note />
      </trans-unit>
      <trans-unit id="fscStaticLinkingNoMixedDLL">
        <source>Static linking may not include a mixed managed/unmanaged DLL</source>
        <target state="translated">Je možné, že se při statickém propojování nezahrne kombinovaná spravovaná nebo nespravovaná knihovna DLL.</target>
        <note />
      </trans-unit>
      <trans-unit id="fscIgnoringMixedWhenLinking">
        <source>Ignoring mixed managed/unmanaged assembly '{0}' during static linking</source>
        <target state="translated">Při statickém propojování se ignoruje kombinované spravované nebo nespravované sestavení {0}.</target>
        <note />
      </trans-unit>
      <trans-unit id="fscAssumeStaticLinkContainsNoDependencies">
        <source>Assembly '{0}' was referenced transitively and the assembly could not be resolved automatically. Static linking will assume this DLL has no dependencies on the F# library or other statically linked DLLs. Consider adding an explicit reference to this DLL.</source>
        <target state="translated">Na sestavení {0} se odkazovalo přechodně a nedalo se přeložit automaticky. Statické propojování bude předpokládat, že tato knihovna DLL nemá žádné závislosti na knihovně F# nebo jiných staticky propojených knihovnách DLL. Zvažte možnost přidat explicitní odkaz na tuto knihovnu DLL.</target>
        <note />
      </trans-unit>
      <trans-unit id="fscAssemblyNotFoundInDependencySet">
        <source>Assembly '{0}' not found in dependency set of target binary. Statically linked roots should be specified using an assembly name, without a DLL or EXE extension. If this assembly was referenced explicitly then it is possible the assembly was not actually required by the generated binary, in which case it should not be statically linked.</source>
        <target state="translated">Sestavení {0} se v sadě závislostí cílového binárního souboru nenašlo. Staticky propojená kořenová umístění by se měla specifikovat pomocí názvu sestavení bez přípony DLL nebo EXE. Pokud se na toto sestavení odkazovalo explicitně, pak je možné, že ho generovaný binární soubor ve skutečnosti nevyžadoval, a v tom případě by se nemělo propojovat staticky.</target>
        <note />
      </trans-unit>
      <trans-unit id="fscKeyFileCouldNotBeOpened">
        <source>The key file '{0}' could not be opened</source>
        <target state="translated">Soubor klíče {0} se nedal otevřít.</target>
        <note />
      </trans-unit>
      <trans-unit id="fscProblemWritingBinary">
        <source>A problem occurred writing the binary '{0}': {1}</source>
        <target state="translated">Při zapisování binárního souboru {0} došlo k potížím: {1}</target>
        <note />
      </trans-unit>
      <trans-unit id="fscAssemblyVersionAttributeIgnored">
        <source>The 'AssemblyVersionAttribute' has been ignored because a version was given using a command line option</source>
        <target state="translated">Třída AssemblyVersionAttribute se ignorovala, protože jste verzi zadali pomocí možnosti příkazového řádku.</target>
        <note />
      </trans-unit>
      <trans-unit id="fscAssemblyCultureAttributeError">
        <source>Error emitting 'System.Reflection.AssemblyCultureAttribute' attribute -- 'Executables cannot be satellite assemblies, Culture should always be empty'</source>
        <target state="translated">Chyba při generování atributu System.Reflection.AssemblyCultureAttribute: Spustitelné soubory nemůžou být satelitní sestavení. Jazyková verze by měla být vždycky prázdná.</target>
        <note />
      </trans-unit>
      <trans-unit id="fscDelaySignWarning">
        <source>Option '--delaysign' overrides attribute 'System.Reflection.AssemblyDelaySignAttribute' given in a source file or added module</source>
        <target state="translated">Možnost --delaysign přepisuje atribut System.Reflection.AssemblyDelaySignAttribute předaný ve zdrojovém souboru nebo přidaném modulu.</target>
        <note />
      </trans-unit>
      <trans-unit id="fscKeyFileWarning">
        <source>Option '--keyfile' overrides attribute 'System.Reflection.AssemblyKeyFileAttribute' given in a source file or added module</source>
        <target state="translated">Možnost --keyfile přepisuje atribut System.Reflection.AssemblyKeyFileAttribute předaný ve zdrojovém souboru nebo přidaném modulu.</target>
        <note />
      </trans-unit>
      <trans-unit id="fscKeyNameWarning">
        <source>Option '--keycontainer' overrides attribute 'System.Reflection.AssemblyNameAttribute' given in a source file or added module</source>
        <target state="translated">Možnost --keycontainer přepisuje atribut System.Reflection.AssemblyNameAttribute předaný ve zdrojovém souboru nebo přidaném modulu.</target>
        <note />
      </trans-unit>
      <trans-unit id="fscReferenceOnCommandLine">
        <source>The assembly '{0}' is listed on the command line. Assemblies should be referenced using a command line flag such as '-r'.</source>
        <target state="translated">Sestavení {0} je uvedené na příkazovém řádku. Sestavení by se měla odkazovat pomocí příznaků příkazového řádku, jako je třeba -r.</target>
        <note />
      </trans-unit>
      <trans-unit id="fscRemotingError">
        <source>The resident compilation service was not used because a problem occured in communicating with the server.</source>
        <target state="translated">Rezidentní kompilační služba se nepoužila, protože došlo k potížím při komunikaci se serverem.</target>
        <note />
      </trans-unit>
      <trans-unit id="pathIsInvalid">
        <source>Problem with filename '{0}': Illegal characters in path.</source>
        <target state="translated">Potíže s názvem souboru {0}: neplatné znaky v cestě</target>
        <note />
      </trans-unit>
      <trans-unit id="fscResxSourceFileDeprecated">
        <source>Passing a .resx file ({0}) as a source file to the compiler is deprecated. Use resgen.exe to transform the .resx file into a .resources file to pass as a --resource option. If you are using MSBuild, this can be done via an &lt;EmbeddedResource&gt; item in the .fsproj project file.</source>
        <target state="translated">Předávat kompilátoru soubor .resx ({0}) jako zdrojový soubor je zastaralý postup. Pomocí programu resgen.exe převeďte soubor .resx na soubor .resources, aby se předával jako parametr --resource. Pokud používáte MSBuild, dá se to udělat prostřednictvím položky &lt;EmbeddedResource&gt; v souboru projektu .fsproj.</target>
        <note />
      </trans-unit>
      <trans-unit id="fscStaticLinkingNoProfileMismatches">
        <source>Static linking may not be used on an assembly referencing mscorlib (e.g. a .NET Framework assembly) when generating an assembly that references System.Runtime (e.g. a .NET Core or Portable assembly).</source>
        <target state="translated">Když se generuje sestavení, které se odkazuje na System.Runtime (třeba sestavení .NET Core nebo přenosné sestavení), nejde pro sestavení, které se odkazuje na knihovnu mscorlib (třeba sestavení rozhraní .NET Framework), použít statické propojování.</target>
        <note />
      </trans-unit>
      <trans-unit id="fscAssemblyWildcardAndDeterminism">
        <source>An {0} specified version '{1}', but this value is a wildcard, and you have requested a deterministic build, these are in conflict.</source>
        <target state="translated">Zadaná verze {0} je {1}, ale tato hodnota představuje zástupný znak a vy jste požádali o deterministické sestavení, což je v konfliktu.</target>
        <note />
      </trans-unit>
      <trans-unit id="fscDeterministicDebugRequiresPortablePdb">
        <source>Deterministic builds only support portable PDBs (--debug:portable or --debug:embedded)</source>
        <target state="translated">Deterministické buildy podporují jenom přenositelné soubory PDB (--debug:portable nebo --debug:embedded)</target>
        <note />
      </trans-unit>
      <trans-unit id="etIllegalCharactersInNamespaceName">
        <source>Character '{0}' is not allowed in provided namespace name '{1}'</source>
        <target state="translated">Znak {0} není v názvu poskytnutého oboru názvů {1} povolený.</target>
        <note />
      </trans-unit>
      <trans-unit id="etNullOrEmptyMemberName">
        <source>The provided type '{0}' returned a member with a null or empty member name</source>
        <target state="translated">Poskytnutý typ {0} vrátil člena, jehož název je prázdný nebo null.</target>
        <note />
      </trans-unit>
      <trans-unit id="etNullMember">
        <source>The provided type '{0}' returned a null member</source>
        <target state="translated">Poskytnutý typ {0} vrátil člena s hodnotou null.</target>
        <note />
      </trans-unit>
      <trans-unit id="etNullMemberDeclaringType">
        <source>The provided type '{0}' member info '{1}' has null declaring type</source>
        <target state="translated">U informací o členu {1} poskytnutého typu {0} má deklarující typ hodnotu null.</target>
        <note />
      </trans-unit>
      <trans-unit id="etNullMemberDeclaringTypeDifferentFromProvidedType">
        <source>The provided type '{0}' has member '{1}' which has declaring type '{2}'. Expected declaring type to be the same as provided type.</source>
        <target state="translated">Poskytnutý typ {0} má člena {1} s deklarujícím typem {2}. Očekává se, že deklarující typ bude stejný jako poskytnutý typ.</target>
        <note />
      </trans-unit>
      <trans-unit id="etHostingAssemblyFoundWithoutHosts">
        <source>Referenced assembly '{0}' has assembly level attribute '{1}' but no public type provider classes were found</source>
        <target state="translated">Odkazované sestavení {0} má atribut {1} na úrovní sestavení, ale nenašly se žádné třídy veřejného zprostředkovatele typu.</target>
        <note />
      </trans-unit>
      <trans-unit id="etEmptyNamespaceOfTypeNotAllowed">
        <source>Type '{0}' from type provider '{1}' has an empty namespace. Use 'null' for the global namespace.</source>
        <target state="translated">Typ {0} od zprostředkovatele typu {1} má prázdný obor názvů. Pro globální obor názvů použijte null.</target>
        <note />
      </trans-unit>
      <trans-unit id="etEmptyNamespaceNotAllowed">
        <source>Empty namespace found from the type provider '{0}'. Use 'null' for the global namespace.</source>
        <target state="translated">Našel se prázdný obor názvů od zprostředkovatele typu {0}. Pro globální obor názvů použijte null.</target>
        <note />
      </trans-unit>
      <trans-unit id="etMustNotBeGeneric">
        <source>Provided type '{0}' has 'IsGenericType' as true, but generic types are not supported.</source>
        <target state="translated">Vlastnost IsGenericType poskytnutého typu {0} má hodnotu true. Obecné typy se ale nepodporují.</target>
        <note />
      </trans-unit>
      <trans-unit id="etMustNotBeAnArray">
        <source>Provided type '{0}' has 'IsArray' as true, but array types are not supported.</source>
        <target state="translated">Vlastnost IsArray poskytnutého typu {0} má hodnotu true. Typy polí se ale nepodporují.</target>
        <note />
      </trans-unit>
      <trans-unit id="etMethodHasRequirements">
        <source>Invalid member '{0}' on provided type '{1}'. Provided type members must be public, and not be generic, virtual, or abstract.</source>
        <target state="translated">Neplatný člen {0} u poskytnutého typu {1}. Členové poskytnutého typu musí být veřejné,ne obecné, virtuální nebo abstraktní.</target>
        <note />
      </trans-unit>
      <trans-unit id="etUnsupportedMemberKind">
        <source>Invalid member '{0}' on provided type '{1}'. Only properties, methods and constructors are allowed</source>
        <target state="translated">Neplatný člen {0} u poskytnutého typu {1}. Povolují se jenom vlastnosti, metody a konstruktory.</target>
        <note />
      </trans-unit>
      <trans-unit id="etPropertyCanReadButHasNoGetter">
        <source>Property '{0}' on provided type '{1}' has CanRead=true but there was no value from GetGetMethod()</source>
        <target state="translated">Vlastnost {0} u poskytnutého typu {1} má CanRead s hodnotou true, ale metoda GetGetMethod() nevrátila žádnou hodnotu.</target>
        <note />
      </trans-unit>
      <trans-unit id="etPropertyHasGetterButNoCanRead">
        <source>Property '{0}' on provided type '{1}' has CanRead=false but GetGetMethod() returned a method</source>
        <target state="translated">Vlastnost {0} u poskytnutého typu {1} má CanRead s hodnotou false, ale metoda GetGetMethod() vrátila metodu.</target>
        <note />
      </trans-unit>
      <trans-unit id="etPropertyCanWriteButHasNoSetter">
        <source>Property '{0}' on provided type '{1}' has CanWrite=true but there was no value from GetSetMethod()</source>
        <target state="translated">Vlastnost {0} u poskytnutého typu {1} má CanWrite s hodnotou true, ale metoda GetSetMethod() nevrátila žádnou hodnotu.</target>
        <note />
      </trans-unit>
      <trans-unit id="etPropertyHasSetterButNoCanWrite">
        <source>Property '{0}' on provided type '{1}' has CanWrite=false but GetSetMethod() returned a method</source>
        <target state="translated">Vlastnost {0} u poskytnutého typu {1} má CanWrite s hodnotou false, ale metoda GetSetMethod() vrátila metodu.</target>
        <note />
      </trans-unit>
      <trans-unit id="etOneOrMoreErrorsSeenDuringExtensionTypeSetting">
        <source>One or more errors seen during provided type setup</source>
        <target state="translated">Při nastavení poskytnutého typu se vyskytla nejmíň jedna chyba.</target>
        <note />
      </trans-unit>
      <trans-unit id="etUnexpectedExceptionFromProvidedTypeMember">
        <source>Unexpected exception from provided type '{0}' member '{1}': {2}</source>
        <target state="translated">U poskytnutého typu {0}, člena {1} došlo k neočekávané výjimce: {2}</target>
        <note />
      </trans-unit>
      <trans-unit id="etUnsupportedConstantType">
        <source>Unsupported constant type '{0}'. Quotations provided by type providers can only contain simple constants. The implementation of the type provider may need to be adjusted by moving a value declared outside a provided quotation literal to be a 'let' binding inside the quotation literal.</source>
        <target state="translated">Nepodporovaný typ konstanty {0}. Citace poskytované zprostředkovateli typu můžou obsahovat jenom jednoduché konstanty. Implementaci zprostředkovatele typu možná bude potřeba upravit přesunutím hodnoty deklarované mimo poskytnutý literál citace do vazby let v literálu citace.</target>
        <note />
      </trans-unit>
      <trans-unit id="etUnsupportedProvidedExpression">
        <source>Unsupported expression '{0}' from type provider. If you are the author of this type provider, consider adjusting it to provide a different provided expression.</source>
        <target state="translated">U zprostředkovatele typu se vyskytl neplatný výraz {0}. Pokud jste autorem tohoto zprostředkovatele typu, zvažte možnost upravit ho tak, aby poskytoval jiný poskytnutý výraz.</target>
        <note />
      </trans-unit>
      <trans-unit id="etProvidedTypeHasUnexpectedName">
        <source>Expected provided type named '{0}' but provided type has 'Name' with value '{1}'</source>
        <target state="translated">Očekával se poskytnutý typ s názvem {0}, ale Name u poskytnutého typu má hodnotu {1}.</target>
        <note />
      </trans-unit>
      <trans-unit id="etEventNoAdd">
        <source>Event '{0}' on provided type '{1}' has no value from GetAddMethod()</source>
        <target state="translated">Událost {0} u poskytnutého typu {1} nepřebírá žádnou hodnotu od GetAddMethod().</target>
        <note />
      </trans-unit>
      <trans-unit id="etEventNoRemove">
        <source>Event '{0}' on provided type '{1}' has no value from GetRemoveMethod()</source>
        <target state="translated">Událost {0} u poskytnutého typu {1} nepřebírá žádnou hodnotu od GetRemoveMethod().</target>
        <note />
      </trans-unit>
      <trans-unit id="etProviderHasWrongDesignerAssembly">
        <source>Assembly attribute '{0}' refers to a designer assembly '{1}' which cannot be loaded or doesn't exist. {2}</source>
        <target state="translated">Atribut sestavení {0} odkazuje na navržené sestavení {1}, které se nedá načíst nebo neexistuje. {2}</target>
        <note />
      </trans-unit>
      <trans-unit id="etProviderDoesNotHaveValidConstructor">
        <source>The type provider does not have a valid constructor. A constructor taking either no arguments or one argument of type 'TypeProviderConfig' was expected.</source>
        <target state="translated">Zprostředkovatel typu nemá platný konstruktor. Očekávaný konstruktor nemá přebírat buď žádné argumenty, nebo jeden argument typu TypeProviderConfig.</target>
        <note />
      </trans-unit>
      <trans-unit id="etProviderError">
        <source>The type provider '{0}' reported an error: {1}</source>
        <target state="translated">Zprostředkovatel typu {0} oznámil chybu: {1}</target>
        <note />
      </trans-unit>
      <trans-unit id="etIncorrectParameterExpression">
        <source>The type provider '{0}' used an invalid parameter in the ParameterExpression: {1}</source>
        <target state="translated">Zprostředkovatel typu {0} použil ve výrazu ParameterExpression neplatný parametr: {1}</target>
        <note />
      </trans-unit>
      <trans-unit id="etIncorrectProvidedMethod">
        <source>The type provider '{0}' provided a method with a name '{1}' and metadata token '{2}', which is not reported among its methods of its declaring type '{3}'</source>
        <target state="translated">Zprostředkovatel typu {0} poskytnul metodu s názvem {1} a tokenem metadat {2}, která není uvedená mezi metodami jeho deklarujícího typu {3}.</target>
        <note />
      </trans-unit>
      <trans-unit id="etIncorrectProvidedConstructor">
        <source>The type provider '{0}' provided a constructor which is not reported among the constructors of its declaring type '{1}'</source>
        <target state="translated">Zprostředkovatel typu {0} poskytnul konstruktor, který není uvedený mezi konstruktory jeho deklarujícího typu {1}.</target>
        <note />
      </trans-unit>
      <trans-unit id="etDirectReferenceToGeneratedTypeNotAllowed">
        <source>A direct reference to the generated type '{0}' is not permitted. Instead, use a type definition, e.g. 'type TypeAlias = &lt;path&gt;'. This indicates that a type provider adds generated types to your assembly.</source>
        <target state="translated">Přímý odkaz na generovaný typ {0} není povolený. Místo něj použijte definici typu, třeba type TypeAlias = &lt;cesta&gt;. Ta označuje, že zprostředkovatel typu přidává k sestavení generované typy.</target>
        <note />
      </trans-unit>
      <trans-unit id="etProvidedTypeHasUnexpectedPath">
        <source>Expected provided type with path '{0}' but provided type has path '{1}'</source>
        <target state="translated">Očekával se poskytnutý typ s cestou {0}, ale cesta poskytnutého typu je {1}.</target>
        <note />
      </trans-unit>
      <trans-unit id="etUnexpectedNullFromProvidedTypeMember">
        <source>Unexpected 'null' return value from provided type '{0}' member '{1}'</source>
        <target state="translated">Poskytnutý typ {0}, člen {1} vrátil neočekávanou návratovou hodnotu null.</target>
        <note />
      </trans-unit>
      <trans-unit id="etUnexpectedExceptionFromProvidedMemberMember">
        <source>Unexpected exception from member '{0}' of provided type '{1}' member '{2}': {3}</source>
        <target state="translated">U člena {0} poskytnutého typu {1}, člena {2} došlo k neočekávané výjimce: {3}</target>
        <note />
      </trans-unit>
      <trans-unit id="etNestedProvidedTypesDoNotTakeStaticArgumentsOrGenericParameters">
        <source>Nested provided types do not take static arguments or generic parameters</source>
        <target state="translated">Vnořené poskytnuté typy nepřebírají statické argumenty ani obecné parametry.</target>
        <note />
      </trans-unit>
      <trans-unit id="etInvalidStaticArgument">
        <source>Invalid static argument to provided type. Expected an argument of kind '{0}'.</source>
        <target state="translated">Neplatný statický argument poskytnutého typu. Očekávaný druh argumentu je {0}.</target>
        <note />
      </trans-unit>
      <trans-unit id="etErrorApplyingStaticArgumentsToType">
        <source>An error occured applying the static arguments to a provided type</source>
        <target state="translated">Při použití statických argumentů u poskytnutého typu došlo k chybě.</target>
        <note />
      </trans-unit>
      <trans-unit id="etUnknownStaticArgumentKind">
        <source>Unknown static argument kind '{0}' when resolving a reference to a provided type or method '{1}'</source>
        <target state="translated">Při překladu odkazu na poskytnutý typ nebo metodu {1} se objevil neznámý druh statického argumentu {0}.</target>
        <note />
      </trans-unit>
      <trans-unit id="invalidNamespaceForProvidedType">
        <source>invalid namespace for provided type</source>
        <target state="translated">Neplatný obor názvů pro poskytnutý typ</target>
        <note />
      </trans-unit>
      <trans-unit id="invalidFullNameForProvidedType">
        <source>invalid full name for provided type</source>
        <target state="translated">Neplatný úplný název poskytnutého typu</target>
        <note />
      </trans-unit>
      <trans-unit id="etProviderReturnedNull">
        <source>The type provider returned 'null', which is not a valid return value from '{0}'</source>
        <target state="translated">Zprostředkovatel typu vrátil hodnotu null, která není platnou návratovou hodnotou {0}.</target>
        <note />
      </trans-unit>
      <trans-unit id="etTypeProviderConstructorException">
        <source>The type provider constructor has thrown an exception: {0}</source>
        <target state="translated">Konstruktor zprostředkovatele typu vyvolal výjimku: {0}</target>
        <note />
      </trans-unit>
      <trans-unit id="etNullProvidedExpression">
        <source>Type provider '{0}' returned null from GetInvokerExpression.</source>
        <target state="translated">Zprostředkovatel typu {0} vrátil u metody GetInvokerExpression hodnotu null.</target>
        <note />
      </trans-unit>
      <trans-unit id="etProvidedAppliedTypeHadWrongName">
        <source>The type provider '{0}' returned an invalid type from 'ApplyStaticArguments'. A type with name '{1}' was expected, but a type with name '{2}' was returned.</source>
        <target state="translated">Zprostředkovatel typu {0} vrátil u metody ApplyStaticArguments neplatný typ. Očekával se typ s názvem {1}, ale vrácený typ má název {2}.</target>
        <note />
      </trans-unit>
      <trans-unit id="etProvidedAppliedMethodHadWrongName">
        <source>The type provider '{0}' returned an invalid method from 'ApplyStaticArgumentsForMethod'. A method with name '{1}' was expected, but a method with name '{2}' was returned.</source>
        <target state="translated">Zprostředkovatel typu {0} vrátil z metody ApplyStaticArgumentsForMethod neplatnou metodu. Očekávala se metoda s názvem {1}, ale vrátila se metoda s názvem {2}.</target>
        <note />
      </trans-unit>
      <trans-unit id="tcTypeTestLossy">
        <source>This type test or downcast will erase the provided type '{0}' to the type '{1}'</source>
        <target state="translated">Test tohoto typu nebo jeho přetypování směrem dolů vymaže poskytnutý typ {0} na typ {1}.</target>
        <note />
      </trans-unit>
      <trans-unit id="tcTypeCastErased">
        <source>This downcast will erase the provided type '{0}' to the type '{1}'.</source>
        <target state="translated">Toto přetypování směrem dolů vymaže typ {0} poskytnutý typu {1}.</target>
        <note />
      </trans-unit>
      <trans-unit id="tcTypeTestErased">
        <source>This type test with a provided type '{0}' is not allowed because this provided type will be erased to '{1}' at runtime.</source>
        <target state="translated">Test tohoto typu s poskytnutým typem {0} není povolený, protože tento poskytnutý typ se při běhu vymaže na {1}.</target>
        <note />
      </trans-unit>
      <trans-unit id="tcCannotInheritFromErasedType">
        <source>Cannot inherit from erased provided type</source>
        <target state="translated">Nejde dědit z vymazaného poskytnutého typu.</target>
        <note />
      </trans-unit>
      <trans-unit id="etInvalidTypeProviderAssemblyName">
        <source>Assembly '{0}' hase TypeProviderAssembly attribute with invalid value '{1}'. The value should be a valid assembly name</source>
        <target state="translated">Základní atribut TypeProviderAssembly sestavení {0} má neplatnou hodnotu {1}. Hodnotou by měl být platný název sestavení.</target>
        <note />
      </trans-unit>
      <trans-unit id="tcInvalidMemberNameCtor">
        <source>Invalid member name. Members may not have name '.ctor' or '.cctor'</source>
        <target state="translated">Neplatný název člena. Členové nemůžou mít název .ctor nebo .cctor.</target>
        <note />
      </trans-unit>
      <trans-unit id="tcInferredGenericTypeGivesRiseToInconsistency">
        <source>The function or member '{0}' is used in a way that requires further type annotations at its definition to ensure consistency of inferred types. The inferred signature is '{1}'.</source>
        <target state="translated">Funkce nebo člen {0} se používá způsobem, který vyžaduje, aby se k jeho definici doplnily další poznámky typu. Je to kvůli zajištění konzistence odvozených typů. Odvozená signatura je {1}.</target>
        <note />
      </trans-unit>
      <trans-unit id="tcInvalidTypeArgumentCount">
        <source>The number of type arguments did not match: '{0}' given, '{1}' expected. This may be related to a previously reported error.</source>
        <target state="translated">Počet argumentů typu se neshodoval: počet předaných je {0}, ale počet očekávaných je {1}. Může to souviset s dřív hlášenou chybou.</target>
        <note />
      </trans-unit>
      <trans-unit id="tcCannotOverrideSealedMethod">
        <source>Cannot override inherited member '{0}' because it is sealed</source>
        <target state="translated">Zděděný člen {0} se nedá přepsat, protože je zapečetěný.</target>
        <note />
      </trans-unit>
      <trans-unit id="etProviderErrorWithContext">
        <source>The type provider '{0}' reported an error in the context of provided type '{1}', member '{2}'. The error: {3}</source>
        <target state="translated">Zprostředkovatel typu {0} oznámil chybu v kontextu poskytnutého typu {1} a člena {2}: {3}</target>
        <note />
      </trans-unit>
      <trans-unit id="etProvidedTypeWithNameException">
        <source>An exception occurred when accessing the '{0}' of a provided type: {1}</source>
        <target state="translated">Při přístupu k {0} poskytnutého typu došlo k výjimce: {1}</target>
        <note />
      </trans-unit>
      <trans-unit id="etProvidedTypeWithNullOrEmptyName">
        <source>The '{0}' of a provided type was null or empty.</source>
        <target state="translated">Název {0} poskytnutého typu má hodnotu null nebo je prázdný.</target>
        <note />
      </trans-unit>
      <trans-unit id="etIllegalCharactersInTypeName">
        <source>Character '{0}' is not allowed in provided type name '{1}'</source>
        <target state="translated">Znak {0} není v názvu poskytnutého typu {1} povolený.</target>
        <note />
      </trans-unit>
      <trans-unit id="tcJoinMustUseSimplePattern">
        <source>In queries, '{0}' must use a simple pattern</source>
        <target state="translated">V dotazech musí {0} použít jednoduchý vzor.</target>
        <note />
      </trans-unit>
      <trans-unit id="tcMissingCustomOperation">
        <source>A custom query operation for '{0}' is required but not specified</source>
        <target state="translated">Vyžaduje se operace vlastního dotazu pro {0}, která ale není zadaná.</target>
        <note />
      </trans-unit>
      <trans-unit id="etBadUnnamedStaticArgs">
        <source>Named static arguments must come after all unnamed static arguments</source>
        <target state="translated">Pojmenované statické argumenty se musí umístit až za všechny nepojmenované statické argumenty.</target>
        <note />
      </trans-unit>
      <trans-unit id="etStaticParameterRequiresAValue">
        <source>The static parameter '{0}' of the provided type or method '{1}' requires a value. Static parameters to type providers may be optionally specified using named arguments, e.g. '{2}&lt;{3}=...&gt;'.</source>
        <target state="translated">Statický parametr {0} poskytnutého typu nebo metody {1} vyžaduje hodnotu. Statické parametry pro zprostředkovatele typů je případně možné zadat pomocí pojmenovaných argumentů, třeba {2}&lt;{3}=...&gt;.</target>
        <note />
      </trans-unit>
      <trans-unit id="etNoStaticParameterWithName">
        <source>No static parameter exists with name '{0}'</source>
        <target state="translated">Neexistuje žádný statický parametr s názvem {0}.</target>
        <note />
      </trans-unit>
      <trans-unit id="etStaticParameterAlreadyHasValue">
        <source>The static parameter '{0}' has already been given a value</source>
        <target state="translated">Statický parametr {0} už hodnotu převzal.</target>
        <note />
      </trans-unit>
      <trans-unit id="etMultipleStaticParameterWithName">
        <source>Multiple static parameters exist with name '{0}'</source>
        <target state="translated">Existuje víc statických parametrů s názvem {0}.</target>
        <note />
      </trans-unit>
      <trans-unit id="tcCustomOperationMayNotBeUsedInConjunctionWithNonSimpleLetBindings">
        <source>A custom operation may not be used in conjunction with a non-value or recursive 'let' binding in another part of this computation expression</source>
        <target state="translated">Vlastní operace se nedají použít ve spojení s vazbou let, která je bez hodnoty nebo rekurzivní a nachází se v jiné části tohoto výrazu výpočtu.</target>
        <note />
      </trans-unit>
      <trans-unit id="tcCustomOperationMayNotBeUsedHere">
        <source>A custom operation may not be used in conjunction with 'use', 'try/with', 'try/finally', 'if/then/else' or 'match' operators within this computation expression</source>
        <target state="translated">Vlastní operace se ve spojení s operátory use, try/with, try/finally, if/then/else nebo match v tomto výrazu výpočtu použít nedají.</target>
        <note />
      </trans-unit>
      <trans-unit id="tcCustomOperationMayNotBeOverloaded">
        <source>The custom operation '{0}' refers to a method which is overloaded. The implementations of custom operations may not be overloaded.</source>
        <target state="translated">Vlastní operace {0} odkazuje na metodu, která je přetěžovaná. Implementace vlastních operací se nemůžou přetěžovat.</target>
        <note />
      </trans-unit>
      <trans-unit id="tcIfThenElseMayNotBeUsedWithinQueries">
        <source>An if/then/else expression may not be used within queries. Consider using either an if/then expression, or use a sequence expression instead.</source>
        <target state="translated">Výraz if/then/else se nedá použít v dotazech. Zvažte možnost použít místo toho výraz if/then nebo výraz pořadí.</target>
        <note />
      </trans-unit>
      <trans-unit id="ilxgenUnexpectedArgumentToMethodHandleOfDuringCodegen">
        <source>Invalid argument to 'methodhandleof' during codegen</source>
        <target state="translated">Neplatný argument pro methodhandleof při generování kódu</target>
        <note />
      </trans-unit>
      <trans-unit id="etProvidedTypeReferenceMissingArgument">
        <source>A reference to a provided type was missing a value for the static parameter '{0}'. You may need to recompile one or more referenced assemblies.</source>
        <target state="translated">U odkazu na poskytnutý typ chybí hodnota pro statický parametr {0}. Možná bude potřeba znovu zkompilovat jedno nebo víc odkazovaných sestavení.</target>
        <note />
      </trans-unit>
      <trans-unit id="etProvidedTypeReferenceInvalidText">
        <source>A reference to a provided type had an invalid value '{0}' for a static parameter. You may need to recompile one or more referenced assemblies.</source>
        <target state="translated">U odkazu na poskytnutý typ je hodnota {0} pro statický parametr neplatná. Možná bude potřeba znovu zkompilovat jedno nebo víc odkazovaných sestavení.</target>
        <note />
      </trans-unit>
      <trans-unit id="tcCustomOperationNotUsedCorrectly">
        <source>'{0}' is not used correctly. This is a custom operation in this query or computation expression.</source>
        <target state="translated">{0} se nepoužívá správně. Toto je vlastní operace v tomto výrazu dotazu nebo výpočtu.</target>
        <note />
      </trans-unit>
      <trans-unit id="tcCustomOperationNotUsedCorrectly2">
        <source>'{0}' is not used correctly. Usage: {1}. This is a custom operation in this query or computation expression.</source>
        <target state="translated">{0} se nepoužívá správně. Použití: {1}. Toto je vlastní operace v tomto výrazu dotazu nebo výpočtu.</target>
        <note />
      </trans-unit>
      <trans-unit id="customOperationTextLikeJoin">
        <source>{0} var in collection {1} (outerKey = innerKey). Note that parentheses are required after '{2}'</source>
        <target state="translated">{0} proměnná v kolekci {1} (outerKey = innerKey). Poznámka: Za {2} se vyžadují závorky.</target>
        <note />
      </trans-unit>
      <trans-unit id="customOperationTextLikeGroupJoin">
        <source>{0} var in collection {1} (outerKey = innerKey) into group. Note that parentheses are required after '{2}'</source>
        <target state="translated">{0} proměnná v kolekci {1} (outerKey = innerKey) do skupiny. Poznámka: Za {2} se vyžadují závorky.</target>
        <note />
      </trans-unit>
      <trans-unit id="customOperationTextLikeZip">
        <source>{0} var in collection</source>
        <target state="translated">{0} proměnná v kolekci</target>
        <note />
      </trans-unit>
      <trans-unit id="tcBinaryOperatorRequiresVariable">
        <source>'{0}' must be followed by a variable name. Usage: {1}.</source>
        <target state="translated">Po {0} musí následovat název proměnné. Použití: {1}.</target>
        <note />
      </trans-unit>
      <trans-unit id="tcOperatorIncorrectSyntax">
        <source>Incorrect syntax for '{0}'. Usage: {1}.</source>
        <target state="translated">Neplatná syntaxe pro {0}. Použití: {1}.</target>
        <note />
      </trans-unit>
      <trans-unit id="tcBinaryOperatorRequiresBody">
        <source>'{0}' must come after a 'for' selection clause and be followed by the rest of the query. Syntax: ... {1} ...</source>
        <target state="translated">{0} se musí umístit za klauzuli výběru for a pak musí následovat zbytek dotazu. Syntaxe: ... {1} ...</target>
        <note />
      </trans-unit>
      <trans-unit id="tcCustomOperationHasIncorrectArgCount">
        <source>'{0}' is used with an incorrect number of arguments. This is a custom operation in this query or computation expression. Expected {1} argument(s), but given {2}.</source>
        <target state="translated">{0} se používá s nesprávným počtem argumentů. Toto je vlastní operace v tomto výrazu dotazu nebo výpočtu. Očekávaný počet argumentů je {1}, ale počet předávaných je {2}.</target>
        <note />
      </trans-unit>
      <trans-unit id="parsExpectedExpressionAfterToken">
        <source>Expected an expression after this point</source>
        <target state="translated">Za touto pozicí se očekává výraz.</target>
        <note />
      </trans-unit>
      <trans-unit id="parsExpectedTypeAfterToken">
        <source>Expected a type after this point</source>
        <target state="translated">Za touto pozicí se očekával typ.</target>
        <note />
      </trans-unit>
      <trans-unit id="parsUnmatchedLBrackLess">
        <source>Unmatched '[&lt;'. Expected closing '&gt;]'</source>
        <target state="translated">Nespárovaná dvojice znaků [&lt;. Očekávala se dvojice znaků &gt;].</target>
        <note />
      </trans-unit>
      <trans-unit id="parsUnexpectedEndOfFileMatch">
        <source>Unexpected end of input in 'match' expression. Expected 'match &lt;expr&gt; with | &lt;pat&gt; -&gt; &lt;expr&gt; | &lt;pat&gt; -&gt; &lt;expr&gt; ...'.</source>
        <target state="translated">Neočekávaný konec vstupu ve výrazu match. Očekávaná notace je match &lt;výraz&gt; with | &lt;vzor&gt; -&gt; &lt;výraz&gt; | &lt;vzor&gt; -&gt; &lt;výraz&gt; ...</target>
        <note />
      </trans-unit>
      <trans-unit id="parsUnexpectedEndOfFileTry">
        <source>Unexpected end of input in 'try' expression. Expected 'try &lt;expr&gt; with &lt;rules&gt;' or 'try &lt;expr&gt; finally &lt;expr&gt;'.</source>
        <target state="translated">Neočekávaný konec vstupu ve výrazu try. Očekávalo se try &lt;výraz&gt; with &lt;pravidla&gt; nebo try &lt;výraz&gt; finally &lt;výraz&gt;.</target>
        <note />
      </trans-unit>
      <trans-unit id="parsUnexpectedEndOfFileWhile">
        <source>Unexpected end of input in 'while' expression. Expected 'while &lt;expr&gt; do &lt;expr&gt;'.</source>
        <target state="translated">Neočekávaný konec vstupu ve výrazu while. Očekávalo se while &lt;výraz&gt; do &lt;výraz&gt;.</target>
        <note />
      </trans-unit>
      <trans-unit id="parsUnexpectedEndOfFileFor">
        <source>Unexpected end of input in 'for' expression. Expected 'for &lt;pat&gt; in &lt;expr&gt; do &lt;expr&gt;'.</source>
        <target state="translated">Neočekávaný konec vstupu ve výrazu for. Očekávaná notace je for &lt;vzor&gt; in &lt;výraz&gt; do &lt;výraz&gt;'.</target>
        <note />
      </trans-unit>
      <trans-unit id="parsUnexpectedEndOfFileWith">
        <source>Unexpected end of input in 'match' or 'try' expression</source>
        <target state="translated">Neočekávaný konec vstupu ve výrazu match nebo try</target>
        <note />
      </trans-unit>
      <trans-unit id="parsUnexpectedEndOfFileThen">
        <source>Unexpected end of input in 'then' branch of conditional expression. Expected 'if &lt;expr&gt; then &lt;expr&gt;' or 'if &lt;expr&gt; then &lt;expr&gt; else &lt;expr&gt;'.</source>
        <target state="translated">Neočekávaný konec vstupu ve větvi then podmíněného výrazu. Očekávalo se if &lt;výraz&gt; then &lt;výraz&gt; nebo if &lt;výraz&gt; then &lt;výraz&gt; else &lt;výraz&gt;.</target>
        <note />
      </trans-unit>
      <trans-unit id="parsUnexpectedEndOfFileElse">
        <source>Unexpected end of input in 'else' branch of conditional expression. Expected 'if &lt;expr&gt; then &lt;expr&gt;' or 'if &lt;expr&gt; then &lt;expr&gt; else &lt;expr&gt;'.</source>
        <target state="translated">Neočekávaný konec vstup ve větvi else podmíněného výrazu. Očekávalo se if &lt;výraz&gt; then &lt;výraz&gt; nebo if &lt;výraz&gt; then &lt;výraz&gt; else &lt;výraz&gt;.</target>
        <note />
      </trans-unit>
      <trans-unit id="parsUnexpectedEndOfFileFunBody">
        <source>Unexpected end of input in body of lambda expression. Expected 'fun &lt;pat&gt; ... &lt;pat&gt; -&gt; &lt;expr&gt;'.</source>
        <target state="translated">Neočekávaný konec vstupu v těle výrazu lambda. Očekávaná notace je fun &lt;vzor&gt; ... &lt;vzor&gt; -&gt; &lt;výraz&gt;.</target>
        <note />
      </trans-unit>
      <trans-unit id="parsUnexpectedEndOfFileTypeArgs">
        <source>Unexpected end of input in type arguments</source>
        <target state="translated">Neočekávaný konec vstupu v argumentech typu</target>
        <note />
      </trans-unit>
      <trans-unit id="parsUnexpectedEndOfFileTypeSignature">
        <source>Unexpected end of input in type signature</source>
        <target state="translated">Neočekávaný konec vstupu v signatuře typu</target>
        <note />
      </trans-unit>
      <trans-unit id="parsUnexpectedEndOfFileTypeDefinition">
        <source>Unexpected end of input in type definition</source>
        <target state="translated">Neočekávaný konec vstupu v definici typu</target>
        <note />
      </trans-unit>
      <trans-unit id="parsUnexpectedEndOfFileObjectMembers">
        <source>Unexpected end of input in object members</source>
        <target state="translated">Neočekávaný konec vstupu u členů objektu</target>
        <note />
      </trans-unit>
      <trans-unit id="parsUnexpectedEndOfFileDefinition">
        <source>Unexpected end of input in value, function or member definition</source>
        <target state="translated">Neočekávaný konec vstupu v definici hodnoty, funkce nebo člena</target>
        <note />
      </trans-unit>
      <trans-unit id="parsUnexpectedEndOfFileExpression">
        <source>Unexpected end of input in expression</source>
        <target state="translated">Neočekávaný konec vstupu ve výrazu</target>
        <note />
      </trans-unit>
      <trans-unit id="parsExpectedNameAfterToken">
        <source>Unexpected end of type. Expected a name after this point.</source>
        <target state="translated">Neočekávaný konec typu. Za touto pozicí se očekává název.</target>
        <note />
      </trans-unit>
      <trans-unit id="parsUnmatchedLet">
        <source>Incomplete value or function definition. If this is in an expression, the body of the expression must be indented to the same column as the 'let' keyword.</source>
        <target state="translated">Neúplná definice hodnoty nebo funkce. Pokud je tato definice ve výrazu, musí být tělo tohoto výrazu odsazené na stejnou úroveň jako klíčové slovo let.</target>
        <note />
      </trans-unit>
      <trans-unit id="parsUnmatchedLetBang">
        <source>Incomplete value definition. If this is in an expression, the body of the expression must be indented to the same column as the 'let!' keyword.</source>
        <target state="translated">Neúplná definice hodnoty. Pokud je tato definice ve výrazu, musí být tělo tohoto výrazu odsazené na stejnou úroveň jako klíčové slovo let!.</target>
        <note />
      </trans-unit>
      <trans-unit id="parsUnmatchedUseBang">
        <source>Incomplete value definition. If this is in an expression, the body of the expression must be indented to the same column as the 'use!' keyword.</source>
        <target state="translated">Neúplná definice hodnoty. Pokud je tato definice ve výrazu, musí být tělo tohoto výrazu odsazené na stejnou úroveň jako klíčové slovo use!.</target>
        <note />
      </trans-unit>
      <trans-unit id="parsUnmatchedUse">
        <source>Incomplete value definition. If this is in an expression, the body of the expression must be indented to the same column as the 'use' keyword.</source>
        <target state="translated">Neúplná definice hodnoty. Pokud je tato definice ve výrazu, musí být tělo tohoto výrazu odsazené na stejnou úroveň jako klíčové slovo use.</target>
        <note />
      </trans-unit>
      <trans-unit id="parsWhileDoExpected">
        <source>Missing 'do' in 'while' expression. Expected 'while &lt;expr&gt; do &lt;expr&gt;'.</source>
        <target state="translated">Chybí do ve výrazu while. Očekávalo se while &lt;výraz&gt; do &lt;výraz&gt;'.</target>
        <note />
      </trans-unit>
      <trans-unit id="parsForDoExpected">
        <source>Missing 'do' in 'for' expression. Expected 'for &lt;pat&gt; in &lt;expr&gt; do &lt;expr&gt;'.</source>
        <target state="translated">Chybí do ve výrazu for. Očekávalo se for &lt;vzor&gt; in &lt;výraz&gt; do &lt;výraz&gt;.</target>
        <note />
      </trans-unit>
      <trans-unit id="tcInvalidRelationInJoin">
        <source>Invalid join relation in '{0}'. Expected 'expr &lt;op&gt; expr', where &lt;op&gt; is =, =?, ?= or ?=?.</source>
        <target state="translated">Neplatná relace spojení v {0}. Očekávaná notace je výraz &lt;op&gt; výraz, kde &lt;op&gt; je =, =?, ?= nebo ?=?.</target>
        <note />
      </trans-unit>
      <trans-unit id="typeInfoCallsWord">
        <source>Calls</source>
        <target state="translated">Počet volání</target>
        <note />
      </trans-unit>
      <trans-unit id="impInvalidNumberOfGenericArguments">
        <source>Invalid number of generic arguments to type '{0}' in provided type. Expected '{1}' arguments, given '{2}'.</source>
        <target state="translated">Neplatný počet obecných argumentů pro typ {0} u poskytnutého typu. Očekávaný počet argumentů je: {1}, počet předaných je: {2}.</target>
        <note />
      </trans-unit>
      <trans-unit id="impInvalidMeasureArgument1">
        <source>Invalid value '{0}' for unit-of-measure parameter '{1}'</source>
        <target state="translated">Neplatná hodnota {0} pro parametr měrné jednotky {1}</target>
        <note />
      </trans-unit>
      <trans-unit id="impInvalidMeasureArgument2">
        <source>Invalid value unit-of-measure parameter '{0}'</source>
        <target state="translated">Neplatná hodnota parametru měrné jednotky {0}</target>
        <note />
      </trans-unit>
      <trans-unit id="etPropertyNeedsCanWriteOrCanRead">
        <source>Property '{0}' on provided type '{1}' is neither readable nor writable as it has CanRead=false and CanWrite=false</source>
        <target state="translated">Vlastnost {0} u poskytnutého typu {1} není ani čitelná ani zapisovatelná, protože má CanRead s hodnotou false a CanWrite s hodnotou false.</target>
        <note />
      </trans-unit>
      <trans-unit id="tcIntoNeedsRestOfQuery">
        <source>A use of 'into' must be followed by the remainder of the computation</source>
        <target state="translated">Za použitím into musí následovat zbytek výpočtu.</target>
        <note />
      </trans-unit>
      <trans-unit id="tcOperatorDoesntAcceptInto">
        <source>The operator '{0}' does not accept the use of 'into'</source>
        <target state="translated">Operátor {0} nepodporuje použití klíčového slova into.</target>
        <note />
      </trans-unit>
      <trans-unit id="tcCustomOperationInvalid">
        <source>The definition of the custom operator '{0}' does not use a valid combination of attribute flags</source>
        <target state="translated">Definice vlastního operátoru {0} nepoužívá platnou kombinaci příznaků atributu.</target>
        <note />
      </trans-unit>
      <trans-unit id="tcThisTypeMayNotHaveACLIMutableAttribute">
        <source>This type definition may not have the 'CLIMutable' attribute. Only record types may have this attribute.</source>
        <target state="translated">Tato definice typu nemůže mít atribut CLIMutable. Ten můžou mít jenom typy záznamu.</target>
        <note />
      </trans-unit>
      <trans-unit id="tcAutoPropertyRequiresImplicitConstructionSequence">
        <source>'member val' definitions are only permitted in types with a primary constructor. Consider adding arguments to your type definition, e.g. 'type X(args) = ...'.</source>
        <target state="translated">Definice member val jsou povolené jenom u typů s primárním konstruktorem. Zvažte možnost přidat do definice typu argumenty, třeba type X(args) = ...</target>
        <note />
      </trans-unit>
      <trans-unit id="parsMutableOnAutoPropertyShouldBeGetSet">
        <source>Property definitions may not be declared mutable. To indicate that this property can be set, use 'member val PropertyName = expr with get,set'.</source>
        <target state="translated">Definice vlastností se nedají deklarovat jako měnitelné. Pokud chcete tuto vlastnost definovat jako nastavitelnou, použijte syntaxi member val PropertyName = expr with get,set.</target>
        <note />
      </trans-unit>
      <trans-unit id="parsMutableOnAutoPropertyShouldBeGetSetNotJustSet">
        <source>To indicate that this property can be set, use 'member val PropertyName = expr with get,set'.</source>
        <target state="translated">Pokud chcete tuto vlastnost definovat jako nastavitelnou, použijte syntaxi member val PropertyName = expr with get,set.</target>
        <note />
      </trans-unit>
      <trans-unit id="chkNoByrefsOfByrefs">
        <source>Type '{0}' is illegal because in byref&lt;T&gt;, T cannot contain byref types.</source>
        <target state="translated">Typ {0} je neplatný, protože T v byref&lt;T&gt; nemůže obsahovat typy byref.</target>
        <note />
      </trans-unit>
      <trans-unit id="tastopsMaxArrayThirtyTwo">
        <source>F# supports array ranks between 1 and 32. The value {0} is not allowed.</source>
        <target state="translated">F# podporuje rozměry polí od 1 do 32. Hodnota {0} není povolená.</target>
        <note />
      </trans-unit>
      <trans-unit id="tcNoIntegerForLoopInQuery">
        <source>In queries, use the form 'for x in n .. m do ...' for ranging over integers</source>
        <target state="translated">V dotazech použijte notaci for x in n ... m do ..., která zajistí rozsah napříč celočíselnými typy.</target>
        <note />
      </trans-unit>
      <trans-unit id="tcNoWhileInQuery">
        <source>'while' expressions may not be used in queries</source>
        <target state="translated">Výraz while se v dotazu použít nedá.</target>
        <note />
      </trans-unit>
      <trans-unit id="tcNoTryFinallyInQuery">
        <source>'try/finally' expressions may not be used in queries</source>
        <target state="translated">Výraz try/finally se nedá použít v dotazech.</target>
        <note />
      </trans-unit>
      <trans-unit id="tcUseMayNotBeUsedInQueries">
        <source>'use' expressions may not be used in queries</source>
        <target state="translated">Výrazy use se v dotazech použít nedají.</target>
        <note />
      </trans-unit>
      <trans-unit id="tcBindMayNotBeUsedInQueries">
        <source>'let!', 'use!' and 'do!' expressions may not be used in queries</source>
        <target state="translated">Výrazy let!, use! a do! se v dotazech použít nedají.</target>
        <note />
      </trans-unit>
      <trans-unit id="tcReturnMayNotBeUsedInQueries">
        <source>'return' and 'return!' may not be used in queries</source>
        <target state="translated">V dotazech se nedá použít return! ani return.</target>
        <note />
      </trans-unit>
      <trans-unit id="tcUnrecognizedQueryOperator">
        <source>This is not a known query operator. Query operators are identifiers such as 'select', 'where', 'sortBy', 'thenBy', 'groupBy', 'groupValBy', 'join', 'groupJoin', 'sumBy' and 'averageBy', defined using corresponding methods on the 'QueryBuilder' type.</source>
        <target state="translated">Toto je neznámý operátor dotazu. Operátory dotazu jsou identifikátory jako třeba select, where, sortBy, thenBy, groupBy, groupValBy, join, groupJoin, sumBy nebo averageBy, které jsou definované pomocí odpovídajících metod v typu QueryBuilder.</target>
        <note />
      </trans-unit>
      <trans-unit id="tcTryWithMayNotBeUsedInQueries">
        <source>'try/with' expressions may not be used in queries</source>
        <target state="translated">Výrazy try/with se u dotazů použít nedají.</target>
        <note />
      </trans-unit>
      <trans-unit id="tcNonSimpleLetBindingInQuery">
        <source>This 'let' definition may not be used in a query. Only simple value definitions may be used in queries.</source>
        <target state="translated">Tato definice let se v dotazu použít nedá. V dotazech je možné použít jenom definice jednoduchých hodnot.</target>
        <note />
      </trans-unit>
      <trans-unit id="etTooManyStaticParameters">
        <source>Too many static parameters. Expected at most {0} parameters, but got {1} unnamed and {2} named parameters.</source>
        <target state="translated">Příliš mnoho statických parametrů. Maximální očekávaný počet parametrů je {0}, ale počet přijatých parametrů je {1} (nepojmenované) a {2} (pojmenované).</target>
        <note />
      </trans-unit>
      <trans-unit id="infosInvalidProvidedLiteralValue">
        <source>Invalid provided literal value '{0}'</source>
        <target state="translated">Neplatná hodnota poskytnutého literálu {0}</target>
        <note />
      </trans-unit>
      <trans-unit id="invalidPlatformTarget">
        <source>The 'anycpu32bitpreferred' platform can only be used with EXE targets. You must use 'anycpu' instead.</source>
        <target state="translated">Platforma anycpu32bitpreferred se dá použít jenom s cíli EXE. Místo ní je potřeba použít anycpu.</target>
        <note />
      </trans-unit>
      <trans-unit id="tcThisValueMayNotBeInlined">
        <source>This member, function or value declaration may not be declared 'inline'</source>
        <target state="translated">Člen, funkce nebo hodnota se nedá deklarovat jako inline.</target>
        <note />
      </trans-unit>
      <trans-unit id="etErasedTypeUsedInGeneration">
        <source>The provider '{0}' returned a non-generated type '{1}' in the context of a set of generated types. Consider adjusting the type provider to only return generated types.</source>
        <target state="translated">Poskytovatel {0} vrátil negenerovaný typ {1} v kontextu sady generovaných typů. Zvažte možnost upravit zprostředkovatele typu tak, aby vracel jenom generované typy.</target>
        <note />
      </trans-unit>
      <trans-unit id="tcUnrecognizedQueryBinaryOperator">
        <source>Arguments to query operators may require parentheses, e.g. 'where (x &gt; y)' or 'groupBy (x.Length / 10)'</source>
        <target state="translated">Argumenty operátorů dotazu můžou vyžadovat použití závorek, třeba where (x &gt; y) nebo groupBy (x.Length / 10).</target>
        <note />
      </trans-unit>
      <trans-unit id="crefNoSetOfHole">
        <source>A quotation may not involve an assignment to or taking the address of a captured local variable</source>
        <target state="translated">Citace nemůže zahrnovat přiřazení k adrese zachycené lokální proměnné nebo její přebírání.</target>
        <note />
      </trans-unit>
      <trans-unit id="nicePrintOtherOverloads1">
        <source>+ 1 overload</source>
        <target state="translated">+ 1 přetížení</target>
        <note />
      </trans-unit>
      <trans-unit id="nicePrintOtherOverloadsN">
        <source>+ {0} overloads</source>
        <target state="translated">+ {0} přetížení</target>
        <note />
      </trans-unit>
      <trans-unit id="erasedTo">
        <source>Erased to</source>
        <target state="translated">Vymazáno</target>
        <note />
      </trans-unit>
      <trans-unit id="parsUnfinishedExpression">
        <source>Unexpected token '{0}' or incomplete expression</source>
        <target state="translated">Neočekávaný token {0} nebo neúplný výraz</target>
        <note />
      </trans-unit>
      <trans-unit id="parsAttributeOnIncompleteCode">
        <source>Cannot find code target for this attribute, possibly because the code after the attribute is incomplete.</source>
        <target state="translated">Nedá se najít cíl kódu pro tento atribut. Možná je to proto, že kód za tímto atributem je neúplný.</target>
        <note />
      </trans-unit>
      <trans-unit id="parsTypeNameCannotBeEmpty">
        <source>Type name cannot be empty.</source>
        <target state="translated">Název typu nemůže být prázdný.</target>
        <note />
      </trans-unit>
      <trans-unit id="buildProblemReadingAssembly">
        <source>Problem reading assembly '{0}': {1}</source>
        <target state="translated">Problém při čtení sestavení {0}: {1}</target>
        <note />
      </trans-unit>
      <trans-unit id="tcTPFieldMustBeLiteral">
        <source>Invalid provided field. Provided fields of erased provided types must be literals.</source>
        <target state="translated">Neplatné poskytnuté pole. Poskytnutá pole vymazaných poskytnutých typů musí být literálová.</target>
        <note />
      </trans-unit>
      <trans-unit id="loadingDescription">
        <source>(loading description...)</source>
        <target state="translated">(Načítá se popis...)</target>
        <note />
      </trans-unit>
      <trans-unit id="descriptionUnavailable">
        <source>(description unavailable...)</source>
        <target state="translated">(popis není dostupný...)</target>
        <note />
      </trans-unit>
      <trans-unit id="chkTyparMultipleClassConstraints">
        <source>A type variable has been constrained by multiple different class types. A type variable may only have one class constraint.</source>
        <target state="translated">Proměnná typu je omezená více různými typy tříd. Proměnná typu může mít jenom jedno omezení třídy.</target>
        <note />
      </trans-unit>
      <trans-unit id="tcMatchMayNotBeUsedWithQuery">
        <source>'match' expressions may not be used in queries</source>
        <target state="translated">Výrazy match se nedají v dotazech použít.</target>
        <note />
      </trans-unit>
      <trans-unit id="memberOperatorDefinitionWithNonTripleArgument">
        <source>Infix operator member '{0}' has {1} initial argument(s). Expected a tuple of 3 arguments</source>
        <target state="translated">Člen operátoru vpony {0} má počáteční argumenty v počtu {1}. Očekávala se řazená kolekce členů se třemi argumenty.</target>
        <note />
      </trans-unit>
      <trans-unit id="cannotResolveNullableOperators">
        <source>The operator '{0}' cannot be resolved. Consider opening the module 'Microsoft.FSharp.Linq.NullableOperators'.</source>
        <target state="translated">Operátor {0} se nedá přeložit. Zvažte možnost otevření modulu Microsoft.FSharp.Linq.NullableOperators.</target>
        <note />
      </trans-unit>
      <trans-unit id="tcOperatorRequiresIn">
        <source>'{0}' must be followed by 'in'. Usage: {1}.</source>
        <target state="translated">Po {0} musí následovat in. Použití: {1}.</target>
        <note />
      </trans-unit>
      <trans-unit id="parsIllegalMemberVarInObjectImplementation">
        <source>Neither 'member val' nor 'override val' definitions are permitted in object expressions.</source>
        <target state="translated">U objektových výrazů se nepovolují definice member val ani override val.</target>
        <note />
      </trans-unit>
      <trans-unit id="tcEmptyCopyAndUpdateRecordInvalid">
        <source>Copy-and-update record expressions must include at least one field.</source>
        <target state="translated">Výrazy záznamu zkopírování a aktualizace musí zahrnovat aspoň jedno pole.</target>
        <note />
      </trans-unit>
      <trans-unit id="parsUnderscoreInvalidFieldName">
        <source>'_' cannot be used as field name</source>
        <target state="translated">Podtržítko se pro název pole použít nedá.</target>
        <note />
      </trans-unit>
      <trans-unit id="tcGeneratedTypesShouldBeInternalOrPrivate">
        <source>The provided types generated by this use of a type provider may not be used from other F# assemblies and should be marked internal or private. Consider using 'type internal TypeName = ...' or 'type private TypeName = ...'.</source>
        <target state="translated">Poskytnuté typy generované tímto použitím zprostředkovatele typu možná nepůjde použít v jiných sestaveních F# a měly by se označit jako interní nebo privátní. Zvažte použití notace type internal TypeName = ... nebo type private TypeName = ...</target>
        <note />
      </trans-unit>
      <trans-unit id="chkGetterAndSetterHaveSamePropertyType">
        <source>A property's getter and setter must have the same type. Property '{0}' has getter of type '{1}' but setter of type '{2}'.</source>
        <target state="translated">Metody getter a setter vlastnosti musí být stejného typu. Vlastnost {0} má metodu get typu {1}, ale metodu set typu {2}.</target>
        <note />
      </trans-unit>
      <trans-unit id="tcRuntimeSuppliedMethodCannotBeUsedInUserCode">
        <source>Array method '{0}' is supplied by the runtime and cannot be directly used in code. For operations with array elements consider using family of GetArray/SetArray functions from LanguagePrimitives.IntrinsicFunctions module.</source>
        <target state="translated">Metodu pole {0} poskytuje modul runtime a nedá se v kódu použít přímo. U operací s prvky polí zvažte možnost použití skupiny funkcí GetArray/SetArray z modulu LanguagePrimitives.IntrinsicFunctions.</target>
        <note />
      </trans-unit>
      <trans-unit id="tcUnionCaseConstructorDoesNotHaveFieldWithGivenName">
        <source>The union case '{0}' does not have a field named '{1}'.</source>
        <target state="translated">Případ typu union {0} nemá žádné pole s názvem {1}.</target>
        <note />
      </trans-unit>
      <trans-unit id="tcUnionCaseFieldCannotBeUsedMoreThanOnce">
        <source>Union case/exception field '{0}' cannot be used more than once.</source>
        <target state="translated">Pole {0} výjimky nebo případu typu union se nedá použít víc než jednou.</target>
        <note />
      </trans-unit>
      <trans-unit id="tcFieldNameIsUsedModeThanOnce">
        <source>Named field '{0}' is used more than once.</source>
        <target state="translated">Pojmenované pole {0} se používá víc než jednou.</target>
        <note />
      </trans-unit>
      <trans-unit id="tcFieldNameConflictsWithGeneratedNameForAnonymousField">
        <source>Named field '{0}' conflicts with autogenerated name for anonymous field.</source>
        <target state="translated">Pojmenované pole {0} koliduje s automaticky generovaným názvem anonymního pole.</target>
        <note />
      </trans-unit>
      <trans-unit id="tastConstantExpressionOverflow">
        <source>This literal expression or attribute argument results in an arithmetic overflow.</source>
        <target state="translated">Tento literálový výraz nebo argument atributu má za následek přetečení aritmetické operace.</target>
        <note />
      </trans-unit>
      <trans-unit id="tcIllegalStructTypeForConstantExpression">
        <source>This is not valid literal expression. The [&lt;Literal&gt;] attribute will be ignored.</source>
        <target state="translated">Toto není platný literálový výraz. Atribut [&lt;Literal&gt;] se bude ignorovat.</target>
        <note />
      </trans-unit>
      <trans-unit id="fscSystemRuntimeInteropServicesIsRequired">
        <source>System.Runtime.InteropServices assembly is required to use UnknownWrapper\DispatchWrapper classes.</source>
        <target state="translated">Aby bylo možné použít třídy UnknownWrapper\DispatchWrapper, vyžaduje se sestavení System.Runtime.InteropServices.</target>
        <note />
      </trans-unit>
      <trans-unit id="abImplicitHeapAllocation">
        <source>The mutable local '{0}' is implicitly allocated as a reference cell because it has been captured by a closure. This warning is for informational purposes only to indicate where implicit allocations are performed.</source>
        <target state="translated">Místní proměnná {0} se implicitně přiděluje jako odkazovaná buňka, protože ji zachytilo zavření. Toto upozornění slouží jenom k informativním účelům a ukazuje, kde k implicitním přidělením dochází.</target>
        <note />
      </trans-unit>
      <trans-unit id="estApplyStaticArgumentsForMethodNotImplemented">
        <source>A type provider implemented GetStaticParametersForMethod, but ApplyStaticArgumentsForMethod was not implemented or invalid</source>
        <target state="translated">Zprostředkovatel typu implementuje metodu GetStaticParametersForMethod, ale metoda ApplyStaticArgumentsForMethod se neimplementovala nebo je neplatná.</target>
        <note />
      </trans-unit>
      <trans-unit id="etErrorApplyingStaticArgumentsToMethod">
        <source>An error occured applying the static arguments to a provided method</source>
        <target state="translated">Při použití statických argumentů u poskytnuté metody došlo k chybě.</target>
        <note />
      </trans-unit>
      <trans-unit id="pplexUnexpectedChar">
        <source>Unexpected character '{0}' in preprocessor expression</source>
        <target state="translated">Neočekávaný znak {0} ve výrazu preprocesoru</target>
        <note />
      </trans-unit>
      <trans-unit id="ppparsUnexpectedToken">
        <source>Unexpected token '{0}' in preprocessor expression</source>
        <target state="translated">Neočekávaný token {0} ve výrazu preprocesoru</target>
        <note />
      </trans-unit>
      <trans-unit id="ppparsIncompleteExpression">
        <source>Incomplete preprocessor expression</source>
        <target state="translated">Neúplný výraz preprocesoru</target>
        <note />
      </trans-unit>
      <trans-unit id="ppparsMissingToken">
        <source>Missing token '{0}' in preprocessor expression</source>
        <target state="translated">Chybějící token {0} ve výrazu preprocesoru</target>
        <note />
      </trans-unit>
      <trans-unit id="pickleMissingDefinition">
        <source>An error occurred while reading the F# metadata node at position {0} in table '{1}' of assembly '{2}'. The node had no matching declaration. Please report this warning. You may need to recompile the F# assembly you are using.</source>
        <target state="translated">Nastala chyba při čtení uzlu metadat F# na pozici {0} v tabulce {1} sestavení {2}. Tento uzel nemá žádnou odpovídající deklaraci. Předejte toto upozornění dál. Sestavení F#, které používáte, může být potřeba znovu kompilovat.</target>
        <note />
      </trans-unit>
      <trans-unit id="checkNotSufficientlyGenericBecauseOfScope">
        <source>Type inference caused the type variable {0} to escape its scope. Consider adding an explicit type parameter declaration or adjusting your code to be less generic.</source>
        <target state="translated">Odvození typu proměnné způsobilo, že se proměnná typu {0} dostala mimo svůj rozsah. Zvažte přidání explicitní deklarace parametru typu nebo upravení kódu, aby byl méně obecný.</target>
        <note />
      </trans-unit>
      <trans-unit id="checkNotSufficientlyGenericBecauseOfScopeAnon">
        <source>Type inference caused an inference type variable to escape its scope. Consider adding type annotations to make your code less generic.</source>
        <target state="translated">Odvození typu proměnné způsobilo, že se proměnná typu odvození dostala mimo svůj rozsah. Zvažte přidání anotací typu, aby byl kód méně obecný.</target>
        <note />
      </trans-unit>
      <trans-unit id="checkRaiseFamilyFunctionArgumentCount">
        <source>Redundant arguments are being ignored in function '{0}'. Expected {1} but got {2} arguments.</source>
        <target state="translated">Redundantní argumenty se ve funkci {0} ignorují. Očekávalo se tolik argumentů: {1}, ale bylo jich {2}.</target>
        <note />
      </trans-unit>
      <trans-unit id="checkLowercaseLiteralBindingInPattern">
        <source>Lowercase literal '{0}' is being shadowed by a new pattern with the same name. Only uppercase and module-prefixed literals can be used as named patterns.</source>
        <target state="translated">Literál malými písmeny {0} je zastíněný novým vzorem se stejným názvem. Jako pojmenované vzory se dají používat literály velkými písmeny, kterým předchází modul.</target>
        <note />
      </trans-unit>
      <trans-unit id="tcLiteralDoesNotTakeArguments">
        <source>This literal pattern does not take arguments</source>
        <target state="translated">V tomto vzoru literálu se nedají zadat argumenty.</target>
        <note />
      </trans-unit>
      <trans-unit id="tcConstructorsIllegalInAugmentation">
        <source>Constructors are not permitted as extension members - they must be defined as part of the original definition of the type</source>
        <target state="translated">Konstruktory nejsou povolené jako členy rozšíření – musí být definované v rámci původní definice typu.</target>
        <note />
      </trans-unit>
      <trans-unit id="optsInvalidResponseFile">
        <source>Invalid response file '{0}' ( '{1}' )</source>
        <target state="translated">Neplatný soubor odpovědi {0} ({1})</target>
        <note />
      </trans-unit>
      <trans-unit id="optsResponseFileNotFound">
        <source>Response file '{0}' not found in '{1}'</source>
        <target state="translated">Soubor odpovědi {0} se nenašel v {1}.</target>
        <note />
      </trans-unit>
      <trans-unit id="optsResponseFileNameInvalid">
        <source>Response file name '{0}' is empty, contains invalid characters, has a drive specification without an absolute path, or is too long</source>
        <target state="translated">Název souboru odpovědi {0} je prázdný, obsahuje neplatné znaky, má jednotku zadanou bez absolutní cesty nebo je moc dlouhý.</target>
        <note />
      </trans-unit>
      <trans-unit id="fsharpCoreNotFoundToBeCopied">
        <source>Cannot find FSharp.Core.dll in compiler's directory</source>
        <target state="translated">Nepovedlo se najít FSharp.Core.dll v adresáři kompilátoru.</target>
        <note />
      </trans-unit>
      <trans-unit id="tcTupleStructMismatch">
        <source>One tuple type is a struct tuple, the other is a reference tuple</source>
        <target state="translated">Jeden typ řazené kolekce členů je struktura, ten druhý je řazená kolekce členů odkazu.</target>
        <note />
      </trans-unit>
      <trans-unit id="etMissingStaticArgumentsToMethod">
        <source>This provided method requires static parameters</source>
        <target state="translated">Tato zadaná metoda vyžaduje statické parametry.</target>
        <note />
      </trans-unit>
      <trans-unit id="considerUpcast">
        <source>The conversion from {0} to {1} is a compile-time safe upcast, not a downcast. Consider using 'upcast' instead of 'downcast'.</source>
        <target state="translated">Převod z {0} na {1} je přetypování nahoru bezpečné v době kompilace, ne přetypování dolů. Zvažte použití parametru upcast namísto downcast.</target>
        <note />
      </trans-unit>
      <trans-unit id="considerUpcastOperator">
        <source>The conversion from {0} to {1} is a compile-time safe upcast, not a downcast. Consider using the :&gt; (upcast) operator instead of the :?&gt; (downcast) operator.</source>
        <target state="translated">Převod z {0} na {1} je přetypování nahoru bezpečné v době kompilace, ne přetypování dolů. Zvažte použití operátoru :&gt; (přetypování nahoru) namísto :?&gt; (přetypování dolů).</target>
        <note />
      </trans-unit>
      <trans-unit id="tcRecImplied">
        <source>The 'rec' on this module is implied by an outer 'rec' declaration and is being ignored</source>
        <target state="translated">Klíčové slovo rec je v tomto modulu odvozené od vnější deklarace rec a ignoruje se.</target>
        <note />
      </trans-unit>
      <trans-unit id="tcOpenFirstInMutRec">
        <source>In a recursive declaration group, 'open' declarations must come first in each module</source>
        <target state="translated">Ve skupině rekurzivních deklarací musí být deklarace open v každém modulu první.</target>
        <note />
      </trans-unit>
      <trans-unit id="tcModuleAbbrevFirstInMutRec">
        <source>In a recursive declaration group, module abbreviations must come after all 'open' declarations and before other declarations</source>
        <target state="translated">Ve skupině rekurzivních deklarací se musí zkratky modulu nacházet za deklaracemi open a před ostatními deklaracemi.</target>
        <note />
      </trans-unit>
      <trans-unit id="tcUnsupportedMutRecDecl">
        <source>This declaration is not supported in recursive declaration groups</source>
        <target state="translated">Tato deklarace se ve skupinách rekurzivních deklarací nepodporuje.</target>
        <note />
      </trans-unit>
      <trans-unit id="parsInvalidUseOfRec">
        <source>Invalid use of 'rec' keyword</source>
        <target state="translated">Neplatné použití klíčového slova rec</target>
        <note />
      </trans-unit>
      <trans-unit id="tcStructUnionMultiCaseDistinctFields">
        <source>If a union type has more than one case and is a struct, then all fields within the union type must be given unique names.</source>
        <target state="translated">Pokud je typ sjednocení struktura a obsahuje více než jeden případ, všem polím v tomto typu sjednocení se musí přiřadit jedinečný název.</target>
        <note />
      </trans-unit>
      <trans-unit id="CallerMemberNameIsOverriden">
        <source>The CallerMemberNameAttribute applied to parameter '{0}' will have no effect. It is overridden by the CallerFilePathAttribute.</source>
        <target state="translated">Atribut CallerMemberNameAttribute použitý pro parametr {0} nebude mít žádný účinek. Přepisuje ho atribut CallerFilePathAttribute.</target>
        <note />
      </trans-unit>
      <trans-unit id="tcFixedNotAllowed">
        <source>Invalid use of 'fixed'. 'fixed' may only be used in a declaration of the form 'use x = fixed expr' where the expression is an array, the address of a field, the address of an array element or a string'</source>
        <target state="translated">Neplatné použití fixed. fixed se dá použít jenom v deklaraci ve tvaru use x = fixed expr, kde výraz je pole, adresa pole nebo adresa prvku pole nebo řetězce.</target>
        <note />
      </trans-unit>
      <trans-unit id="tcCouldNotFindOffsetToStringData">
        <source>Could not find method System.Runtime.CompilerServices.OffsetToStringData in references when building 'fixed' expression.</source>
        <target state="translated">Při sestavování výrazu fixed se mezi odkazy nepovedlo najít metodu System.Runtime.CompilerServices.OffsetToStringData.</target>
        <note />
      </trans-unit>
      <trans-unit id="tcNamedActivePattern">
        <source>{0} is an active pattern and cannot be treated as a discriminated union case with named fields.</source>
        <target state="translated">{0} je aktivní vzorek a není možné s ním zacházet jako s rozlišeným případem typu union s pojmenovanými poli.</target>
        <note />
      </trans-unit>
      <trans-unit id="DefaultParameterValueNotAppropriateForArgument">
        <source>The default value does not have the same type as the argument. The DefaultParameterValue attribute and any Optional attribute will be ignored. Note: 'null' needs to be annotated with the correct type, e.g. 'DefaultParameterValue(null:obj)'.</source>
        <target state="translated">Výchozí hodnota má jiný typ než argument. Atribut DefaultParameterValue a případné volitelné atributy se budou ignorovat. Poznámka: null je potřeba anotovat správným typem, např. DefaultParameterValue(null:obj).</target>
        <note />
      </trans-unit>
      <trans-unit id="tcGlobalsSystemTypeNotFound">
        <source>The system type '{0}' was required but no referenced system DLL contained this type</source>
        <target state="translated">Požadoval se systémový typ {0}, ale žádná odkazovaná systémová knihovna DLL tento typ neobsahovala.</target>
        <note />
      </trans-unit>
      <trans-unit id="typrelMemberHasMultiplePossibleDispatchSlots">
        <source>The member '{0}' matches multiple overloads of the same method.\nPlease restrict it to one of the following:{1}.</source>
        <target state="translated">Člen {0} odpovídá více přetížením stejné metody.\nOmezte ho prosím na jedno z následujících: {1}.</target>
        <note />
      </trans-unit>
      <trans-unit id="methodIsNotStatic">
        <source>Method or object constructor '{0}' is not static</source>
        <target state="translated">Metoda nebo konstruktor objektu {0} nejsou statické.</target>
        <note />
      </trans-unit>
      <trans-unit id="parsUnexpectedSymbolEqualsInsteadOfIn">
        <source>Unexpected symbol '=' in expression. Did you intend to use 'for x in y .. z do' instead?</source>
        <target state="translated">Neočekávaný symbol = ve výrazu. Neměli jste v úmyslu použít místo toho for x in y ... z do?</target>
        <note />
      </trans-unit>
      <trans-unit id="keywordDescriptionAbstract">
        <source>Indicates a method that either has no implementation in the type in which it is declared or that is virtual and has a default implementation.</source>
        <target state="translated">Označuje metodu, která buď nemá implementaci v typu, ve kterém je deklarovaná, nebo která je virtuální a má výchozí implementaci.</target>
        <note />
      </trans-unit>
      <trans-unit id="keyworkDescriptionAnd">
        <source>Used in mutually recursive bindings, in property declarations, and with multiple constraints on generic parameters.</source>
        <target state="translated">Používá se ve vzájemně rekurzivních vazbách, v deklaracích vlastností a s několika omezeními u generických parametrů.</target>
        <note />
      </trans-unit>
      <trans-unit id="keywordDescriptionAs">
        <source>Used to give the current class object an object name. Also used to give a name to a whole pattern within a pattern match.</source>
        <target state="translated">Slouží k pojmenování objektu aktuální třídy. Používá se také k pojmenování celého vzoru v rámci porovnávání vzorů.</target>
        <note />
      </trans-unit>
      <trans-unit id="keywordDescriptionAssert">
        <source>Used to verify code during debugging.</source>
        <target state="translated">Slouží k ověření kódu během ladění.</target>
        <note />
      </trans-unit>
      <trans-unit id="keywordDescriptionBase">
        <source>Used as the name of the base class object.</source>
        <target state="translated">Používá se jako název objektu základní třídy.</target>
        <note />
      </trans-unit>
      <trans-unit id="keywordDescriptionBegin">
        <source>In verbose syntax, indicates the start of a code block.</source>
        <target state="translated">V podrobné syntaxi označuje začátek bloku kódu.</target>
        <note />
      </trans-unit>
      <trans-unit id="keywordDescriptionClass">
        <source>In verbose syntax, indicates the start of a class definition.</source>
        <target state="translated">V podrobné syntaxi označuje začátek definice třídy.</target>
        <note />
      </trans-unit>
      <trans-unit id="keywordDescriptionDefault">
        <source>Indicates an implementation of an abstract method; used together with an abstract method declaration to create a virtual method.</source>
        <target state="translated">Označuje implementaci abstraktní metody; společně s deklarací abstraktní metody se používá k vytvoření virtuální metody.</target>
        <note />
      </trans-unit>
      <trans-unit id="keywordDescriptionDelegate">
        <source>Used to declare a delegate.</source>
        <target state="translated">Slouží k deklaraci delegáta.</target>
        <note />
      </trans-unit>
      <trans-unit id="keywordDescriptionDo">
        <source>Used in looping constructs or to execute imperative code.</source>
        <target state="translated">Používá se v konstruktorech cyklů nebo k provádění imperativního kódu.</target>
        <note />
      </trans-unit>
      <trans-unit id="keywordDescriptionDone">
        <source>In verbose syntax, indicates the end of a block of code in a looping expression.</source>
        <target state="translated">V podrobné syntaxi označuje konec bloku kódu ve výrazu cyklu.</target>
        <note />
      </trans-unit>
      <trans-unit id="keywordDescriptionDowncast">
        <source>Used to convert to a type that is lower in the inheritance chain.</source>
        <target state="translated">Slouží k převodu na typ, který je na nižší pozici v řetězu dědičnosti.</target>
        <note />
      </trans-unit>
      <trans-unit id="keywordDescriptionDownto">
        <source>In a for expression, used when counting in reverse.</source>
        <target state="translated">Slouží k počítání pozpátku ve výrazu for.</target>
        <note />
      </trans-unit>
      <trans-unit id="keywordDescriptionElif">
        <source>Used in conditional branching. A short form of else if.</source>
        <target state="translated">Používá se v podmíněném větvení. Krátká forma výrazu else if.</target>
        <note />
      </trans-unit>
      <trans-unit id="keywordDescriptionElse">
        <source>Used in conditional branching.</source>
        <target state="translated">Používá se v podmíněném větvení.</target>
        <note />
      </trans-unit>
      <trans-unit id="keywordDescriptionEnd">
        <source>In type definitions and type extensions, indicates the end of a section of member definitions. In verbose syntax, used to specify the end of a code block that starts with the begin keyword.</source>
        <target state="translated">Označuje konec sekce definic členů v definicích typů a rozšířeních typů. V podrobné syntaxi se používá k určení konce bloku kódu, který začíná klíčovým slovem begin.</target>
        <note />
      </trans-unit>
      <trans-unit id="keywordDescriptionException">
        <source>Used to declare an exception type.</source>
        <target state="translated">Slouží k deklaraci typu výjimky.</target>
        <note />
      </trans-unit>
      <trans-unit id="keywordDescriptionExtern">
        <source>Indicates that a declared program element is defined in another binary or assembly.</source>
        <target state="translated">Označuje, že deklarovaný element programu je definovaný v jiném binárním souboru nebo sestavení.</target>
        <note />
      </trans-unit>
      <trans-unit id="keywordDescriptionTrueFalse">
        <source>Used as a Boolean literal.</source>
        <target state="translated">Používá se jako logický literál.</target>
        <note />
      </trans-unit>
      <trans-unit id="keywordDescriptionFinally">
        <source>Used together with try to introduce a block of code that executes regardless of whether an exception occurs.</source>
        <target state="translated">Používá se společně s try k uvození bloku kódu, který se provede bez ohledu na to, jestli dojde k výjimce.</target>
        <note />
      </trans-unit>
      <trans-unit id="keywordDescriptionFor">
        <source>Used in looping constructs.</source>
        <target state="translated">Používá se v konstruktorech cyklů.</target>
        <note />
      </trans-unit>
      <trans-unit id="keywordDescriptionFun">
        <source>Used in lambda expressions, also known as anonymous functions.</source>
        <target state="translated">Používá se ve výrazech lambda, známých také pod označením anonymní funkce.</target>
        <note />
      </trans-unit>
      <trans-unit id="keywordDescriptionFunction">
        <source>Used as a shorter alternative to the fun keyword and a match expression in a lambda expression that has pattern matching on a single argument.</source>
        <target state="translated">Používá se jako kratší alternativa klíčového slova fun a jako porovnávací výraz ve výrazu lambda s porovnáváním vzoru u jednoho argumentu.</target>
        <note />
      </trans-unit>
      <trans-unit id="keywordDescriptionGlobal">
        <source>Used to reference the top-level .NET namespace.</source>
        <target state="translated">Slouží k odkazu na obor názvů .NET na nejvyšší úrovni.</target>
        <note />
      </trans-unit>
      <trans-unit id="keywordDescriptionIf">
        <source>Used in conditional branching constructs.</source>
        <target state="translated">Používá se v konstruktorech podmíněného větvení.</target>
        <note />
      </trans-unit>
      <trans-unit id="keywordDescriptionIn">
        <source>Used for sequence expressions and, in verbose syntax, to separate expressions from bindings.</source>
        <target state="translated">Používá se ve výrazech pořadí a v podrobné syntaxi k oddělení výrazů od vazeb.</target>
        <note />
      </trans-unit>
      <trans-unit id="keywordDescriptionInherit">
        <source>Used to specify a base class or base interface.</source>
        <target state="translated">Slouží k určení základní třídy nebo základního rozhraní.</target>
        <note />
      </trans-unit>
      <trans-unit id="keywordDescriptionInline">
        <source>Used to indicate a function that should be integrated directly into the caller's code.</source>
        <target state="translated">Slouží k označení funkce, která se má integrovat přímo do kódu volajícího.</target>
        <note />
      </trans-unit>
      <trans-unit id="keywordDescriptionInterface">
        <source>Used to declare and implement interfaces.</source>
        <target state="translated">Slouží k deklaraci a implementaci rozhraní.</target>
        <note />
      </trans-unit>
      <trans-unit id="keywordDescriptionInternal">
        <source>Used to specify that a member is visible inside an assembly but not outside it.</source>
        <target state="translated">Umožňuje určit, že je člen viditelný uvnitř sestavení, ale ne mimo toto sestavení.</target>
        <note />
      </trans-unit>
      <trans-unit id="keywordDescriptionLazy">
        <source>Used to specify a computation that is to be performed only when a result is needed.</source>
        <target state="translated">Slouží k určení výpočtu, který se má provést jen v případě, kdy je zapotřebí výsledek.</target>
        <note />
      </trans-unit>
      <trans-unit id="keywordDescriptionLet">
        <source>Used to associate, or bind, a name to a value or function.</source>
        <target state="translated">Slouží k přidružení (neboli svázání) názvu k hodnotě nebo funkci.</target>
        <note />
      </trans-unit>
      <trans-unit id="keywordDescriptionLetBang">
        <source>Used in computation expressions to bind a name to the result of another computation expression.</source>
        <target state="translated">Používá se ve výrazech výpočtu k navázání názvu na výsledek jiného výrazu výpočtu.</target>
        <note />
      </trans-unit>
      <trans-unit id="keywordDescriptionMatch">
        <source>Used to branch by comparing a value to a pattern.</source>
        <target state="translated">Používá se k větvení porovnáním hodnoty s určitým vzorem.</target>
        <note />
      </trans-unit>
      <trans-unit id="keywordDescriptionMember">
        <source>Used to declare a property or method in an object type.</source>
        <target state="translated">Slouží k deklaraci vlastnosti nebo metody v objektovém typu.</target>
        <note />
      </trans-unit>
      <trans-unit id="keywordDescriptionModule">
        <source>Used to associate a name with a group of related types, values, and functions, to logically separate it from other code.</source>
        <target state="translated">Slouží k přidružení názvu ke skupině souvisejících typů, hodnot a funkcí a jeho logickému oddělení od jiného kódu.</target>
        <note />
      </trans-unit>
      <trans-unit id="keywordDescriptionMutable">
        <source>Used to declare a variable, that is, a value that can be changed.</source>
        <target state="translated">Slouží k deklaraci proměnné, což je hodnota, která se může měnit.</target>
        <note />
      </trans-unit>
      <trans-unit id="keywordDescriptionNamespace">
        <source>Used to associate a name with a group of related types and modules, to logically separate it from other code.</source>
        <target state="translated">Slouží k přidružení názvu ke skupině souvisejících typů a modulů a jeho logickému oddělení od jiného kódu.</target>
        <note />
      </trans-unit>
      <trans-unit id="keywordDescriptionNew">
        <source>Used to declare, define, or invoke a constructor that creates or that can create an object. Also used in generic parameter constraints to indicate that a type must have a certain constructor.</source>
        <target state="translated">Slouží k deklaraci, definici nebo vyvolání konstruktoru, který vytvoří nebo dokáže vytvořit objekt. V omezeních obecných parametrů označuje, že nějaký typ musí mít určitý konstruktor.</target>
        <note />
      </trans-unit>
      <trans-unit id="keywordDescriptionNot">
        <source>Not actually a keyword. However, not struct in combination is used as a generic parameter constraint.</source>
        <target state="translated">Ve skutečnosti nejde o klíčové slovo. Kombinace not struct se ale používá jako omezení obecného parametru.</target>
        <note />
      </trans-unit>
      <trans-unit id="keywordDescriptionNull">
        <source>Indicates the absence of an object. Also used in generic parameter constraints.</source>
        <target state="translated">Označuje absenci objektu. Používá se také v omezeních obecných parametrů.</target>
        <note />
      </trans-unit>
      <trans-unit id="keywordDescriptionOf">
        <source>Used in discriminated unions to indicate the type of categories of values, and in delegate and exception declarations.</source>
        <target state="translated">Slouží k označení typu kategorií hodnot v rozlišených sjednoceních a v deklaracích delegování a výjimek.</target>
        <note />
      </trans-unit>
      <trans-unit id="keywordDescriptionOpen">
        <source>Used to make the contents of a namespace or module available without qualification.</source>
        <target state="translated">Slouží ke zpřístupnění obsahu oboru názvů nebo modulu bez kvalifikace.</target>
        <note />
      </trans-unit>
      <trans-unit id="keywordDescriptionOr">
        <source>Used with Boolean conditions as a Boolean or operator. Equivalent to ||. Also used in member constraints.</source>
        <target state="translated">Používá se v logických podmínkách jako logický operátor or. Ekvivalent ||. Používá se také v omezeních členů.</target>
        <note />
      </trans-unit>
      <trans-unit id="keywordDescriptionOverride">
        <source>Used to implement a version of an abstract or virtual method that differs from the base version.</source>
        <target state="translated">Slouží k implementaci verze abstraktní nebo virtuální metody, která se odlišuje od základní verze.</target>
        <note />
      </trans-unit>
      <trans-unit id="keywordDescriptionPrivate">
        <source>Restricts access to a member to code in the same type or module.</source>
        <target state="translated">Omezuje přístup k členovi na kód ve stejném typu nebo modulu.</target>
        <note />
      </trans-unit>
      <trans-unit id="keywordDescriptionPublic">
        <source>Allows access to a member from outside the type.</source>
        <target state="translated">Umožňuje přístup ke členovi zvnějška typu.</target>
        <note />
      </trans-unit>
      <trans-unit id="keywordDescriptionRec">
        <source>Used to indicate that a function is recursive.</source>
        <target state="translated">Slouží k označení toho, že funkce je rekurzivní.</target>
        <note />
      </trans-unit>
      <trans-unit id="keywordDescriptionReturn">
        <source>Used to provide a value for the result of the containing computation expression.</source>
        <target state="translated">Používá se k poskytnutí hodnoty pro výsledek obsahujícího výrazu výpočtu.</target>
        <note />
      </trans-unit>
      <trans-unit id="keywordDescriptionReturnBang">
        <source>Used to provide a value for the result of the containing computation expression, where that value itself comes from the result another computation expression.</source>
        <target state="translated">Používá se k poskytnutí hodnoty pro výsledek obsahujícího výrazu výpočtu, když tato hodnota sama pochází z výsledku jiného výrazu výpočtu.</target>
        <note />
      </trans-unit>
      <trans-unit id="keywordDescriptionSelect">
        <source>Used in query expressions to specify what fields or columns to extract. Note that this is a contextual keyword, which means that it is not actually a reserved word and it only acts like a keyword in appropriate context.</source>
        <target state="translated">Používá se ve výrazech dotazu k určení, která pole nebo sloupce se mají extrahovat. Toto klíčové slovo je kontextové, což znamená, že se ve skutečnosti nejedná o rezervované slovo a jako klíčové slovo funguje jen v příslušném kontextu.</target>
        <note />
      </trans-unit>
      <trans-unit id="keywordDescriptionStatic">
        <source>Used to indicate a method or property that can be called without an instance of a type, or a value member that is shared among all instances of a type.</source>
        <target state="translated">Slouží k označení metody nebo vlastnosti, kterou lze volat bez instance typu, nebo člena hodnoty, který se sdílí mezi všemi instancemi typu.</target>
        <note />
      </trans-unit>
      <trans-unit id="keywordDescriptionStruct">
        <source>Used to declare a structure type. Also used in generic parameter constraints. Used for OCaml compatibility in module definitions.</source>
        <target state="translated">Slouží k deklaraci typu struktury. Používá se také v omezeních obecných parametrů. V definicích modulů se používá kvůli kompatibilitě s OCaml.</target>
        <note />
      </trans-unit>
      <trans-unit id="keywordDescriptionThen">
        <source>Used in conditional expressions. Also used to perform side effects after object construction.</source>
        <target state="translated">Používá se podmíněných výrazech. Slouží rovněž k provedení vedlejších efektů po konstrukci objektu.</target>
        <note />
      </trans-unit>
      <trans-unit id="keywordDescriptionTo">
        <source>Used in for loops to indicate a range.</source>
        <target state="translated">Slouží k označení rozsahu v cyklech.</target>
        <note />
      </trans-unit>
      <trans-unit id="keywordDescriptionTry">
        <source>Used to introduce a block of code that might generate an exception. Used together with with or finally.</source>
        <target state="translated">Slouží k uvození bloku kódu, který může vygenerovat výjimku. Používá se společně s with nebo finally.</target>
        <note />
      </trans-unit>
      <trans-unit id="keywordDescriptionType">
        <source>Used to declare a class, record, structure, discriminated union, enumeration type, unit of measure, or type abbreviation.</source>
        <target state="translated">Slouží k deklaraci třídy, záznamu, struktury, rozlišeného sjednocení, výčtového typu, měrné jednotky nebo zkratky typu.</target>
        <note />
      </trans-unit>
      <trans-unit id="keywordDescriptionUpcast">
        <source>Used to convert to a type that is higher in the inheritance chain.</source>
        <target state="translated">Slouží k převodu na typ, který je na vyšší pozici v řetězu dědičnosti.</target>
        <note />
      </trans-unit>
      <trans-unit id="keywordDescriptionUse">
        <source>Used instead of let for values that implement IDisposable</source>
        <target state="translated">Používá se místo let pro hodnoty, které implementují IDisposable.</target>
        <note />
      </trans-unit>
      <trans-unit id="keywordDescriptionUseBang">
        <source>Used instead of let! in computation expressions for computation expression results that implement IDisposable.</source>
        <target state="translated">Používá se místo let! ve výpočetních výrazech pro výsledky výpočetních výrazů, které implementují IDisposable.</target>
        <note />
      </trans-unit>
      <trans-unit id="keywordDescriptionVal">
        <source>Used in a signature to indicate a value, or in a type to declare a member, in limited situations.</source>
        <target state="translated">Slouží k označení hodnoty v signatuře nebo v určitých situacích k deklarování člena v daném typu.</target>
        <note />
      </trans-unit>
      <trans-unit id="keywordDescriptionVoid">
        <source>Indicates the .NET void type. Used when interoperating with other .NET languages.</source>
        <target state="translated">Označuje prázdný typ .NET. Používá se při vzájemné spolupráci s jinými jazyky .NET.</target>
        <note />
      </trans-unit>
      <trans-unit id="keywordDescriptionWhen">
        <source>Used for Boolean conditions (when guards) on pattern matches and to introduce a constraint clause for a generic type parameter.</source>
        <target state="translated">Používá se pro logické podmínky (klauzule when) u porovnávání vzorů a k uvození klauzule omezení parametru obecného typu.</target>
        <note />
      </trans-unit>
      <trans-unit id="keywordDescriptionWhile">
        <source>Introduces a looping construct.</source>
        <target state="translated">Uvozuje konstruktor cyklu.</target>
        <note />
      </trans-unit>
      <trans-unit id="keywordDescriptionWith">
        <source>Used together with the match keyword in pattern matching expressions. Also used in object expressions, record copying expressions, and type extensions to introduce member definitions, and to introduce exception handlers.</source>
        <target state="translated">Používá se společně s klíčovým slovem match ve výrazech porovnávání vzorů. Ve výrazech objektů, výrazech kopírování záznamů a rozšířeních typů slouží také k uvození definice člena a obslužných rutin výjimek.</target>
        <note />
      </trans-unit>
      <trans-unit id="keywordDescriptionYield">
        <source>Used in a sequence expression to produce a value for a sequence.</source>
        <target state="translated">Používá se ve výrazu pořadí k vytvoření hodnoty pořadí.</target>
        <note />
      </trans-unit>
      <trans-unit id="keywordDescriptionYieldBang">
        <source>Used in a computation expression to append the result of a given computation expression to a collection of results for the containing computation expression.</source>
        <target state="translated">Používá se ve výrazu výpočtu k připojení výsledku daného výpočetního výrazu ke kolekci výsledků obsahujícího výrazu výpočtu.</target>
        <note />
      </trans-unit>
      <trans-unit id="keywordDescriptionRightArrow">
        <source>In function types, delimits arguments and return values. Yields an expression (in sequence expressions); equivalent to the yield keyword. Used in match expressions</source>
        <target state="translated">Odděluje argumenty a návratové hodnoty v typech funkcí. Nabývá výrazu (ve výrazech pořadí); ekvivalent klíčového slova yield. Používá se v porovnávacích výrazech.</target>
        <note />
      </trans-unit>
      <trans-unit id="keywordDescriptionLeftArrow">
        <source>Assigns a value to a variable.</source>
        <target state="translated">Přiřadí hodnotu k proměnné.</target>
        <note />
      </trans-unit>
      <trans-unit id="keywordDescriptionCast">
        <source>Converts a type to type that is higher in the hierarchy.</source>
        <target state="translated">Převede daný typ na typ, který je výše v hierarchii.</target>
        <note />
      </trans-unit>
      <trans-unit id="keywordDescriptionDynamicCast">
        <source>Converts a type to a type that is lower in the hierarchy.</source>
        <target state="translated">Převede daný typ na typ, který je níže v hierarchii.</target>
        <note />
      </trans-unit>
      <trans-unit id="keywordDescriptionTypedQuotation">
        <source>Delimits a typed code quotation.</source>
        <target state="translated">Odděluje citaci typového kódu.</target>
        <note />
      </trans-unit>
      <trans-unit id="keywordDescriptionUntypedQuotation">
        <source>Delimits a untyped code quotation.</source>
        <target state="translated">Odděluje citaci netypového kódu</target>
        <note />
      </trans-unit>
      <trans-unit id="itemNotFoundDuringDynamicCodeGen">
        <source>{0} '{1}' not found in assembly '{2}'. A possible cause may be a version incompatibility. You may need to explicitly reference the correct version of this assembly to allow all referenced components to use the correct version.</source>
        <target state="translated">{0} {1} – nenašlo se v sestavení {2}. Možnou příčinou může být nekompatibilita verzí. Možná budete muset vytvořit explicitní odkaz na správnou verzi tohoto sestavení, abyste zajistili, že ji budou používat všechny odkazované součásti.</target>
        <note />
      </trans-unit>
      <trans-unit id="itemNotFoundInTypeDuringDynamicCodeGen">
        <source>{0} '{1}' not found in type '{2}' from assembly '{3}'. A possible cause may be a version incompatibility. You may need to explicitly reference the correct version of this assembly to allow all referenced components to use the correct version.</source>
        <target state="translated">{0} {1} – nenašlo se v typu {2} ze sestavení {3}. Možnou příčinou může být nekompatibilita verzí. Možná budete muset vytvořit explicitní odkaz na správnou verzi tohoto sestavení, abyste zajistili, že ji budou používat všechny odkazované součásti.</target>
        <note />
      </trans-unit>
      <trans-unit id="descriptionWordIs">
        <source>is</source>
        <target state="translated">je</target>
        <note />
      </trans-unit>
      <trans-unit id="notAFunction">
        <source>This value is not a function and cannot be applied.</source>
        <target state="translated">Tato hodnota není funkcí a nedá se použít.</target>
        <note />
      </trans-unit>
      <trans-unit id="notAFunctionButMaybeIndexerWithName">
        <source>This value is not a function and cannot be applied. Did you intend to access the indexer via {0}.[index] instead?</source>
        <target state="translated">Tato hodnota není funkcí a nedá se použít. Nechtěli jste místo toho získat k indexeru přístup přes {0}.[index]?</target>
        <note />
      </trans-unit>
      <trans-unit id="notAFunctionButMaybeIndexer">
        <source>This expression is not a function and cannot be applied. Did you intend to access the indexer via expr.[index] instead?</source>
        <target state="translated">Tento výraz není funkcí a nedá se použít. Nechtěli jste místo toho získat k indexeru přístup přes expr.[index]?</target>
        <note />
      </trans-unit>
      <trans-unit id="notAFunctionButMaybeDeclaration">
        <source>This value is not a function and cannot be applied. Did you forget to terminate a declaration?</source>
        <target state="translated">Tato hodnota není funkce a nedá se použít. Nezapomněli jste ukončit deklaraci?</target>
        <note />
      </trans-unit>
      <trans-unit id="ArgumentsInSigAndImplMismatch">
        <source>The argument names in the signature '{0}' and implementation '{1}' do not match. The argument name from the signature file will be used. This may cause problems when debugging or profiling.</source>
        <target state="translated">Názvy argumentů v signatuře {0} a implementaci {1} si neodpovídají. Použije se název argumentu ze souboru signatury. To může způsobit problémy při ladění nebo profilování.</target>
        <note />
      </trans-unit>
      <trans-unit id="pickleUnexpectedNonZero">
        <source>An error occurred while reading the F# metadata of assembly '{0}'. A reserved construct was utilized. You may need to upgrade your F# compiler or use an earlier version of the assembly that doesn't make use of a specific construct.</source>
        <target state="translated">Při čtení metadat jazyka F# sestavení {0} došlo k chybě. Byl použit rezervovaný konstruktor. Je možné, že budete muset upgradovat kompilátor jazyka F# nebo použít dřívější verzi sestavení, ve které se nevyužívá konkrétní konstruktor.</target>
        <note />
      </trans-unit>
      <trans-unit id="tcTupleMemberNotNormallyUsed">
        <source>This method or property is not normally used from F# code, use an explicit tuple pattern for deconstruction instead.</source>
        <target state="translated">Tato metoda nebo vlastnost se obvykle z kódu F# nepoužívá, použijte místo toho pro dekonstrukci explicitní vzor řazené kolekce členů.</target>
        <note />
      </trans-unit>
      <trans-unit id="implicitlyDiscardedInSequenceExpression">
        <source>This expression returns a value of type '{0}' but is implicitly discarded. Consider using 'let' to bind the result to a name, e.g. 'let result = expression'. If you intended to use the expression as a value in the sequence then use an explicit 'yield'.</source>
        <target state="translated">Tento výraz vrátí hodnotu typu {0}, ale implicitně se zahodí. Zvažte vytvoření vazby mezi výsledkem a názvem pomocí klíčového slova let, např. let výsledek = výraz. Pokud jste chtěli výraz použít jako hodnotu v sekvenci, použijte explicitní klíčové slovo yield.</target>
        <note />
      </trans-unit>
      <trans-unit id="implicitlyDiscardedSequenceInSequenceExpression">
        <source>This expression returns a value of type '{0}' but is implicitly discarded. Consider using 'let' to bind the result to a name, e.g. 'let result = expression'. If you intended to use the expression as a value in the sequence then use an explicit 'yield!'.</source>
        <target state="translated">Tento výraz vrátí hodnotu typu {0}, ale implicitně se zahodí. Zvažte vytvoření vazby mezi výsledkem a názvem pomocí klíčového slova let, např. let výsledek = výraz. Pokud jste chtěli výraz použít jako hodnotu v sekvenci, použijte explicitní klíčové slovo yield!.</target>
        <note />
      </trans-unit>
      <trans-unit id="keywordDescriptionMatchBang">
        <source>Used in computation expressions to pattern match directly over the result of another computation expression.</source>
        <target state="translated">Používá se ve výrazech výpočtu k přímému porovnání vzorů s výsledkem jiného výrazu výpočtu.</target>
        <note />
      </trans-unit>
      <trans-unit id="ilreadFileChanged">
        <source>The file '{0}' changed on disk unexpectedly, please reload.</source>
        <target state="translated">Soubor {0} se na disku neočekávaně změnil, opakujte prosím načtení.</target>
        <note />
      </trans-unit>
      <trans-unit id="writeToReadOnlyByref">
        <source>The byref pointer is readonly, so this write is not permitted.</source>
        <target state="translated">Ukazatel byref je jen pro čtení, proto tento zápis není povolený.</target>
        <note />
      </trans-unit>
      <trans-unit id="tastValueMustBeMutable">
        <source>A value must be mutable in order to mutate the contents or take the address of a value type, e.g. 'let mutable x = ...'</source>
        <target state="translated">Hodnota musí být proměnlivá, aby se dal změnit obsah nebo aby se dala převzít adresa typu hodnoty, třeba let mutable x = ...</target>
        <note />
      </trans-unit>
      <trans-unit id="readOnlyAttributeOnStructWithMutableField">
        <source>A ReadOnly attribute has been applied to a struct type with a mutable field.</source>
        <target state="translated">Atribut ReadOnly byl použit na typ struktury s měnitelným (proměnlivým) polem.</target>
        <note />
      </trans-unit>
      <trans-unit id="tcByrefReturnImplicitlyDereferenced">
        <source>A byref pointer returned by a function or method is implicitly dereferenced as of F# 4.5. To acquire the return value as a pointer, use the address-of operator, e.g. '&amp;f(x)' or '&amp;obj.Method(arg1, arg2)'.</source>
        <target state="translated">K ukazateli byref vrácenému funkcí nebo metodou se od F# 4.5 implicitně přistupuje přes ukazatel. Pokud chcete návratovou hodnotu získat jako ukazatel, použijte operátor adresy, například &amp;f(x) nebo &amp;obj.Metoda(arg1, arg2).</target>
        <note />
      </trans-unit>
      <trans-unit id="tcByRefLikeNotStruct">
        <source>A type annotated with IsByRefLike must also be a struct. Consider adding the [&lt;Struct&gt;] attribute to the type.</source>
        <target state="translated">Typ označený IsByRefLike musí být také strukturou. Zvažte možnost přidat k typu atribut [&lt;Struct&gt;].</target>
        <note />
      </trans-unit>
      <trans-unit id="chkNoByrefAddressOfLocal">
        <source>The address of the variable '{0}' or a related expression cannot be used at this point. This is to ensure the address of the local value does not escape its scope.</source>
        <target state="translated">Adresa proměnné {0} nebo související výraz nejde v tomto bodě použít. Je tím zajištěno, aby adresa lokální hodnoty neunikla ze svého rozsahu.</target>
        <note />
      </trans-unit>
      <trans-unit id="chkNoWriteToLimitedSpan">
        <source>This value can't be assigned because the target '{0}' may refer to non-stack-local memory, while the expression being assigned is assessed to potentially refer to stack-local memory. This is to help prevent pointers to stack-bound memory escaping their scope.</source>
        <target state="translated">Tuto hodnotu nejde přiřadit, protože cíl {0} může odkazovat na paměť, která nepoužívá lokální zásobník (non-stack-local), zatímco přiřazovaný výraz je vyhodnocený tak, že může případně odkazovat na paměť s lokálním zásobníkem (stack-local). Díky tomu se zabraňuje, aby ukazatele na paměť svázanou se zásobníkem (stack-bound) unikly ze svého rozsahu.</target>
        <note />
      </trans-unit>
      <trans-unit id="tastValueMustBeLocal">
        <source>A value defined in a module must be mutable in order to take its address, e.g. 'let mutable x = ...'</source>
        <target state="translated">Hodnot definovaná v modulu musí být měnitelná, aby se mohla převzít její adresa, např. let mutable x = ...</target>
        <note />
      </trans-unit>
      <trans-unit id="tcIsReadOnlyNotStruct">
        <source>A type annotated with IsReadOnly must also be a struct. Consider adding the [&lt;Struct&gt;] attribute to the type.</source>
        <target state="translated">Typ označený IsReadOnly musí být také strukturou. Zvažte možnost přidat k typu atribut [&lt;Struct&gt;].</target>
        <note />
      </trans-unit>
      <trans-unit id="chkStructsMayNotReturnAddressesOfContents">
        <source>Struct members cannot return the address of fields of the struct by reference</source>
        <target state="translated">Členové struktury nemůžou vrátit adresu polí struktury podle odkazu.</target>
        <note />
      </trans-unit>
      <trans-unit id="chkNoByrefLikeFunctionCall">
        <source>The function or method call cannot be used at this point, because one argument that is a byref of a non-stack-local Span or IsByRefLike type is used with another argument that is a stack-local Span or IsByRefLike type. This is to ensure the address of the local value does not escape its scope.</source>
        <target state="translated">Volání funkce nebo metody nejde v tomto bodě použít, protože jeden argument, který je byref typu Span nebo IsByRefLike, který nepoužívá lokální zásobník (non-stack-local), je použitý s jiným argumentem, který je typu Span nebo IsByRefLike, který používá lokální zásobník (stack-local). Je tím zajištěno, aby adresa lokální hodnoty neunikla ze svého rozsahu.</target>
        <note />
      </trans-unit>
      <trans-unit id="chkNoByrefAddressOfValueFromExpression">
        <source>The address of a value returned from the expression cannot be used at this point. This is to ensure the address of the local value does not escape its scope.</source>
        <target state="translated">Adresa hodnoty vrácené z výrazu nejde v tomto bodě použít. Je tím zajištěno, aby adresa lokální hodnoty neunikla ze svého rozsahu.</target>
        <note />
      </trans-unit>
      <trans-unit id="chkNoSpanLikeVariable">
        <source>The Span or IsByRefLike variable '{0}' cannot be used at this point. This is to ensure the address of the local value does not escape its scope.</source>
        <target state="translated">Proměnná Span nebo IsByRefLike {0} nejde v tomto bodě použít. Je tím zajištěno, aby adresa lokální hodnoty neunikla ze svého rozsahu.</target>
        <note />
      </trans-unit>
      <trans-unit id="chkNoSpanLikeValueFromExpression">
        <source>A Span or IsByRefLike value returned from the expression cannot be used at ths point. This is to ensure the address of the local value does not escape its scope.</source>
        <target state="translated">Hodnota Span nebo IsByRefLike vrácená z výrazu nejde v tomto bodě použít. Je tím zajištěno, aby adresa lokální hodnoty neunikla ze svého rozsahu.</target>
        <note />
      </trans-unit>
      <trans-unit id="tastCantTakeAddressOfExpression">
        <source>Cannot take the address of the value returned from the expression. Assign the returned value to a let-bound value before taking the address.</source>
        <target state="translated">Adresa hodnoty vrácená výrazem nejde převzít. Před převzetím adresy přiřaďte vrácenou hodnotu hodnotě s vazbou na klauzuli Let.</target>
        <note />
      </trans-unit>
      <trans-unit id="parsUnmatchedBraceBar">
        <source>Unmatched '{{|'</source>
        <target state="translated">Nespárované znaky {{|</target>
        <note />
      </trans-unit>
      <trans-unit id="typeInfoAnonRecdField">
        <source>anonymous record field</source>
        <target state="translated">pole anonymního záznamu</target>
        <note />
      </trans-unit>
      <trans-unit id="tcExceptionConstructorDoesNotHaveFieldWithGivenName">
        <source>The exception '{0}' does not have a field named '{1}'.</source>
        <target state="translated">Výjimka {0} nemá žádné pole s názvem {1}.</target>
        <note />
      </trans-unit>
      <trans-unit id="tcActivePatternsDoNotHaveFields">
        <source>Active patterns do not have fields. This syntax is invalid.</source>
        <target state="translated">Aktivní vzory nemají žádná pole. Tato syntaxe je neplatná.</target>
        <note />
      </trans-unit>
      <trans-unit id="tcConstructorDoesNotHaveFieldWithGivenName">
        <source>The constructor does not have a field named '{0}'.</source>
        <target state="translated">Konstruktor nemá žádné pole s názvem {0}.</target>
        <note />
      </trans-unit>
      <trans-unit id="tcAnonRecdCcuMismatch">
        <source>Two anonymous record types are from different assemblies '{0}' and '{1}'</source>
        <target state="translated">Dva typy anonymních záznamů jsou z různých sestavení: {0} a {1}.</target>
        <note />
      </trans-unit>
      <trans-unit id="tcAnonRecdFieldNameMismatch">
        <source>Two anonymous record types have mismatched sets of field names '{0}' and '{1}'</source>
        <target state="translated">Dva typy anonymních záznamů mají odlišné sady názvů polí: {0} a {1}</target>
        <note />
      </trans-unit>
      <trans-unit id="tcCannotCallExtensionMethodInrefToByref">
        <source>Cannot call the byref extension method '{0}. The first parameter requires the value to be mutable or a non-readonly byref type.</source>
        <target state="translated">Nejde volat metodu rozšíření byref {0}. První parametr vyžaduje, aby hodnota byla měnitelná nebo typu byref, která není jen pro čtení.</target>
        <note />
      </trans-unit>
      <trans-unit id="tcByrefsMayNotHaveTypeExtensions">
        <source>Byref types are not allowed to have optional type extensions.</source>
        <target state="translated">Typy ByRef nesmí mít rozšíření volitelného typu.</target>
        <note />
      </trans-unit>
      <trans-unit id="tcCannotPartiallyApplyExtensionMethodForByref">
        <source>Cannot partially apply the extension method '{0}' because the first parameter is a byref type.</source>
        <target state="translated">Nejde částečně použít rozšiřující metodu {0}, protože první parametr je typu byref.</target>
        <note />
      </trans-unit>
      <trans-unit id="tcTypeDoesNotInheritAttribute">
        <source>This type does not inherit Attribute, it will not work correctly with other .NET languages.</source>
        <target state="translated">Tento typ nedědí atribut. S jinými jazyky .NET nebude správně fungovat.</target>
        <note />
      </trans-unit>
      <trans-unit id="parsInvalidAnonRecdExpr">
        <source>Invalid anonymous record expression</source>
        <target state="translated">Neplatný výraz anonymního záznamu</target>
        <note />
      </trans-unit>
      <trans-unit id="parsInvalidAnonRecdType">
        <source>Invalid anonymous record type</source>
        <target state="translated">Neplatný typ anonymního záznamu</target>
        <note />
      </trans-unit>
      <trans-unit id="tcCopyAndUpdateNeedsRecordType">
        <source>The input to a copy-and-update expression that creates an anonymous record must be either an anonymous record or a record</source>
        <target state="translated">Vstupem výrazu pro kopírování a aktualizaci, který vytvoří anonymní záznam, musí být anonymní záznam nebo záznam.</target>
        <note />
      </trans-unit>
      <trans-unit id="chkInvalidFunctionParameterType">
        <source>The parameter '{0}' has an invalid type '{1}'. This is not permitted by the rules of Common IL.</source>
        <target state="translated">Parametr {0} má neplatný typ {1}. To nepovolují pravidla Common IL.</target>
        <note />
      </trans-unit>
      <trans-unit id="chkInvalidFunctionReturnType">
        <source>The function or method has an invalid return type '{0}'. This is not permitted by the rules of Common IL.</source>
        <target state="translated">Funkce nebo metoda má neplatný návratový typ {0}. To nepovolují pravidla Common IL.</target>
        <note />
      </trans-unit>
      <trans-unit id="typrelNoImplementationGivenSeveral">
        <source>No implementation was given for those members: {0}</source>
        <target state="translated">Následující členy nemají žádnou implementaci: {0}</target>
        <note />
      </trans-unit>
      <trans-unit id="typrelNoImplementationGivenSeveralWithSuggestion">
        <source>No implementation was given for those members: {0}Note that all interface members must be implemented and listed under an appropriate 'interface' declaration, e.g. 'interface ... with member ...'.</source>
        <target state="translated">Následující členy nemají žádnou implementaci: {0} Všechny členy rozhraní je potřeba implementovat a uvést pod příslušnou deklarací interface, třeba takto: interface ... with member ...</target>
        <note />
      </trans-unit>
      <trans-unit id="typrelNoImplementationGivenSeveralTruncated">
        <source>No implementation was given for those members (some results omitted): {0}</source>
        <target state="translated">Následující členy nemají žádnou implementaci (některé výsledky jsou vynechané): {0}</target>
        <note />
      </trans-unit>
      <trans-unit id="typrelNoImplementationGivenSeveralTruncatedWithSuggestion">
        <source>No implementation was given for those members (some results omitted): {0}Note that all interface members must be implemented and listed under an appropriate 'interface' declaration, e.g. 'interface ... with member ...'.</source>
        <target state="translated">Následující členy nemají žádnou implementaci (některé výsledky jsou vynechané): {0} Všechny členy rozhraní je potřeba implementovat a uvést pod příslušnou deklarací interface, třeba takto: interface ... with member ...</target>
        <note />
      </trans-unit>
      <trans-unit id="expressionHasNoName">
        <source>Expression does not have a name.</source>
        <target state="translated">Výraz není pojmenovaný.</target>
        <note />
      </trans-unit>
      <trans-unit id="chkNoFirstClassNameOf">
        <source>Using the 'nameof' operator as a first-class function value is not permitted.</source>
        <target state="translated">Použití operátoru nameof jako hodnoty funkce první třídy není povolené.</target>
        <note />
      </trans-unit>
      <trans-unit id="optsPathMap">
        <source>Maps physical paths to source path names output by the compiler</source>
        <target state="translated">Mapuje fyzické cesty na názvy zdrojových cest z výstupu kompilátoru.</target>
        <note />
      </trans-unit>
      <trans-unit id="fscPathMapDebugRequiresPortablePdb">
        <source>--pathmap can only be used with portable PDBs (--debug:portable or --debug:embedded)</source>
        <target state="translated">Parametr --pathmap se může používat jenom s přenositelnými soubory PDB (--debug:portable nebo --debug:embedded)</target>
        <note />
      </trans-unit>
      <trans-unit id="optsInvalidPathMapFormat">
        <source>Invalid path map. Mappings must be comma separated and of the format 'path=sourcePath'</source>
        <target state="translated">Neplatná mapa cest. Mapování musí být oddělená čárkami a používat formát cesta=zdrojováCesta.</target>
        <note />
      </trans-unit>
    </body>
  </file>
</xliff><|MERGE_RESOLUTION|>--- conflicted
+++ resolved
@@ -7,7 +7,6 @@
         <target state="translated">{0} pro F# {1}</target>
         <note />
       </trans-unit>
-<<<<<<< HEAD
       <trans-unit id="optsLangVersion">
         <source>Display the allowed values for language version, specify language version such as 'latest' or 'preview'</source>
         <target state="translated">Zobrazte si povolené hodnoty verze jazyka a pak zadejte požadovanou verzi, například latest nebo preview.</target>
@@ -26,7 +25,8 @@
       <trans-unit id="parsUnexpectedSymbolDot">
         <source>Unexpected symbol '.' in member definition. Expected 'with', '=' or other token.</source>
         <target state="translated">Neočekávaný symbol . v definici členu. Očekávalo se with, = nebo jiný token.</target>
-=======
+        <note />
+      </trans-unit>
       <trans-unit id="nativeResourceFormatError">
         <source>Stream does not begin with a null resource and is not in '.RES' format.</source>
         <target state="new">Stream does not begin with a null resource and is not in '.RES' format.</target>
@@ -35,7 +35,6 @@
       <trans-unit id="nativeResourceHeaderMalformed">
         <source>Resource header beginning at offset {0} is malformed.</source>
         <target state="new">Resource header beginning at offset {0} is malformed.</target>
->>>>>>> 5e071912
         <note />
       </trans-unit>
       <trans-unit id="optsChecksumAlgorithm">
