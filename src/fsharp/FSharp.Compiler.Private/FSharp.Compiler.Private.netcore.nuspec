--- conflicted
+++ resolved
@@ -16,11 +16,7 @@
         <dependencies>
             <group>
                 <dependency id="NETStandard.Library" version="1.6.0" />
-<<<<<<< HEAD
-                <dependency id="System.Collections.Immutable" version="1.4.0" />
-=======
                 <dependency id="System.Collections.Immutable" version="1.5.0" />
->>>>>>> e406e088
                 <dependency id="System.Diagnostics.Process" version="4.1.0" />
                 <dependency id="System.Diagnostics.TraceSource" version="4.0.0" />
                 <dependency id="System.Linq.Expressions" version="4.1.0" />
