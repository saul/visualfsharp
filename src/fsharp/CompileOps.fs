// Copyright (c) Microsoft Corporation. All Rights Reserved. See License.txt in the project root for license information.

/// Coordinating compiler operations - configuration, loading initial context, reporting errors etc.
module internal FSharp.Compiler.CompileOps

open System
open System.Collections.Generic
open System.Diagnostics
open System.IO
open System.Text

open Internal.Utilities
open Internal.Utilities.Collections
open Internal.Utilities.Filename
open Internal.Utilities.Text

open FSharp.Compiler.AbstractIL
open FSharp.Compiler.AbstractIL.IL
open FSharp.Compiler.AbstractIL.ILBinaryReader
open FSharp.Compiler.AbstractIL.Internal
open FSharp.Compiler.AbstractIL.Internal.Library
open FSharp.Compiler.AbstractIL.Extensions.ILX
open FSharp.Compiler.AbstractIL.Diagnostics

open FSharp.Compiler
open FSharp.Compiler.Ast
open FSharp.Compiler.AttributeChecking
open FSharp.Compiler.ConstraintSolver
open FSharp.Compiler.DiagnosticMessage
open FSharp.Compiler.ErrorLogger
open FSharp.Compiler.Import
open FSharp.Compiler.Infos
open FSharp.Compiler.Lexhelp
open FSharp.Compiler.Lib
open FSharp.Compiler.MethodCalls
open FSharp.Compiler.MethodOverrides
open FSharp.Compiler.NameResolution
open FSharp.Compiler.PrettyNaming
open FSharp.Compiler.Range
open FSharp.Compiler.ReferenceResolver
open FSharp.Compiler.SignatureConformance
open FSharp.Compiler.TastPickle
open FSharp.Compiler.TypeChecker
open FSharp.Compiler.Tast
open FSharp.Compiler.Tastops
open FSharp.Compiler.TcGlobals
open FSharp.Compiler.Text

open FSharp.Compiler.DotNetFrameworkDependencies

#if !NO_EXTENSIONTYPING
open FSharp.Compiler.ExtensionTyping
open Microsoft.FSharp.Core.CompilerServices
#endif

#if DEBUG
[<AutoOpen>]
module internal CompilerService =
    let showAssertForUnexpectedException = ref true
#endif // DEBUG

//----------------------------------------------------------------------------
// Some Globals
//--------------------------------------------------------------------------

let FSharpSigFileSuffixes = [".mli";".fsi"]
let mlCompatSuffixes = [".mli";".ml"]
let FSharpImplFileSuffixes = [".ml";".fs";".fsscript";".fsx"]
let resSuffixes = [".resx"]
let FSharpScriptFileSuffixes = [".fsscript";".fsx"]
let doNotRequireNamespaceOrModuleSuffixes = [".mli";".ml"] @ FSharpScriptFileSuffixes
let FSharpLightSyntaxFileSuffixes: string list = [ ".fs";".fsscript";".fsx";".fsi" ]


//----------------------------------------------------------------------------
// ERROR REPORTING
//--------------------------------------------------------------------------

exception HashIncludeNotAllowedInNonScript of range
exception HashReferenceNotAllowedInNonScript of range
exception HashDirectiveNotAllowedInNonScript of range
exception FileNameNotResolved of (*filename*) string * (*description of searched locations*) string * range
exception AssemblyNotResolved of (*originalName*) string * range
exception LoadedSourceNotFoundIgnoring of (*filename*) string * range
exception MSBuildReferenceResolutionWarning of (*MSBuild warning code*)string * (*Message*)string * range
exception MSBuildReferenceResolutionError of (*MSBuild warning code*)string * (*Message*)string * range
exception DeprecatedCommandLineOptionFull of string * range
exception DeprecatedCommandLineOptionForHtmlDoc of string * range
exception DeprecatedCommandLineOptionSuggestAlternative of string * string * range
exception DeprecatedCommandLineOptionNoDescription of string * range
exception InternalCommandLineOption of string * range
exception HashLoadedSourceHasIssues of (*warnings*) exn list * (*errors*) exn list * range
exception HashLoadedScriptConsideredSource of range


let GetRangeOfDiagnostic(err: PhasedDiagnostic) = 
  let rec RangeFromException = function
      | ErrorFromAddingConstraint(_, err2, _) -> RangeFromException err2 
#if !NO_EXTENSIONTYPING
      | ExtensionTyping.ProvidedTypeResolutionNoRange e -> RangeFromException e
      | ExtensionTyping.ProvidedTypeResolution(m, _)
#endif
      | ReservedKeyword(_, m)
      | IndentationProblem(_, m)
      | ErrorFromAddingTypeEquation(_, _, _, _, _, m) 
      | ErrorFromApplyingDefault(_, _, _, _, _, m) 
      | ErrorsFromAddingSubsumptionConstraint(_, _, _, _, _, _, m)
      | FunctionExpected(_, _, m)
      | BakedInMemberConstraintName(_, m)
      | StandardOperatorRedefinitionWarning(_, m)
      | BadEventTransformation m
      | ParameterlessStructCtor m
      | FieldNotMutable (_, _, m) 
      | Recursion (_, _, _, _, m) 
      | InvalidRuntimeCoercion(_, _, _, m) 
      | IndeterminateRuntimeCoercion(_, _, _, m)
      | IndeterminateStaticCoercion (_, _, _, m)
      | StaticCoercionShouldUseBox (_, _, _, m)
      | CoercionTargetSealed(_, _, m)
      | UpcastUnnecessary m
      | QuotationTranslator.IgnoringPartOfQuotedTermWarning (_, m) 
      
      | TypeTestUnnecessary m
      | RuntimeCoercionSourceSealed(_, _, m)
      | OverrideDoesntOverride(_, _, _, _, _, m)
      | UnionPatternsBindDifferentNames m 
      | UnionCaseWrongArguments (_, _, _, m) 
      | TypeIsImplicitlyAbstract m 
      | RequiredButNotSpecified (_, _, _, _, m) 
      | FunctionValueUnexpected (_, _, m)
      | UnitTypeExpected (_, _, m)
      | UnitTypeExpectedWithEquality (_, _, m)
      | UnitTypeExpectedWithPossiblePropertySetter (_, _, _, _, m)
      | UnitTypeExpectedWithPossibleAssignment (_, _, _, _, m)
      | UseOfAddressOfOperator m 
      | DeprecatedThreadStaticBindingWarning m 
      | NonUniqueInferredAbstractSlot (_, _, _, _, _, m) 
      | DefensiveCopyWarning (_, m)
      | LetRecCheckedAtRuntime m 
      | UpperCaseIdentifierInPattern m
      | NotUpperCaseConstructor m
      | RecursiveUseCheckedAtRuntime (_, _, m) 
      | LetRecEvaluatedOutOfOrder (_, _, _, m) 
      | Error (_, m)
      | ErrorWithSuggestions (_, m, _, _)
      | NumberedError (_, m)
      | SyntaxError (_, m) 
      | InternalError (_, m)
      | FullAbstraction(_, m)
      | InterfaceNotRevealed(_, _, m) 
      | WrappedError (_, m)
      | PatternMatchCompilation.MatchIncomplete (_, _, m)
      | PatternMatchCompilation.EnumMatchIncomplete (_, _, m)
      | PatternMatchCompilation.RuleNeverMatched m 
      | ValNotMutable(_, _, m)
      | ValNotLocal(_, _, m) 
      | MissingFields(_, m) 
      | OverrideInIntrinsicAugmentation m
      | IntfImplInIntrinsicAugmentation m 
      | OverrideInExtrinsicAugmentation m
      | IntfImplInExtrinsicAugmentation m 
      | ValueRestriction(_, _, _, _, m) 
      | LetRecUnsound (_, _, m) 
      | ObsoleteError (_, m) 
      | ObsoleteWarning (_, m) 
      | Experimental (_, m) 
      | PossibleUnverifiableCode m
      | UserCompilerMessage (_, _, m) 
      | Deprecated(_, m) 
      | LibraryUseOnly m 
      | FieldsFromDifferentTypes (_, _, _, m) 
      | IndeterminateType m
      | TyconBadArgs(_, _, _, m) -> 
          Some m

      | FieldNotContained(_, arf, _, _) -> Some arf.Range
      | ValueNotContained(_, _, aval, _, _) -> Some aval.Range
      | ConstrNotContained(_, aval, _, _) -> Some aval.Id.idRange
      | ExnconstrNotContained(_, aexnc, _, _) -> Some aexnc.Range

      | VarBoundTwice id 
      | UndefinedName(_, _, id, _) -> 
          Some id.idRange 

      | Duplicate(_, _, m) 
      | NameClash(_, _, _, m, _, _, _) 
      | UnresolvedOverloading(_, _, _, m) 
      | UnresolvedConversionOperator (_, _, _, m)
      | PossibleOverload(_, _, _, m) 
      | VirtualAugmentationOnNullValuedType m
      | NonVirtualAugmentationOnNullValuedType m
      | NonRigidTypar(_, _, _, _, _, m)
      | ConstraintSolverTupleDiffLengths(_, _, _, m, _) 
      | ConstraintSolverInfiniteTypes(_, _, _, _, m, _) 
      | ConstraintSolverMissingConstraint(_, _, _, m, _) 
      | ConstraintSolverTypesNotInEqualityRelation(_, _, _, m, _, _)
      | ConstraintSolverError(_, m, _) 
      | ConstraintSolverTypesNotInSubsumptionRelation(_, _, _, m, _) 
      | ConstraintSolverRelatedInformation(_, m, _) 
      | SelfRefObjCtor(_, m) -> 
          Some m

      | NotAFunction(_, _, mfun, _) -> 
          Some mfun
          
      | NotAFunctionButIndexer(_, _, _, mfun, _) -> 
          Some mfun

      | IllegalFileNameChar(_) -> Some rangeCmdArgs

      | UnresolvedReferenceError(_, m) 
      | UnresolvedPathReference(_, _, m) 
      | DeprecatedCommandLineOptionFull(_, m) 
      | DeprecatedCommandLineOptionForHtmlDoc(_, m) 
      | DeprecatedCommandLineOptionSuggestAlternative(_, _, m) 
      | DeprecatedCommandLineOptionNoDescription(_, m) 
      | InternalCommandLineOption(_, m)
      | HashIncludeNotAllowedInNonScript m
      | HashReferenceNotAllowedInNonScript m 
      | HashDirectiveNotAllowedInNonScript m  
      | FileNameNotResolved(_, _, m) 
      | LoadedSourceNotFoundIgnoring(_, m) 
      | MSBuildReferenceResolutionWarning(_, _, m) 
      | MSBuildReferenceResolutionError(_, _, m) 
      | AssemblyNotResolved(_, m) 
      | HashLoadedSourceHasIssues(_, _, m) 
      | HashLoadedScriptConsideredSource m -> 
          Some m
      // Strip TargetInvocationException wrappers
      | :? System.Reflection.TargetInvocationException as e -> 
          RangeFromException e.InnerException
#if !NO_EXTENSIONTYPING
      | :? TypeProviderError as e -> e.Range |> Some
#endif
      
      | _ -> None
  
  RangeFromException err.Exception

let GetDiagnosticNumber(err: PhasedDiagnostic) = 
   let rec GetFromException(e: exn) = 
      match e with
      (* DO NOT CHANGE THESE NUMBERS *)
      | ErrorFromAddingTypeEquation _ -> 1
      | FunctionExpected _ -> 2
      | NotAFunctionButIndexer _ -> 3217
      | NotAFunction _ -> 3
      | FieldNotMutable _ -> 5
      | Recursion _ -> 6
      | InvalidRuntimeCoercion _ -> 7
      | IndeterminateRuntimeCoercion _ -> 8
      | PossibleUnverifiableCode _ -> 9
      | SyntaxError _ -> 10
      // 11 cannot be reused
      // 12 cannot be reused
      | IndeterminateStaticCoercion _ -> 13
      | StaticCoercionShouldUseBox _ -> 14
      // 15 cannot be reused
      | RuntimeCoercionSourceSealed _ -> 16 
      | OverrideDoesntOverride _ -> 17
      | UnionPatternsBindDifferentNames _ -> 18
      | UnionCaseWrongArguments _ -> 19
      | UnitTypeExpected _ -> 20
      | UnitTypeExpectedWithEquality _ -> 20
      | UnitTypeExpectedWithPossiblePropertySetter _ -> 20
      | UnitTypeExpectedWithPossibleAssignment _ -> 20
      | RecursiveUseCheckedAtRuntime _ -> 21
      | LetRecEvaluatedOutOfOrder _ -> 22
      | NameClash _ -> 23
      // 24 cannot be reused
      | PatternMatchCompilation.MatchIncomplete _ -> 25
      | PatternMatchCompilation.RuleNeverMatched _ -> 26
      | ValNotMutable _ -> 27
      | ValNotLocal _ -> 28
      | MissingFields _ -> 29
      | ValueRestriction _ -> 30
      | LetRecUnsound _ -> 31
      | FieldsFromDifferentTypes _ -> 32
      | TyconBadArgs _ -> 33
      | ValueNotContained _ -> 34
      | Deprecated _ -> 35
      | ConstrNotContained _ -> 36
      | Duplicate _ -> 37
      | VarBoundTwice _ -> 38
      | UndefinedName _ -> 39
      | LetRecCheckedAtRuntime _ -> 40
      | UnresolvedOverloading _ -> 41
      | LibraryUseOnly _ -> 42
      | ErrorFromAddingConstraint _ -> 43
      | ObsoleteWarning _ -> 44
      | FullAbstraction _ -> 45
      | ReservedKeyword _ -> 46
      | SelfRefObjCtor _ -> 47
      | VirtualAugmentationOnNullValuedType _ -> 48
      | UpperCaseIdentifierInPattern _ -> 49
      | InterfaceNotRevealed _ -> 50
      | UseOfAddressOfOperator _ -> 51
      | DefensiveCopyWarning _ -> 52
      | NotUpperCaseConstructor _ -> 53
      | TypeIsImplicitlyAbstract _ -> 54
      // 55 cannot be reused
      | DeprecatedThreadStaticBindingWarning _ -> 56
      | Experimental _ -> 57
      | IndentationProblem _ -> 58
      | CoercionTargetSealed _ -> 59 
      | OverrideInIntrinsicAugmentation _ -> 60
      | NonVirtualAugmentationOnNullValuedType _ -> 61
      | UserCompilerMessage (_, n, _) -> n
      | ExnconstrNotContained _ -> 63
      | NonRigidTypar _ -> 64
      // 65 cannot be reused
      | UpcastUnnecessary _ -> 66
      | TypeTestUnnecessary _ -> 67
      | QuotationTranslator.IgnoringPartOfQuotedTermWarning _ -> 68
      | IntfImplInIntrinsicAugmentation _ -> 69
      | NonUniqueInferredAbstractSlot _ -> 70
      | ErrorFromApplyingDefault _ -> 71
      | IndeterminateType _ -> 72
      | InternalError _ -> 73
      | UnresolvedReferenceNoRange _
      | UnresolvedReferenceError _ 
      | UnresolvedPathReferenceNoRange _ 
      | UnresolvedPathReference _ -> 74
      | DeprecatedCommandLineOptionFull _
      | DeprecatedCommandLineOptionForHtmlDoc _
      | DeprecatedCommandLineOptionSuggestAlternative _
      | DeprecatedCommandLineOptionNoDescription _ 
      | InternalCommandLineOption _ -> 75
      | HashIncludeNotAllowedInNonScript _ 
      | HashReferenceNotAllowedInNonScript _ 
      | HashDirectiveNotAllowedInNonScript _ -> 76
      | BakedInMemberConstraintName _ -> 77
      | FileNameNotResolved _ -> 78  
      | LoadedSourceNotFoundIgnoring _ -> 79
      // 80 cannot be reused
      | ParameterlessStructCtor _ -> 81
      | MSBuildReferenceResolutionWarning _ -> 82
      | MSBuildReferenceResolutionError _ -> 83
      | AssemblyNotResolved _ -> 84
      | HashLoadedSourceHasIssues _ -> 85
      | StandardOperatorRedefinitionWarning _ -> 86
      | InvalidInternalsVisibleToAssemblyName _ -> 87
      // 88 cannot be reused
      | OverrideInExtrinsicAugmentation _ -> 89
      | IntfImplInExtrinsicAugmentation _ -> 90
      | BadEventTransformation _ -> 91
      | HashLoadedScriptConsideredSource _ -> 92
      | UnresolvedConversionOperator _ -> 93
      // avoid 94-100 for safety
      | ObsoleteError _ -> 101
#if !NO_EXTENSIONTYPING
      | ExtensionTyping.ProvidedTypeResolutionNoRange _
      | ExtensionTyping.ProvidedTypeResolution _ -> 103
#endif
      | PatternMatchCompilation.EnumMatchIncomplete _ -> 104
       (* DO NOT CHANGE THE NUMBERS *)

      // Strip TargetInvocationException wrappers
      | :? System.Reflection.TargetInvocationException as e -> 
          GetFromException e.InnerException
      
      | WrappedError(e, _) -> GetFromException e   

      | Error ((n, _), _) -> n
      | ErrorWithSuggestions ((n, _), _, _, _) -> n
      | Failure _ -> 192
      | NumberedError((n, _), _) -> n
      | IllegalFileNameChar(fileName, invalidChar) -> fst (FSComp.SR.buildUnexpectedFileNameCharacter(fileName, string invalidChar))
#if !NO_EXTENSIONTYPING
      | :? TypeProviderError as e -> e.Number
#endif
      | ErrorsFromAddingSubsumptionConstraint (_, _, _, _, _, ContextInfo.DowncastUsedInsteadOfUpcast _, _) -> fst (FSComp.SR.considerUpcast("", ""))
      | _ -> 193
   GetFromException err.Exception
   
let GetWarningLevel err = 
  match err.Exception with 
  // Level 5 warnings
  | RecursiveUseCheckedAtRuntime _
  | LetRecEvaluatedOutOfOrder _
  | DefensiveCopyWarning _
  | FullAbstraction _ -> 5
  | NumberedError((n, _), _) 
  | ErrorWithSuggestions((n, _), _, _, _) 
  | Error((n, _), _) -> 
      // 1178, tcNoComparisonNeeded1, "The struct, record or union type '%s' is not structurally comparable because the type parameter %s does not satisfy the 'comparison' constraint..."
      // 1178, tcNoComparisonNeeded2, "The struct, record or union type '%s' is not structurally comparable because the type '%s' does not satisfy the 'comparison' constraint...."
      // 1178, tcNoEqualityNeeded1, "The struct, record or union type '%s' does not support structural equality because the type parameter %s does not satisfy the 'equality' constraint..."
      // 1178, tcNoEqualityNeeded2, "The struct, record or union type '%s' does not support structural equality because the type '%s' does not satisfy the 'equality' constraint...."
      if (n = 1178) then 5 else 2
  // Level 2 
  | _ -> 2

let warningOn err level specificWarnOn = 
    let n = GetDiagnosticNumber err
    List.contains n specificWarnOn ||
    // Some specific warnings are never on by default, i.e. unused variable warnings
    match n with 
    | 1182 -> false // chkUnusedValue - off by default
    | 3218 -> false // ArgumentsInSigAndImplMismatch - off by default
    | 3180 -> false // abImplicitHeapAllocation - off by default
    | _ -> level >= GetWarningLevel err 

let SplitRelatedDiagnostics(err: PhasedDiagnostic) = 
    let ToPhased e = {Exception=e; Phase = err.Phase}
    let rec SplitRelatedException = function
      | UnresolvedOverloading(a, overloads, b, c) -> 
           let related = overloads |> List.map ToPhased
           UnresolvedOverloading(a, [], b, c)|>ToPhased, related
      | ConstraintSolverRelatedInformation(fopt, m2, e) -> 
          let e, related = SplitRelatedException e
          ConstraintSolverRelatedInformation(fopt, m2, e.Exception)|>ToPhased, related
      | ErrorFromAddingTypeEquation(g, denv, t1, t2, e, m) ->
          let e, related = SplitRelatedException e
          ErrorFromAddingTypeEquation(g, denv, t1, t2, e.Exception, m)|>ToPhased, related
      | ErrorFromApplyingDefault(g, denv, tp, defaultType, e, m) ->  
          let e, related = SplitRelatedException e
          ErrorFromApplyingDefault(g, denv, tp, defaultType, e.Exception, m)|>ToPhased, related
      | ErrorsFromAddingSubsumptionConstraint(g, denv, t1, t2, e, contextInfo, m) ->  
          let e, related = SplitRelatedException e
          ErrorsFromAddingSubsumptionConstraint(g, denv, t1, t2, e.Exception, contextInfo, m)|>ToPhased, related
      | ErrorFromAddingConstraint(x, e, m) ->  
          let e, related = SplitRelatedException e
          ErrorFromAddingConstraint(x, e.Exception, m)|>ToPhased, related
      | WrappedError (e, m) -> 
          let e, related = SplitRelatedException e
          WrappedError(e.Exception, m)|>ToPhased, related
      // Strip TargetInvocationException wrappers
      | :? System.Reflection.TargetInvocationException as e -> 
          SplitRelatedException e.InnerException
      | e -> 
           ToPhased e, []
    SplitRelatedException err.Exception


let DeclareMesssage = FSharp.Compiler.DiagnosticMessage.DeclareResourceString

do FSComp.SR.RunStartupValidation()
let SeeAlsoE() = DeclareResourceString("SeeAlso", "%s")
let ConstraintSolverTupleDiffLengthsE() = DeclareResourceString("ConstraintSolverTupleDiffLengths", "%d%d")
let ConstraintSolverInfiniteTypesE() = DeclareResourceString("ConstraintSolverInfiniteTypes", "%s%s")
let ConstraintSolverMissingConstraintE() = DeclareResourceString("ConstraintSolverMissingConstraint", "%s")
let ConstraintSolverTypesNotInEqualityRelation1E() = DeclareResourceString("ConstraintSolverTypesNotInEqualityRelation1", "%s%s")
let ConstraintSolverTypesNotInEqualityRelation2E() = DeclareResourceString("ConstraintSolverTypesNotInEqualityRelation2", "%s%s")
let ConstraintSolverTypesNotInSubsumptionRelationE() = DeclareResourceString("ConstraintSolverTypesNotInSubsumptionRelation", "%s%s%s")
let ErrorFromAddingTypeEquation1E() = DeclareResourceString("ErrorFromAddingTypeEquation1", "%s%s%s")
let ErrorFromAddingTypeEquation2E() = DeclareResourceString("ErrorFromAddingTypeEquation2", "%s%s%s")
let ErrorFromApplyingDefault1E() = DeclareResourceString("ErrorFromApplyingDefault1", "%s")
let ErrorFromApplyingDefault2E() = DeclareResourceString("ErrorFromApplyingDefault2", "")
let ErrorsFromAddingSubsumptionConstraintE() = DeclareResourceString("ErrorsFromAddingSubsumptionConstraint", "%s%s%s")
let UpperCaseIdentifierInPatternE() = DeclareResourceString("UpperCaseIdentifierInPattern", "")
let NotUpperCaseConstructorE() = DeclareResourceString("NotUpperCaseConstructor", "")
let PossibleOverloadE() = DeclareResourceString("PossibleOverload", "%s%s")
let FunctionExpectedE() = DeclareResourceString("FunctionExpected", "")
let BakedInMemberConstraintNameE() = DeclareResourceString("BakedInMemberConstraintName", "%s")
let BadEventTransformationE() = DeclareResourceString("BadEventTransformation", "")
let ParameterlessStructCtorE() = DeclareResourceString("ParameterlessStructCtor", "")
let InterfaceNotRevealedE() = DeclareResourceString("InterfaceNotRevealed", "%s")
let TyconBadArgsE() = DeclareResourceString("TyconBadArgs", "%s%d%d")
let IndeterminateTypeE() = DeclareResourceString("IndeterminateType", "")
let NameClash1E() = DeclareResourceString("NameClash1", "%s%s")
let NameClash2E() = DeclareResourceString("NameClash2", "%s%s%s%s%s")
let Duplicate1E() = DeclareResourceString("Duplicate1", "%s")
let Duplicate2E() = DeclareResourceString("Duplicate2", "%s%s")
let UndefinedName2E() = DeclareResourceString("UndefinedName2", "")
let FieldNotMutableE() = DeclareResourceString("FieldNotMutable", "")
let FieldsFromDifferentTypesE() = DeclareResourceString("FieldsFromDifferentTypes", "%s%s")
let VarBoundTwiceE() = DeclareResourceString("VarBoundTwice", "%s")
let RecursionE() = DeclareResourceString("Recursion", "%s%s%s%s")
let InvalidRuntimeCoercionE() = DeclareResourceString("InvalidRuntimeCoercion", "%s%s%s")
let IndeterminateRuntimeCoercionE() = DeclareResourceString("IndeterminateRuntimeCoercion", "%s%s")
let IndeterminateStaticCoercionE() = DeclareResourceString("IndeterminateStaticCoercion", "%s%s")
let StaticCoercionShouldUseBoxE() = DeclareResourceString("StaticCoercionShouldUseBox", "%s%s")
let TypeIsImplicitlyAbstractE() = DeclareResourceString("TypeIsImplicitlyAbstract", "")
let NonRigidTypar1E() = DeclareResourceString("NonRigidTypar1", "%s%s")
let NonRigidTypar2E() = DeclareResourceString("NonRigidTypar2", "%s%s")
let NonRigidTypar3E() = DeclareResourceString("NonRigidTypar3", "%s%s")
let OBlockEndSentenceE() = DeclareResourceString("BlockEndSentence", "")
let UnexpectedEndOfInputE() = DeclareResourceString("UnexpectedEndOfInput", "")
let UnexpectedE() = DeclareResourceString("Unexpected", "%s")
let NONTERM_interactionE() = DeclareResourceString("NONTERM.interaction", "")
let NONTERM_hashDirectiveE() = DeclareResourceString("NONTERM.hashDirective", "")
let NONTERM_fieldDeclE() = DeclareResourceString("NONTERM.fieldDecl", "")
let NONTERM_unionCaseReprE() = DeclareResourceString("NONTERM.unionCaseRepr", "")
let NONTERM_localBindingE() = DeclareResourceString("NONTERM.localBinding", "")
let NONTERM_hardwhiteLetBindingsE() = DeclareResourceString("NONTERM.hardwhiteLetBindings", "")
let NONTERM_classDefnMemberE() = DeclareResourceString("NONTERM.classDefnMember", "")
let NONTERM_defnBindingsE() = DeclareResourceString("NONTERM.defnBindings", "")
let NONTERM_classMemberSpfnE() = DeclareResourceString("NONTERM.classMemberSpfn", "")
let NONTERM_valSpfnE() = DeclareResourceString("NONTERM.valSpfn", "")
let NONTERM_tyconSpfnE() = DeclareResourceString("NONTERM.tyconSpfn", "")
let NONTERM_anonLambdaExprE() = DeclareResourceString("NONTERM.anonLambdaExpr", "")
let NONTERM_attrUnionCaseDeclE() = DeclareResourceString("NONTERM.attrUnionCaseDecl", "")
let NONTERM_cPrototypeE() = DeclareResourceString("NONTERM.cPrototype", "")
let NONTERM_objectImplementationMembersE() = DeclareResourceString("NONTERM.objectImplementationMembers", "")
let NONTERM_ifExprCasesE() = DeclareResourceString("NONTERM.ifExprCases", "")
let NONTERM_openDeclE() = DeclareResourceString("NONTERM.openDecl", "")
let NONTERM_fileModuleSpecE() = DeclareResourceString("NONTERM.fileModuleSpec", "")
let NONTERM_patternClausesE() = DeclareResourceString("NONTERM.patternClauses", "")
let NONTERM_beginEndExprE() = DeclareResourceString("NONTERM.beginEndExpr", "")
let NONTERM_recdExprE() = DeclareResourceString("NONTERM.recdExpr", "")
let NONTERM_tyconDefnE() = DeclareResourceString("NONTERM.tyconDefn", "")
let NONTERM_exconCoreE() = DeclareResourceString("NONTERM.exconCore", "")
let NONTERM_typeNameInfoE() = DeclareResourceString("NONTERM.typeNameInfo", "")
let NONTERM_attributeListE() = DeclareResourceString("NONTERM.attributeList", "")
let NONTERM_quoteExprE() = DeclareResourceString("NONTERM.quoteExpr", "")
let NONTERM_typeConstraintE() = DeclareResourceString("NONTERM.typeConstraint", "")
let NONTERM_Category_ImplementationFileE() = DeclareResourceString("NONTERM.Category.ImplementationFile", "")
let NONTERM_Category_DefinitionE() = DeclareResourceString("NONTERM.Category.Definition", "")
let NONTERM_Category_SignatureFileE() = DeclareResourceString("NONTERM.Category.SignatureFile", "")
let NONTERM_Category_PatternE() = DeclareResourceString("NONTERM.Category.Pattern", "")
let NONTERM_Category_ExprE() = DeclareResourceString("NONTERM.Category.Expr", "")
let NONTERM_Category_TypeE() = DeclareResourceString("NONTERM.Category.Type", "")
let NONTERM_typeArgsActualE() = DeclareResourceString("NONTERM.typeArgsActual", "")
let TokenName1E() = DeclareResourceString("TokenName1", "%s")
let TokenName1TokenName2E() = DeclareResourceString("TokenName1TokenName2", "%s%s")
let TokenName1TokenName2TokenName3E() = DeclareResourceString("TokenName1TokenName2TokenName3", "%s%s%s")
let RuntimeCoercionSourceSealed1E() = DeclareResourceString("RuntimeCoercionSourceSealed1", "%s")
let RuntimeCoercionSourceSealed2E() = DeclareResourceString("RuntimeCoercionSourceSealed2", "%s")
let CoercionTargetSealedE() = DeclareResourceString("CoercionTargetSealed", "%s")
let UpcastUnnecessaryE() = DeclareResourceString("UpcastUnnecessary", "")
let TypeTestUnnecessaryE() = DeclareResourceString("TypeTestUnnecessary", "")
let OverrideDoesntOverride1E() = DeclareResourceString("OverrideDoesntOverride1", "%s")
let OverrideDoesntOverride2E() = DeclareResourceString("OverrideDoesntOverride2", "%s")
let OverrideDoesntOverride3E() = DeclareResourceString("OverrideDoesntOverride3", "%s")
let OverrideDoesntOverride4E() = DeclareResourceString("OverrideDoesntOverride4", "%s")
let UnionCaseWrongArgumentsE() = DeclareResourceString("UnionCaseWrongArguments", "%d%d")
let UnionPatternsBindDifferentNamesE() = DeclareResourceString("UnionPatternsBindDifferentNames", "")
let RequiredButNotSpecifiedE() = DeclareResourceString("RequiredButNotSpecified", "%s%s%s")
let UseOfAddressOfOperatorE() = DeclareResourceString("UseOfAddressOfOperator", "")
let DefensiveCopyWarningE() = DeclareResourceString("DefensiveCopyWarning", "%s")
let DeprecatedThreadStaticBindingWarningE() = DeclareResourceString("DeprecatedThreadStaticBindingWarning", "")
let FunctionValueUnexpectedE() = DeclareResourceString("FunctionValueUnexpected", "%s")
let UnitTypeExpectedE() = DeclareResourceString("UnitTypeExpected", "%s")
let UnitTypeExpectedWithEqualityE() = DeclareResourceString("UnitTypeExpectedWithEquality", "%s")
let UnitTypeExpectedWithPossiblePropertySetterE() = DeclareResourceString("UnitTypeExpectedWithPossiblePropertySetter", "%s%s%s")
let UnitTypeExpectedWithPossibleAssignmentE() = DeclareResourceString("UnitTypeExpectedWithPossibleAssignment", "%s%s")
let UnitTypeExpectedWithPossibleAssignmentToMutableE() = DeclareResourceString("UnitTypeExpectedWithPossibleAssignmentToMutable", "%s%s")
let RecursiveUseCheckedAtRuntimeE() = DeclareResourceString("RecursiveUseCheckedAtRuntime", "")
let LetRecUnsound1E() = DeclareResourceString("LetRecUnsound1", "%s")
let LetRecUnsound2E() = DeclareResourceString("LetRecUnsound2", "%s%s")
let LetRecUnsoundInnerE() = DeclareResourceString("LetRecUnsoundInner", "%s")
let LetRecEvaluatedOutOfOrderE() = DeclareResourceString("LetRecEvaluatedOutOfOrder", "")
let LetRecCheckedAtRuntimeE() = DeclareResourceString("LetRecCheckedAtRuntime", "")
let SelfRefObjCtor1E() = DeclareResourceString("SelfRefObjCtor1", "")
let SelfRefObjCtor2E() = DeclareResourceString("SelfRefObjCtor2", "")
let VirtualAugmentationOnNullValuedTypeE() = DeclareResourceString("VirtualAugmentationOnNullValuedType", "")
let NonVirtualAugmentationOnNullValuedTypeE() = DeclareResourceString("NonVirtualAugmentationOnNullValuedType", "")
let NonUniqueInferredAbstractSlot1E() = DeclareResourceString("NonUniqueInferredAbstractSlot1", "%s")
let NonUniqueInferredAbstractSlot2E() = DeclareResourceString("NonUniqueInferredAbstractSlot2", "")
let NonUniqueInferredAbstractSlot3E() = DeclareResourceString("NonUniqueInferredAbstractSlot3", "%s%s")
let NonUniqueInferredAbstractSlot4E() = DeclareResourceString("NonUniqueInferredAbstractSlot4", "")
let Failure3E() = DeclareResourceString("Failure3", "%s")
let Failure4E() = DeclareResourceString("Failure4", "%s")
let FullAbstractionE() = DeclareResourceString("FullAbstraction", "%s")
let MatchIncomplete1E() = DeclareResourceString("MatchIncomplete1", "")
let MatchIncomplete2E() = DeclareResourceString("MatchIncomplete2", "%s")
let MatchIncomplete3E() = DeclareResourceString("MatchIncomplete3", "%s")
let MatchIncomplete4E() = DeclareResourceString("MatchIncomplete4", "")
let RuleNeverMatchedE() = DeclareResourceString("RuleNeverMatched", "")
let EnumMatchIncomplete1E() = DeclareResourceString("EnumMatchIncomplete1", "")
let ValNotMutableE() = DeclareResourceString("ValNotMutable", "%s")
let ValNotLocalE() = DeclareResourceString("ValNotLocal", "")
let Obsolete1E() = DeclareResourceString("Obsolete1", "")
let Obsolete2E() = DeclareResourceString("Obsolete2", "%s")
let ExperimentalE() = DeclareResourceString("Experimental", "%s")
let PossibleUnverifiableCodeE() = DeclareResourceString("PossibleUnverifiableCode", "")
let DeprecatedE() = DeclareResourceString("Deprecated", "%s")
let LibraryUseOnlyE() = DeclareResourceString("LibraryUseOnly", "")
let MissingFieldsE() = DeclareResourceString("MissingFields", "%s")
let ValueRestriction1E() = DeclareResourceString("ValueRestriction1", "%s%s%s")
let ValueRestriction2E() = DeclareResourceString("ValueRestriction2", "%s%s%s")
let ValueRestriction3E() = DeclareResourceString("ValueRestriction3", "%s")
let ValueRestriction4E() = DeclareResourceString("ValueRestriction4", "%s%s%s")
let ValueRestriction5E() = DeclareResourceString("ValueRestriction5", "%s%s%s")
let RecoverableParseErrorE() = DeclareResourceString("RecoverableParseError", "")
let ReservedKeywordE() = DeclareResourceString("ReservedKeyword", "%s")
let IndentationProblemE() = DeclareResourceString("IndentationProblem", "%s")
let OverrideInIntrinsicAugmentationE() = DeclareResourceString("OverrideInIntrinsicAugmentation", "")
let OverrideInExtrinsicAugmentationE() = DeclareResourceString("OverrideInExtrinsicAugmentation", "")
let IntfImplInIntrinsicAugmentationE() = DeclareResourceString("IntfImplInIntrinsicAugmentation", "")
let IntfImplInExtrinsicAugmentationE() = DeclareResourceString("IntfImplInExtrinsicAugmentation", "")
let UnresolvedReferenceNoRangeE() = DeclareResourceString("UnresolvedReferenceNoRange", "%s")
let UnresolvedPathReferenceNoRangeE() = DeclareResourceString("UnresolvedPathReferenceNoRange", "%s%s")
let HashIncludeNotAllowedInNonScriptE() = DeclareResourceString("HashIncludeNotAllowedInNonScript", "")
let HashReferenceNotAllowedInNonScriptE() = DeclareResourceString("HashReferenceNotAllowedInNonScript", "")
let HashDirectiveNotAllowedInNonScriptE() = DeclareResourceString("HashDirectiveNotAllowedInNonScript", "")
let FileNameNotResolvedE() = DeclareResourceString("FileNameNotResolved", "%s%s")
let AssemblyNotResolvedE() = DeclareResourceString("AssemblyNotResolved", "%s")
let HashLoadedSourceHasIssues1E() = DeclareResourceString("HashLoadedSourceHasIssues1", "")
let HashLoadedSourceHasIssues2E() = DeclareResourceString("HashLoadedSourceHasIssues2", "")
let HashLoadedScriptConsideredSourceE() = DeclareResourceString("HashLoadedScriptConsideredSource", "")  
let InvalidInternalsVisibleToAssemblyName1E() = DeclareResourceString("InvalidInternalsVisibleToAssemblyName1", "%s%s")
let InvalidInternalsVisibleToAssemblyName2E() = DeclareResourceString("InvalidInternalsVisibleToAssemblyName2", "%s")
let LoadedSourceNotFoundIgnoringE() = DeclareResourceString("LoadedSourceNotFoundIgnoring", "%s")
let MSBuildReferenceResolutionErrorE() = DeclareResourceString("MSBuildReferenceResolutionError", "%s%s")
let TargetInvocationExceptionWrapperE() = DeclareResourceString("TargetInvocationExceptionWrapper", "%s")

let getErrorString key = SR.GetString key

let (|InvalidArgument|_|) (exn: exn) = match exn with :? ArgumentException as e -> Some e.Message | _ -> None

let OutputPhasedErrorR (os: StringBuilder) (err: PhasedDiagnostic) (suggestNames: bool) =

    let rec OutputExceptionR (os: StringBuilder) error = 

      match error with
      | ConstraintSolverTupleDiffLengths(_, tl1, tl2, m, m2) -> 
          os.Append(ConstraintSolverTupleDiffLengthsE().Format tl1.Length tl2.Length) |> ignore
          if m.StartLine <> m2.StartLine then 
             os.Append(SeeAlsoE().Format (stringOfRange m)) |> ignore

      | ConstraintSolverInfiniteTypes(denv, contextInfo, t1, t2, m, m2) ->
          // REVIEW: consider if we need to show _cxs (the type parameter constraints)
          let t1, t2, _cxs = NicePrint.minimalStringsOfTwoTypes denv t1 t2
          os.Append(ConstraintSolverInfiniteTypesE().Format t1 t2) |> ignore

          match contextInfo with
          | ContextInfo.ReturnInComputationExpression ->
            os.Append(" " + FSComp.SR.returnUsedInsteadOfReturnBang()) |> ignore
          | ContextInfo.YieldInComputationExpression ->
            os.Append(" " + FSComp.SR.yieldUsedInsteadOfYieldBang()) |> ignore
          | _ -> ()

          if m.StartLine <> m2.StartLine then 
             os.Append(SeeAlsoE().Format (stringOfRange m)) |> ignore

      | ConstraintSolverMissingConstraint(denv, tpr, tpc, m, m2) -> 
          os.Append(ConstraintSolverMissingConstraintE().Format (NicePrint.stringOfTyparConstraint denv (tpr, tpc))) |> ignore
          if m.StartLine <> m2.StartLine then 
             os.Append(SeeAlsoE().Format (stringOfRange m)) |> ignore

      | ConstraintSolverTypesNotInEqualityRelation(denv, (TType_measure _ as t1), (TType_measure _ as t2), m, m2, _) -> 
          // REVIEW: consider if we need to show _cxs (the type parameter constraints)
          let t1, t2, _cxs = NicePrint.minimalStringsOfTwoTypes denv t1 t2
          
          os.Append(ConstraintSolverTypesNotInEqualityRelation1E().Format t1 t2 ) |> ignore
          
          if m.StartLine <> m2.StartLine then
             os.Append(SeeAlsoE().Format (stringOfRange m)) |> ignore

      | ConstraintSolverTypesNotInEqualityRelation(denv, t1, t2, m, m2, contextInfo) -> 
          // REVIEW: consider if we need to show _cxs (the type parameter constraints)
          let t1, t2, _cxs = NicePrint.minimalStringsOfTwoTypes denv t1 t2
          
          match contextInfo with
          | ContextInfo.IfExpression range when Range.equals range m -> os.Append(FSComp.SR.ifExpression(t1, t2)) |> ignore
          | ContextInfo.CollectionElement (isArray, range) when Range.equals range m -> 
            if isArray then
                os.Append(FSComp.SR.arrayElementHasWrongType(t1, t2)) |> ignore
            else
                os.Append(FSComp.SR.listElementHasWrongType(t1, t2)) |> ignore
          | ContextInfo.OmittedElseBranch range when Range.equals range m -> os.Append(FSComp.SR.missingElseBranch(t2)) |> ignore
          | ContextInfo.ElseBranchResult range when Range.equals range m -> os.Append(FSComp.SR.elseBranchHasWrongType(t1, t2)) |> ignore
          | ContextInfo.FollowingPatternMatchClause range when Range.equals range m -> os.Append(FSComp.SR.followingPatternMatchClauseHasWrongType(t1, t2)) |> ignore
          | ContextInfo.PatternMatchGuard range when Range.equals range m -> os.Append(FSComp.SR.patternMatchGuardIsNotBool(t2)) |> ignore
          | _ -> os.Append(ConstraintSolverTypesNotInEqualityRelation2E().Format t1 t2) |> ignore
          if m.StartLine <> m2.StartLine then 
             os.Append(SeeAlsoE().Format (stringOfRange m)) |> ignore

      | ConstraintSolverTypesNotInSubsumptionRelation(denv, t1, t2, m, m2) -> 
          // REVIEW: consider if we need to show _cxs (the type parameter constraints)
          let t1, t2, cxs = NicePrint.minimalStringsOfTwoTypes denv t1 t2
          os.Append(ConstraintSolverTypesNotInSubsumptionRelationE().Format t2 t1 cxs) |> ignore
          if m.StartLine <> m2.StartLine then 
             os.Append(SeeAlsoE().Format (stringOfRange m2)) |> ignore

      | ConstraintSolverError(msg, m, m2) -> 
         os.Append msg |> ignore
         if m.StartLine <> m2.StartLine then 
            os.Append(SeeAlsoE().Format (stringOfRange m2)) |> ignore

      | ConstraintSolverRelatedInformation(fopt, _, e) -> 
          match e with 
          | ConstraintSolverError _ -> OutputExceptionR os e
          | _ -> ()
          fopt |> Option.iter (Printf.bprintf os " %s")

      | ErrorFromAddingTypeEquation(g, denv, t1, t2, ConstraintSolverTypesNotInEqualityRelation(_, t1', t2', m, _, contextInfo), _) 
         when typeEquiv g t1 t1'
              && typeEquiv g t2 t2' ->
          let t1, t2, tpcs = NicePrint.minimalStringsOfTwoTypes denv t1 t2
          match contextInfo with
          | ContextInfo.IfExpression range when Range.equals range m -> os.Append(FSComp.SR.ifExpression(t1, t2)) |> ignore
          | ContextInfo.CollectionElement (isArray, range) when Range.equals range m -> 
            if isArray then
                os.Append(FSComp.SR.arrayElementHasWrongType(t1, t2)) |> ignore
            else
                os.Append(FSComp.SR.listElementHasWrongType(t1, t2)) |> ignore
          | ContextInfo.OmittedElseBranch range when Range.equals range m -> os.Append(FSComp.SR.missingElseBranch(t2)) |> ignore
          | ContextInfo.ElseBranchResult range when Range.equals range m -> os.Append(FSComp.SR.elseBranchHasWrongType(t1, t2)) |> ignore
          | ContextInfo.FollowingPatternMatchClause range when Range.equals range m -> os.Append(FSComp.SR.followingPatternMatchClauseHasWrongType(t1, t2)) |> ignore
          | ContextInfo.PatternMatchGuard range when Range.equals range m -> os.Append(FSComp.SR.patternMatchGuardIsNotBool(t2)) |> ignore
          | ContextInfo.TupleInRecordFields ->
                os.Append(ErrorFromAddingTypeEquation1E().Format t2 t1 tpcs) |> ignore
                os.Append(System.Environment.NewLine + FSComp.SR.commaInsteadOfSemicolonInRecord()) |> ignore
          | _ when t2 = "bool" && t1.EndsWithOrdinal(" ref") ->
                os.Append(ErrorFromAddingTypeEquation1E().Format t2 t1 tpcs) |> ignore
                os.Append(System.Environment.NewLine + FSComp.SR.derefInsteadOfNot()) |> ignore
          | _ -> os.Append(ErrorFromAddingTypeEquation1E().Format t2 t1 tpcs) |> ignore

      | ErrorFromAddingTypeEquation(_, _, _, _, ((ConstraintSolverTypesNotInEqualityRelation (_, _, _, _, _, contextInfo) ) as e), _) when (match contextInfo with ContextInfo.NoContext -> false | _ -> true) ->  
          OutputExceptionR os e

      | ErrorFromAddingTypeEquation(_, _, _, _, ((ConstraintSolverTypesNotInSubsumptionRelation _ | ConstraintSolverError _ ) as e), _) ->  
          OutputExceptionR os e

      | ErrorFromAddingTypeEquation(g, denv, t1, t2, e, _) ->
          if not (typeEquiv g t1 t2) then
              let t1, t2, tpcs = NicePrint.minimalStringsOfTwoTypes denv t1 t2
              if t1<>t2 + tpcs then os.Append(ErrorFromAddingTypeEquation2E().Format t1 t2 tpcs) |> ignore

          OutputExceptionR os e

      | ErrorFromApplyingDefault(_, denv, _, defaultType, e, _) ->  
          let defaultType = NicePrint.minimalStringOfType denv defaultType
          os.Append(ErrorFromApplyingDefault1E().Format defaultType) |> ignore
          OutputExceptionR os e
          os.Append(ErrorFromApplyingDefault2E().Format) |> ignore

      | ErrorsFromAddingSubsumptionConstraint(g, denv, t1, t2, e, contextInfo, _) ->
          match contextInfo with
          | ContextInfo.DowncastUsedInsteadOfUpcast isOperator -> 
              let t1, t2, _ = NicePrint.minimalStringsOfTwoTypes denv t1 t2
              if isOperator then
                  os.Append(FSComp.SR.considerUpcastOperator(t1, t2) |> snd) |> ignore
              else
                  os.Append(FSComp.SR.considerUpcast(t1, t2) |> snd) |> ignore
          | _ ->
              if not (typeEquiv g t1 t2) then
                  let t1, t2, tpcs = NicePrint.minimalStringsOfTwoTypes denv t1 t2
                  if t1 <> (t2 + tpcs) then 
                      os.Append(ErrorsFromAddingSubsumptionConstraintE().Format t2 t1 tpcs) |> ignore
                  else
                      OutputExceptionR os e
              else
                  OutputExceptionR os e

      | UpperCaseIdentifierInPattern(_) -> 
          os.Append(UpperCaseIdentifierInPatternE().Format) |> ignore

      | NotUpperCaseConstructor(_) -> 
          os.Append(NotUpperCaseConstructorE().Format) |> ignore

      | ErrorFromAddingConstraint(_, e, _) ->  
          OutputExceptionR os e

#if !NO_EXTENSIONTYPING
      | ExtensionTyping.ProvidedTypeResolutionNoRange e

      | ExtensionTyping.ProvidedTypeResolution(_, e) -> 
          OutputExceptionR os e

      | :? TypeProviderError as e ->
          os.Append(e.ContextualErrorMessage) |> ignore
#endif

      | UnresolvedOverloading(_, _, mtext, _) -> 
          os.Append mtext |> ignore

      | UnresolvedConversionOperator(denv, fromTy, toTy, _) -> 
          let t1, t2, _tpcs = NicePrint.minimalStringsOfTwoTypes denv fromTy toTy
          os.Append(FSComp.SR.csTypeDoesNotSupportConversion(t1, t2)) |> ignore

      | PossibleOverload(_, minfo, originalError, _) -> 
          // print original error that describes reason why this overload was rejected
          let buf = new StringBuilder()
          OutputExceptionR buf originalError

          os.Append(PossibleOverloadE().Format minfo (buf.ToString())) |> ignore

      //| PossibleBestOverload(_, minfo, m) -> 
      //    Printf.bprintf os "\n\nPossible best overload: '%s'." minfo

      | FunctionExpected _ ->
          os.Append(FunctionExpectedE().Format) |> ignore

      | BakedInMemberConstraintName(nm, _) ->
          os.Append(BakedInMemberConstraintNameE().Format nm) |> ignore

      | StandardOperatorRedefinitionWarning(msg, _) -> 
          os.Append msg |> ignore

      | BadEventTransformation(_) ->
         os.Append(BadEventTransformationE().Format) |> ignore

      | ParameterlessStructCtor(_) ->
         os.Append(ParameterlessStructCtorE().Format) |> ignore

      | InterfaceNotRevealed(denv, ity, _) ->
          os.Append(InterfaceNotRevealedE().Format (NicePrint.minimalStringOfType denv ity)) |> ignore

      | NotAFunctionButIndexer(_, _, name, _, _) ->
          match name with
          | Some name -> os.Append(FSComp.SR.notAFunctionButMaybeIndexerWithName name) |> ignore
          | _ -> os.Append(FSComp.SR.notAFunctionButMaybeIndexer()) |> ignore

      | NotAFunction(_, _, _, marg) ->
          if marg.StartColumn = 0 then
              os.Append(FSComp.SR.notAFunctionButMaybeDeclaration()) |> ignore
          else
              os.Append(FSComp.SR.notAFunction()) |> ignore

      | TyconBadArgs(_, tcref, d, _) -> 
          let exp = tcref.TyparsNoRange.Length
          if exp = 0 then
              os.Append(FSComp.SR.buildUnexpectedTypeArgs(fullDisplayTextOfTyconRef tcref, d)) |> ignore
          else
              os.Append(TyconBadArgsE().Format (fullDisplayTextOfTyconRef tcref) exp d) |> ignore

      | IndeterminateType(_) -> 
          os.Append(IndeterminateTypeE().Format) |> ignore

      | NameClash(nm, k1, nm1, _, k2, nm2, _) -> 
          if nm = nm1 && nm1 = nm2 && k1 = k2 then 
              os.Append(NameClash1E().Format k1 nm1) |> ignore
          else
              os.Append(NameClash2E().Format k1 nm1 nm k2 nm2) |> ignore

      | Duplicate(k, s, _) -> 
          if k = "member" then 
              os.Append(Duplicate1E().Format (DecompileOpName s)) |> ignore
          else 
              os.Append(Duplicate2E().Format k (DecompileOpName s)) |> ignore

      | UndefinedName(_, k, id, suggestionsF) ->
          os.Append(k (DecompileOpName id.idText)) |> ignore
          if suggestNames then
              let filtered = ErrorResolutionHints.FilterPredictions suggestionsF id.idText 
              if List.isEmpty filtered |> not then
                  os.Append(ErrorResolutionHints.FormatPredictions DecompileOpName filtered) |> ignore
          

      | InternalUndefinedItemRef(f, smr, ccuName, s) ->  
          let _, errs = f(smr, ccuName, s)  
          os.Append errs |> ignore  

      | FieldNotMutable _ -> 
          os.Append(FieldNotMutableE().Format) |> ignore

      | FieldsFromDifferentTypes (_, fref1, fref2, _) -> 
          os.Append(FieldsFromDifferentTypesE().Format fref1.FieldName fref2.FieldName) |> ignore

      | VarBoundTwice id ->  
          os.Append(VarBoundTwiceE().Format (DecompileOpName id.idText)) |> ignore

      | Recursion (denv, id, ty1, ty2, _) -> 
          let t1, t2, tpcs = NicePrint.minimalStringsOfTwoTypes denv ty1 ty2
          os.Append(RecursionE().Format (DecompileOpName id.idText) t1 t2 tpcs) |> ignore

      | InvalidRuntimeCoercion(denv, ty1, ty2, _) -> 
          let t1, t2, tpcs = NicePrint.minimalStringsOfTwoTypes denv ty1 ty2
          os.Append(InvalidRuntimeCoercionE().Format t1 t2 tpcs) |> ignore

      | IndeterminateRuntimeCoercion(denv, ty1, ty2, _) -> 
          let t1, t2, _cxs = NicePrint.minimalStringsOfTwoTypes denv ty1 ty2
          os.Append(IndeterminateRuntimeCoercionE().Format t1 t2) |> ignore

      | IndeterminateStaticCoercion(denv, ty1, ty2, _) -> 
          // REVIEW: consider if we need to show _cxs (the type parameter constraints)
          let t1, t2, _cxs = NicePrint.minimalStringsOfTwoTypes denv ty1 ty2
          os.Append(IndeterminateStaticCoercionE().Format t1 t2) |> ignore

      | StaticCoercionShouldUseBox(denv, ty1, ty2, _) ->
          // REVIEW: consider if we need to show _cxs (the type parameter constraints)
          let t1, t2, _cxs = NicePrint.minimalStringsOfTwoTypes denv ty1 ty2
          os.Append(StaticCoercionShouldUseBoxE().Format t1 t2) |> ignore

      | TypeIsImplicitlyAbstract(_) -> 
          os.Append(TypeIsImplicitlyAbstractE().Format) |> ignore

      | NonRigidTypar(denv, tpnmOpt, typarRange, ty1, ty, _) -> 
          // REVIEW: consider if we need to show _cxs (the type parameter constraints)
          let (ty1, ty), _cxs = PrettyTypes.PrettifyTypePair denv.g (ty1, ty)
          match tpnmOpt with 
          | None -> 
              os.Append(NonRigidTypar1E().Format (stringOfRange typarRange) (NicePrint.stringOfTy denv ty)) |> ignore
          | Some tpnm -> 
              match ty1 with 
              | TType_measure _ -> 
                os.Append(NonRigidTypar2E().Format tpnm (NicePrint.stringOfTy denv ty)) |> ignore
              | _ -> 
                os.Append(NonRigidTypar3E().Format tpnm (NicePrint.stringOfTy denv ty)) |> ignore

      | SyntaxError (ctxt, _) -> 
          let ctxt = unbox<Parsing.ParseErrorContext<Parser.token>>(ctxt)
          
          let (|EndOfStructuredConstructToken|_|) token = 
              match token with
              | Parser.TOKEN_ODECLEND 
              | Parser.TOKEN_OBLOCKSEP 
              | Parser.TOKEN_OEND 
              | Parser.TOKEN_ORIGHT_BLOCK_END 
              | Parser.TOKEN_OBLOCKEND | Parser.TOKEN_OBLOCKEND_COMING_SOON | Parser.TOKEN_OBLOCKEND_IS_HERE -> Some()
              | _ -> None

          let tokenIdToText tid = 
              match tid with 
              | Parser.TOKEN_IDENT -> getErrorString("Parser.TOKEN.IDENT")
              | Parser.TOKEN_BIGNUM 
              | Parser.TOKEN_INT8  
              | Parser.TOKEN_UINT8 
              | Parser.TOKEN_INT16  
              | Parser.TOKEN_UINT16 
              | Parser.TOKEN_INT32 
              | Parser.TOKEN_UINT32 
              | Parser.TOKEN_INT64 
              | Parser.TOKEN_UINT64 
              | Parser.TOKEN_UNATIVEINT 
              | Parser.TOKEN_NATIVEINT -> getErrorString("Parser.TOKEN.INT")
              | Parser.TOKEN_IEEE32 
              | Parser.TOKEN_IEEE64 -> getErrorString("Parser.TOKEN.FLOAT")
              | Parser.TOKEN_DECIMAL -> getErrorString("Parser.TOKEN.DECIMAL")
              | Parser.TOKEN_CHAR -> getErrorString("Parser.TOKEN.CHAR")
                
              | Parser.TOKEN_BASE -> getErrorString("Parser.TOKEN.BASE")
              | Parser.TOKEN_LPAREN_STAR_RPAREN -> getErrorString("Parser.TOKEN.LPAREN.STAR.RPAREN")
              | Parser.TOKEN_DOLLAR -> getErrorString("Parser.TOKEN.DOLLAR")
              | Parser.TOKEN_INFIX_STAR_STAR_OP -> getErrorString("Parser.TOKEN.INFIX.STAR.STAR.OP")
              | Parser.TOKEN_INFIX_COMPARE_OP -> getErrorString("Parser.TOKEN.INFIX.COMPARE.OP")
              | Parser.TOKEN_COLON_GREATER -> getErrorString("Parser.TOKEN.COLON.GREATER")  
              | Parser.TOKEN_COLON_COLON ->getErrorString("Parser.TOKEN.COLON.COLON")
              | Parser.TOKEN_PERCENT_OP -> getErrorString("Parser.TOKEN.PERCENT.OP")
              | Parser.TOKEN_INFIX_AT_HAT_OP -> getErrorString("Parser.TOKEN.INFIX.AT.HAT.OP")
              | Parser.TOKEN_INFIX_BAR_OP -> getErrorString("Parser.TOKEN.INFIX.BAR.OP")
              | Parser.TOKEN_PLUS_MINUS_OP -> getErrorString("Parser.TOKEN.PLUS.MINUS.OP")
              | Parser.TOKEN_PREFIX_OP -> getErrorString("Parser.TOKEN.PREFIX.OP")
              | Parser.TOKEN_COLON_QMARK_GREATER -> getErrorString("Parser.TOKEN.COLON.QMARK.GREATER")
              | Parser.TOKEN_INFIX_STAR_DIV_MOD_OP -> getErrorString("Parser.TOKEN.INFIX.STAR.DIV.MOD.OP")
              | Parser.TOKEN_INFIX_AMP_OP -> getErrorString("Parser.TOKEN.INFIX.AMP.OP")
              | Parser.TOKEN_AMP -> getErrorString("Parser.TOKEN.AMP")
              | Parser.TOKEN_AMP_AMP -> getErrorString("Parser.TOKEN.AMP.AMP")
              | Parser.TOKEN_BAR_BAR -> getErrorString("Parser.TOKEN.BAR.BAR")
              | Parser.TOKEN_LESS -> getErrorString("Parser.TOKEN.LESS")
              | Parser.TOKEN_GREATER -> getErrorString("Parser.TOKEN.GREATER")
              | Parser.TOKEN_QMARK -> getErrorString("Parser.TOKEN.QMARK")
              | Parser.TOKEN_QMARK_QMARK -> getErrorString("Parser.TOKEN.QMARK.QMARK")
              | Parser.TOKEN_COLON_QMARK-> getErrorString("Parser.TOKEN.COLON.QMARK")
              | Parser.TOKEN_INT32_DOT_DOT -> getErrorString("Parser.TOKEN.INT32.DOT.DOT")
              | Parser.TOKEN_DOT_DOT -> getErrorString("Parser.TOKEN.DOT.DOT")
              | Parser.TOKEN_QUOTE -> getErrorString("Parser.TOKEN.QUOTE")
              | Parser.TOKEN_STAR -> getErrorString("Parser.TOKEN.STAR")
              | Parser.TOKEN_HIGH_PRECEDENCE_TYAPP -> getErrorString("Parser.TOKEN.HIGH.PRECEDENCE.TYAPP")
              | Parser.TOKEN_COLON -> getErrorString("Parser.TOKEN.COLON")
              | Parser.TOKEN_COLON_EQUALS -> getErrorString("Parser.TOKEN.COLON.EQUALS")
              | Parser.TOKEN_LARROW -> getErrorString("Parser.TOKEN.LARROW")
              | Parser.TOKEN_EQUALS -> getErrorString("Parser.TOKEN.EQUALS")
              | Parser.TOKEN_GREATER_BAR_RBRACK -> getErrorString("Parser.TOKEN.GREATER.BAR.RBRACK")
              | Parser.TOKEN_MINUS -> getErrorString("Parser.TOKEN.MINUS")
              | Parser.TOKEN_ADJACENT_PREFIX_OP -> getErrorString("Parser.TOKEN.ADJACENT.PREFIX.OP")
              | Parser.TOKEN_FUNKY_OPERATOR_NAME -> getErrorString("Parser.TOKEN.FUNKY.OPERATOR.NAME") 
              | Parser.TOKEN_COMMA-> getErrorString("Parser.TOKEN.COMMA")
              | Parser.TOKEN_DOT -> getErrorString("Parser.TOKEN.DOT")
              | Parser.TOKEN_BAR-> getErrorString("Parser.TOKEN.BAR")
              | Parser.TOKEN_HASH -> getErrorString("Parser.TOKEN.HASH")
              | Parser.TOKEN_UNDERSCORE -> getErrorString("Parser.TOKEN.UNDERSCORE")
              | Parser.TOKEN_SEMICOLON -> getErrorString("Parser.TOKEN.SEMICOLON")
              | Parser.TOKEN_SEMICOLON_SEMICOLON-> getErrorString("Parser.TOKEN.SEMICOLON.SEMICOLON")
              | Parser.TOKEN_LPAREN-> getErrorString("Parser.TOKEN.LPAREN")
              | Parser.TOKEN_RPAREN | Parser.TOKEN_RPAREN_COMING_SOON | Parser.TOKEN_RPAREN_IS_HERE -> getErrorString("Parser.TOKEN.RPAREN")
              | Parser.TOKEN_LQUOTE -> getErrorString("Parser.TOKEN.LQUOTE")
              | Parser.TOKEN_LBRACK -> getErrorString("Parser.TOKEN.LBRACK")
              | Parser.TOKEN_LBRACE_BAR -> getErrorString("Parser.TOKEN.LBRACE.BAR")
              | Parser.TOKEN_LBRACK_BAR -> getErrorString("Parser.TOKEN.LBRACK.BAR")
              | Parser.TOKEN_LBRACK_LESS -> getErrorString("Parser.TOKEN.LBRACK.LESS")
              | Parser.TOKEN_LBRACE -> getErrorString("Parser.TOKEN.LBRACE")
              | Parser.TOKEN_BAR_RBRACK -> getErrorString("Parser.TOKEN.BAR.RBRACK")
              | Parser.TOKEN_BAR_RBRACE -> getErrorString("Parser.TOKEN.BAR.RBRACE")
              | Parser.TOKEN_GREATER_RBRACK -> getErrorString("Parser.TOKEN.GREATER.RBRACK")
              | Parser.TOKEN_RQUOTE_DOT _ 
              | Parser.TOKEN_RQUOTE -> getErrorString("Parser.TOKEN.RQUOTE")
              | Parser.TOKEN_RBRACK -> getErrorString("Parser.TOKEN.RBRACK")
              | Parser.TOKEN_RBRACE | Parser.TOKEN_RBRACE_COMING_SOON | Parser.TOKEN_RBRACE_IS_HERE -> getErrorString("Parser.TOKEN.RBRACE")
              | Parser.TOKEN_PUBLIC -> getErrorString("Parser.TOKEN.PUBLIC")
              | Parser.TOKEN_PRIVATE -> getErrorString("Parser.TOKEN.PRIVATE")
              | Parser.TOKEN_INTERNAL -> getErrorString("Parser.TOKEN.INTERNAL")
              | Parser.TOKEN_CONSTRAINT -> getErrorString("Parser.TOKEN.CONSTRAINT")
              | Parser.TOKEN_INSTANCE -> getErrorString("Parser.TOKEN.INSTANCE")
              | Parser.TOKEN_DELEGATE -> getErrorString("Parser.TOKEN.DELEGATE")
              | Parser.TOKEN_INHERIT -> getErrorString("Parser.TOKEN.INHERIT")
              | Parser.TOKEN_CONSTRUCTOR-> getErrorString("Parser.TOKEN.CONSTRUCTOR")
              | Parser.TOKEN_DEFAULT -> getErrorString("Parser.TOKEN.DEFAULT")
              | Parser.TOKEN_OVERRIDE-> getErrorString("Parser.TOKEN.OVERRIDE")
              | Parser.TOKEN_ABSTRACT-> getErrorString("Parser.TOKEN.ABSTRACT")
              | Parser.TOKEN_CLASS-> getErrorString("Parser.TOKEN.CLASS")
              | Parser.TOKEN_MEMBER -> getErrorString("Parser.TOKEN.MEMBER")
              | Parser.TOKEN_STATIC -> getErrorString("Parser.TOKEN.STATIC")
              | Parser.TOKEN_NAMESPACE-> getErrorString("Parser.TOKEN.NAMESPACE")
              | Parser.TOKEN_OBLOCKBEGIN -> getErrorString("Parser.TOKEN.OBLOCKBEGIN") 
              | EndOfStructuredConstructToken -> getErrorString("Parser.TOKEN.OBLOCKEND") 
              | Parser.TOKEN_THEN  
              | Parser.TOKEN_OTHEN -> getErrorString("Parser.TOKEN.OTHEN")
              | Parser.TOKEN_ELSE
              | Parser.TOKEN_OELSE -> getErrorString("Parser.TOKEN.OELSE")
              | Parser.TOKEN_LET(_) 
              | Parser.TOKEN_OLET(_) -> getErrorString("Parser.TOKEN.OLET")
              | Parser.TOKEN_OBINDER 
              | Parser.TOKEN_BINDER -> getErrorString("Parser.TOKEN.BINDER")
              | Parser.TOKEN_ODO -> getErrorString("Parser.TOKEN.ODO")
              | Parser.TOKEN_OWITH -> getErrorString("Parser.TOKEN.OWITH")
              | Parser.TOKEN_OFUNCTION -> getErrorString("Parser.TOKEN.OFUNCTION")
              | Parser.TOKEN_OFUN -> getErrorString("Parser.TOKEN.OFUN")
              | Parser.TOKEN_ORESET -> getErrorString("Parser.TOKEN.ORESET")
              | Parser.TOKEN_ODUMMY -> getErrorString("Parser.TOKEN.ODUMMY")
              | Parser.TOKEN_DO_BANG 
              | Parser.TOKEN_ODO_BANG -> getErrorString("Parser.TOKEN.ODO.BANG")
              | Parser.TOKEN_YIELD -> getErrorString("Parser.TOKEN.YIELD")
              | Parser.TOKEN_YIELD_BANG -> getErrorString("Parser.TOKEN.YIELD.BANG")
              | Parser.TOKEN_OINTERFACE_MEMBER-> getErrorString("Parser.TOKEN.OINTERFACE.MEMBER")
              | Parser.TOKEN_ELIF -> getErrorString("Parser.TOKEN.ELIF")
              | Parser.TOKEN_RARROW -> getErrorString("Parser.TOKEN.RARROW")
              | Parser.TOKEN_SIG -> getErrorString("Parser.TOKEN.SIG")
              | Parser.TOKEN_STRUCT -> getErrorString("Parser.TOKEN.STRUCT")
              | Parser.TOKEN_UPCAST -> getErrorString("Parser.TOKEN.UPCAST")
              | Parser.TOKEN_DOWNCAST -> getErrorString("Parser.TOKEN.DOWNCAST")
              | Parser.TOKEN_NULL -> getErrorString("Parser.TOKEN.NULL")
              | Parser.TOKEN_RESERVED -> getErrorString("Parser.TOKEN.RESERVED")
              | Parser.TOKEN_MODULE | Parser.TOKEN_MODULE_COMING_SOON | Parser.TOKEN_MODULE_IS_HERE -> getErrorString("Parser.TOKEN.MODULE")
              | Parser.TOKEN_AND -> getErrorString("Parser.TOKEN.AND")
              | Parser.TOKEN_AS -> getErrorString("Parser.TOKEN.AS")
              | Parser.TOKEN_ASSERT -> getErrorString("Parser.TOKEN.ASSERT")
              | Parser.TOKEN_OASSERT -> getErrorString("Parser.TOKEN.ASSERT")
              | Parser.TOKEN_ASR-> getErrorString("Parser.TOKEN.ASR")
              | Parser.TOKEN_DOWNTO -> getErrorString("Parser.TOKEN.DOWNTO")
              | Parser.TOKEN_EXCEPTION -> getErrorString("Parser.TOKEN.EXCEPTION")
              | Parser.TOKEN_FALSE -> getErrorString("Parser.TOKEN.FALSE")
              | Parser.TOKEN_FOR -> getErrorString("Parser.TOKEN.FOR")
              | Parser.TOKEN_FUN -> getErrorString("Parser.TOKEN.FUN")
              | Parser.TOKEN_FUNCTION-> getErrorString("Parser.TOKEN.FUNCTION")
              | Parser.TOKEN_FINALLY -> getErrorString("Parser.TOKEN.FINALLY")
              | Parser.TOKEN_LAZY -> getErrorString("Parser.TOKEN.LAZY")
              | Parser.TOKEN_OLAZY -> getErrorString("Parser.TOKEN.LAZY")
              | Parser.TOKEN_MATCH -> getErrorString("Parser.TOKEN.MATCH")
              | Parser.TOKEN_MATCH_BANG -> getErrorString("Parser.TOKEN.MATCH.BANG")
              | Parser.TOKEN_MUTABLE -> getErrorString("Parser.TOKEN.MUTABLE")
              | Parser.TOKEN_NEW -> getErrorString("Parser.TOKEN.NEW")
              | Parser.TOKEN_OF -> getErrorString("Parser.TOKEN.OF")
              | Parser.TOKEN_OPEN -> getErrorString("Parser.TOKEN.OPEN")
              | Parser.TOKEN_OR -> getErrorString("Parser.TOKEN.OR")
              | Parser.TOKEN_VOID -> getErrorString("Parser.TOKEN.VOID")
              | Parser.TOKEN_EXTERN-> getErrorString("Parser.TOKEN.EXTERN")
              | Parser.TOKEN_INTERFACE -> getErrorString("Parser.TOKEN.INTERFACE")
              | Parser.TOKEN_REC -> getErrorString("Parser.TOKEN.REC")
              | Parser.TOKEN_TO -> getErrorString("Parser.TOKEN.TO")
              | Parser.TOKEN_TRUE -> getErrorString("Parser.TOKEN.TRUE")
              | Parser.TOKEN_TRY -> getErrorString("Parser.TOKEN.TRY")
              | Parser.TOKEN_TYPE | Parser.TOKEN_TYPE_COMING_SOON | Parser.TOKEN_TYPE_IS_HERE -> getErrorString("Parser.TOKEN.TYPE")
              | Parser.TOKEN_VAL -> getErrorString("Parser.TOKEN.VAL")
              | Parser.TOKEN_INLINE -> getErrorString("Parser.TOKEN.INLINE")
              | Parser.TOKEN_WHEN -> getErrorString("Parser.TOKEN.WHEN")
              | Parser.TOKEN_WHILE -> getErrorString("Parser.TOKEN.WHILE")
              | Parser.TOKEN_WITH-> getErrorString("Parser.TOKEN.WITH")
              | Parser.TOKEN_IF -> getErrorString("Parser.TOKEN.IF")
              | Parser.TOKEN_DO -> getErrorString("Parser.TOKEN.DO")
              | Parser.TOKEN_GLOBAL -> getErrorString("Parser.TOKEN.GLOBAL")
              | Parser.TOKEN_DONE -> getErrorString("Parser.TOKEN.DONE")
              | Parser.TOKEN_IN | Parser.TOKEN_JOIN_IN -> getErrorString("Parser.TOKEN.IN")
              | Parser.TOKEN_HIGH_PRECEDENCE_PAREN_APP-> getErrorString("Parser.TOKEN.HIGH.PRECEDENCE.PAREN.APP")
              | Parser.TOKEN_HIGH_PRECEDENCE_BRACK_APP-> getErrorString("Parser.TOKEN.HIGH.PRECEDENCE.BRACK.APP")
              | Parser.TOKEN_BEGIN -> getErrorString("Parser.TOKEN.BEGIN")
              | Parser.TOKEN_END -> getErrorString("Parser.TOKEN.END")
              | Parser.TOKEN_HASH_LIGHT
              | Parser.TOKEN_HASH_LINE 
              | Parser.TOKEN_HASH_IF 
              | Parser.TOKEN_HASH_ELSE 
              | Parser.TOKEN_HASH_ENDIF -> getErrorString("Parser.TOKEN.HASH.ENDIF")
              | Parser.TOKEN_INACTIVECODE -> getErrorString("Parser.TOKEN.INACTIVECODE")
              | Parser.TOKEN_LEX_FAILURE-> getErrorString("Parser.TOKEN.LEX.FAILURE")
              | Parser.TOKEN_WHITESPACE -> getErrorString("Parser.TOKEN.WHITESPACE")
              | Parser.TOKEN_COMMENT -> getErrorString("Parser.TOKEN.COMMENT")
              | Parser.TOKEN_LINE_COMMENT -> getErrorString("Parser.TOKEN.LINE.COMMENT")
              | Parser.TOKEN_STRING_TEXT -> getErrorString("Parser.TOKEN.STRING.TEXT")
              | Parser.TOKEN_BYTEARRAY -> getErrorString("Parser.TOKEN.BYTEARRAY")
              | Parser.TOKEN_STRING -> getErrorString("Parser.TOKEN.STRING")
              | Parser.TOKEN_KEYWORD_STRING -> getErrorString("Parser.TOKEN.KEYWORD_STRING")
              | Parser.TOKEN_EOF -> getErrorString("Parser.TOKEN.EOF")
              | Parser.TOKEN_CONST -> getErrorString("Parser.TOKEN.CONST")
              | Parser.TOKEN_FIXED -> getErrorString("Parser.TOKEN.FIXED")
              | unknown ->           
                  Debug.Assert(false, "unknown token tag")
                  let result = sprintf "%+A" unknown
                  Debug.Assert(false, result)
                  result

          match ctxt.CurrentToken with 
          | None -> os.Append(UnexpectedEndOfInputE().Format) |> ignore
          | Some token -> 
              match (token |> Parser.tagOfToken |> Parser.tokenTagToTokenId), token with 
              | EndOfStructuredConstructToken, _ -> os.Append(OBlockEndSentenceE().Format) |> ignore
              | Parser.TOKEN_LEX_FAILURE, Parser.LEX_FAILURE str -> Printf.bprintf os "%s" str (* Fix bug://2431 *)
              | token, _ -> os.Append(UnexpectedE().Format (token |> tokenIdToText)) |> ignore

              (* Search for a state producing a single recognized non-terminal in the states on the stack *)
              let foundInContext =
              
                  (* Merge a bunch of expression non terminals *)
                  let (|NONTERM_Category_Expr|_|) = function
                        | Parser.NONTERM_argExpr|Parser.NONTERM_minusExpr|Parser.NONTERM_parenExpr|Parser.NONTERM_atomicExpr
                        | Parser.NONTERM_appExpr|Parser.NONTERM_tupleExpr|Parser.NONTERM_declExpr|Parser.NONTERM_braceExpr|Parser.NONTERM_braceBarExpr
                        | Parser.NONTERM_typedSeqExprBlock
                        | Parser.NONTERM_interactiveExpr -> Some()
                        | _ -> None
                        
                  (* Merge a bunch of pattern non terminals *)
                  let (|NONTERM_Category_Pattern|_|) = function 
                        | Parser.NONTERM_constrPattern|Parser.NONTERM_parenPattern|Parser.NONTERM_atomicPattern -> Some() 
                        | _ -> None
                  
                  (* Merge a bunch of if/then/else non terminals *)
                  let (|NONTERM_Category_IfThenElse|_|) = function
                        | Parser.NONTERM_ifExprThen|Parser.NONTERM_ifExprElifs|Parser.NONTERM_ifExprCases -> Some()
                        | _ -> None
                        
                  (* Merge a bunch of non terminals *)
                  let (|NONTERM_Category_SignatureFile|_|) = function
                        | Parser.NONTERM_signatureFile|Parser.NONTERM_moduleSpfn|Parser.NONTERM_moduleSpfns -> Some()
                        | _ -> None
                  let (|NONTERM_Category_ImplementationFile|_|) = function
                        | Parser.NONTERM_implementationFile|Parser.NONTERM_fileNamespaceImpl|Parser.NONTERM_fileNamespaceImpls -> Some()
                        | _ -> None
                  let (|NONTERM_Category_Definition|_|) = function
                        | Parser.NONTERM_fileModuleImpl|Parser.NONTERM_moduleDefn|Parser.NONTERM_interactiveDefns
                        |Parser.NONTERM_moduleDefns|Parser.NONTERM_moduleDefnsOrExpr -> Some()
                        | _ -> None
                  
                  let (|NONTERM_Category_Type|_|) = function
                        | Parser.NONTERM_typ|Parser.NONTERM_tupleType -> Some()
                        | _ -> None

                  let (|NONTERM_Category_Interaction|_|) = function
                        | Parser.NONTERM_interactiveItemsTerminator|Parser.NONTERM_interaction|Parser.NONTERM__startinteraction -> Some()
                        | _ -> None
         
                  
                  // Canonicalize the categories and check for a unique category
                  ctxt.ReducibleProductions |> List.exists (fun prods -> 
                      match prods 
                            |> List.map Parser.prodIdxToNonTerminal 
                            |> List.map (function 
                                         | NONTERM_Category_Type -> Parser.NONTERM_typ
                                         | NONTERM_Category_Expr -> Parser.NONTERM_declExpr 
                                         | NONTERM_Category_Pattern -> Parser.NONTERM_atomicPattern 
                                         | NONTERM_Category_IfThenElse -> Parser.NONTERM_ifExprThen
                                         | NONTERM_Category_SignatureFile -> Parser.NONTERM_signatureFile
                                         | NONTERM_Category_ImplementationFile -> Parser.NONTERM_implementationFile
                                         | NONTERM_Category_Definition -> Parser.NONTERM_moduleDefn
                                         | NONTERM_Category_Interaction -> Parser.NONTERM_interaction
                                         | nt -> nt)
                            |> Set.ofList 
                            |> Set.toList with 
                      | [Parser.NONTERM_interaction] -> os.Append(NONTERM_interactionE().Format) |> ignore; true
                      | [Parser.NONTERM_hashDirective] -> os.Append(NONTERM_hashDirectiveE().Format) |> ignore; true
                      | [Parser.NONTERM_fieldDecl] -> os.Append(NONTERM_fieldDeclE().Format) |> ignore; true
                      | [Parser.NONTERM_unionCaseRepr] -> os.Append(NONTERM_unionCaseReprE().Format) |> ignore; true
                      | [Parser.NONTERM_localBinding] -> os.Append(NONTERM_localBindingE().Format) |> ignore; true
                      | [Parser.NONTERM_hardwhiteLetBindings] -> os.Append(NONTERM_hardwhiteLetBindingsE().Format) |> ignore; true
                      | [Parser.NONTERM_classDefnMember] -> os.Append(NONTERM_classDefnMemberE().Format) |> ignore; true
                      | [Parser.NONTERM_defnBindings] -> os.Append(NONTERM_defnBindingsE().Format) |> ignore; true
                      | [Parser.NONTERM_classMemberSpfn] -> os.Append(NONTERM_classMemberSpfnE().Format) |> ignore; true
                      | [Parser.NONTERM_valSpfn] -> os.Append(NONTERM_valSpfnE().Format) |> ignore; true
                      | [Parser.NONTERM_tyconSpfn] -> os.Append(NONTERM_tyconSpfnE().Format) |> ignore; true
                      | [Parser.NONTERM_anonLambdaExpr] -> os.Append(NONTERM_anonLambdaExprE().Format) |> ignore; true
                      | [Parser.NONTERM_attrUnionCaseDecl] -> os.Append(NONTERM_attrUnionCaseDeclE().Format) |> ignore; true
                      | [Parser.NONTERM_cPrototype] -> os.Append(NONTERM_cPrototypeE().Format) |> ignore; true
                      | [Parser.NONTERM_objExpr|Parser.NONTERM_objectImplementationMembers] -> os.Append(NONTERM_objectImplementationMembersE().Format) |> ignore; true
                      | [Parser.NONTERM_ifExprThen|Parser.NONTERM_ifExprElifs|Parser.NONTERM_ifExprCases] -> os.Append(NONTERM_ifExprCasesE().Format) |> ignore; true
                      | [Parser.NONTERM_openDecl] -> os.Append(NONTERM_openDeclE().Format) |> ignore; true
                      | [Parser.NONTERM_fileModuleSpec] -> os.Append(NONTERM_fileModuleSpecE().Format) |> ignore; true
                      | [Parser.NONTERM_patternClauses] -> os.Append(NONTERM_patternClausesE().Format) |> ignore; true
                      | [Parser.NONTERM_beginEndExpr] -> os.Append(NONTERM_beginEndExprE().Format) |> ignore; true
                      | [Parser.NONTERM_recdExpr] -> os.Append(NONTERM_recdExprE().Format) |> ignore; true
                      | [Parser.NONTERM_tyconDefn] -> os.Append(NONTERM_tyconDefnE().Format) |> ignore; true
                      | [Parser.NONTERM_exconCore] -> os.Append(NONTERM_exconCoreE().Format) |> ignore; true
                      | [Parser.NONTERM_typeNameInfo] -> os.Append(NONTERM_typeNameInfoE().Format) |> ignore; true
                      | [Parser.NONTERM_attributeList] -> os.Append(NONTERM_attributeListE().Format) |> ignore; true
                      | [Parser.NONTERM_quoteExpr] -> os.Append(NONTERM_quoteExprE().Format) |> ignore; true
                      | [Parser.NONTERM_typeConstraint] -> os.Append(NONTERM_typeConstraintE().Format) |> ignore; true
                      | [NONTERM_Category_ImplementationFile] -> os.Append(NONTERM_Category_ImplementationFileE().Format) |> ignore; true
                      | [NONTERM_Category_Definition] -> os.Append(NONTERM_Category_DefinitionE().Format) |> ignore; true
                      | [NONTERM_Category_SignatureFile] -> os.Append(NONTERM_Category_SignatureFileE().Format) |> ignore; true
                      | [NONTERM_Category_Pattern] -> os.Append(NONTERM_Category_PatternE().Format) |> ignore; true
                      | [NONTERM_Category_Expr] -> os.Append(NONTERM_Category_ExprE().Format) |> ignore; true
                      | [NONTERM_Category_Type] -> os.Append(NONTERM_Category_TypeE().Format) |> ignore; true
                      | [Parser.NONTERM_typeArgsActual] -> os.Append(NONTERM_typeArgsActualE().Format) |> ignore; true
                      | _ -> 
                          false)
                          
#if DEBUG
              if not foundInContext then
                  Printf.bprintf os ". (no 'in' context found: %+A)" (List.map (List.map Parser.prodIdxToNonTerminal) ctxt.ReducibleProductions)
#else
              foundInContext |> ignore // suppress unused variable warning in RELEASE
#endif
              let fix (s: string) = s.Replace(SR.GetString("FixKeyword"), "").Replace(SR.GetString("FixSymbol"), "").Replace(SR.GetString("FixReplace"), "")
              match (ctxt.ShiftTokens 
                           |> List.map Parser.tokenTagToTokenId 
                           |> List.filter (function Parser.TOKEN_error | Parser.TOKEN_EOF -> false | _ -> true) 
                           |> List.map tokenIdToText 
                           |> Set.ofList 
                           |> Set.toList) with 
              | [tokenName1] -> os.Append(TokenName1E().Format (fix tokenName1)) |> ignore
              | [tokenName1;tokenName2] -> os.Append(TokenName1TokenName2E().Format (fix tokenName1) (fix tokenName2)) |> ignore
              | [tokenName1;tokenName2;tokenName3] -> os.Append(TokenName1TokenName2TokenName3E().Format (fix tokenName1) (fix tokenName2) (fix tokenName3)) |> ignore
              | _ -> ()
        (*
              Printf.bprintf os ".\n\n    state = %A\n    token = %A\n    expect (shift) %A\n    expect (reduce) %A\n   prods=%A\n     non terminals: %A" 
                  ctxt.StateStack
                  ctxt.CurrentToken
                  (List.map Parser.tokenTagToTokenId ctxt.ShiftTokens)
                  (List.map Parser.tokenTagToTokenId ctxt.ReduceTokens)
                  ctxt.ReducibleProductions
                  (List.mapSquared Parser.prodIdxToNonTerminal ctxt.ReducibleProductions)
        *)

      | RuntimeCoercionSourceSealed(denv, ty, _) -> 
          // REVIEW: consider if we need to show _cxs (the type parameter constraints)
          let ty, _cxs = PrettyTypes.PrettifyType denv.g ty
          if isTyparTy denv.g ty 
          then os.Append(RuntimeCoercionSourceSealed1E().Format (NicePrint.stringOfTy denv ty)) |> ignore
          else os.Append(RuntimeCoercionSourceSealed2E().Format (NicePrint.stringOfTy denv ty)) |> ignore

      | CoercionTargetSealed(denv, ty, _) -> 
          // REVIEW: consider if we need to show _cxs (the type parameter constraints)
          let ty, _cxs= PrettyTypes.PrettifyType denv.g ty
          os.Append(CoercionTargetSealedE().Format (NicePrint.stringOfTy denv ty)) |> ignore

      | UpcastUnnecessary(_) -> 
          os.Append(UpcastUnnecessaryE().Format) |> ignore

      | TypeTestUnnecessary(_) -> 
          os.Append(TypeTestUnnecessaryE().Format) |> ignore

      | QuotationTranslator.IgnoringPartOfQuotedTermWarning (msg, _) -> 
          Printf.bprintf os "%s" msg

      | OverrideDoesntOverride(denv, impl, minfoVirtOpt, g, amap, m) ->
          let sig1 = DispatchSlotChecking.FormatOverride denv impl
          match minfoVirtOpt with 
          | None -> 
              os.Append(OverrideDoesntOverride1E().Format sig1) |> ignore
          | Some minfoVirt ->
              // https://github.com/Microsoft/visualfsharp/issues/35 
              // Improve error message when attempting to override generic return type with unit:
              // we need to check if unit was used as a type argument
              let rec hasUnitTType_app (types: TType list) =
                  match types with
                  | TType_app (maybeUnit, []) :: ts -> 
                      match maybeUnit.TypeAbbrev with
                      | Some ttype when Tastops.isUnitTy g ttype -> true
                      | _ -> hasUnitTType_app ts
                  | _ :: ts -> hasUnitTType_app ts
                  | [] -> false

              match minfoVirt.ApparentEnclosingType with
              | TType_app (t, types) when t.IsFSharpInterfaceTycon && hasUnitTType_app types ->
                  // match abstract member with 'unit' passed as generic argument
                  os.Append(OverrideDoesntOverride4E().Format sig1) |> ignore
              | _ -> 
                  os.Append(OverrideDoesntOverride2E().Format sig1) |> ignore
                  let sig2 = DispatchSlotChecking.FormatMethInfoSig g amap m denv minfoVirt
                  if sig1 <> sig2 then 
                      os.Append(OverrideDoesntOverride3E().Format sig2) |> ignore

      | UnionCaseWrongArguments (_, n1, n2, _) ->
          os.Append(UnionCaseWrongArgumentsE().Format n2 n1) |> ignore

      | UnionPatternsBindDifferentNames _ -> 
          os.Append(UnionPatternsBindDifferentNamesE().Format) |> ignore

      | ValueNotContained (denv, mref, implVal, sigVal, f) ->
          let text1, text2 = NicePrint.minimalStringsOfTwoValues denv implVal sigVal
          os.Append(f((fullDisplayTextOfModRef mref), text1, text2)) |> ignore

      | ConstrNotContained (denv, v1, v2, f) ->
          os.Append(f((NicePrint.stringOfUnionCase denv v1), (NicePrint.stringOfUnionCase denv v2))) |> ignore

      | ExnconstrNotContained (denv, v1, v2, f) ->
          os.Append(f((NicePrint.stringOfExnDef denv v1), (NicePrint.stringOfExnDef denv v2))) |> ignore

      | FieldNotContained (denv, v1, v2, f) ->
          os.Append(f((NicePrint.stringOfRecdField denv v1), (NicePrint.stringOfRecdField denv v2))) |> ignore

      | RequiredButNotSpecified (_, mref, k, name, _) ->
          let nsb = new System.Text.StringBuilder()
          name nsb;
          os.Append(RequiredButNotSpecifiedE().Format (fullDisplayTextOfModRef mref) k (nsb.ToString())) |> ignore

      | UseOfAddressOfOperator _ -> 
          os.Append(UseOfAddressOfOperatorE().Format) |> ignore

      | DefensiveCopyWarning(s, _) -> os.Append(DefensiveCopyWarningE().Format s) |> ignore

      | DeprecatedThreadStaticBindingWarning(_) -> 
          os.Append(DeprecatedThreadStaticBindingWarningE().Format) |> ignore

      | FunctionValueUnexpected (denv, ty, _) ->
          let ty, _cxs = PrettyTypes.PrettifyType denv.g ty
          let errorText = FunctionValueUnexpectedE().Format (NicePrint.stringOfTy denv ty)
          os.Append errorText |> ignore

      | UnitTypeExpected (denv, ty, _) ->
          let ty, _cxs = PrettyTypes.PrettifyType denv.g ty
          let warningText = UnitTypeExpectedE().Format (NicePrint.stringOfTy denv ty)
          os.Append warningText |> ignore

      | UnitTypeExpectedWithEquality (denv, ty, _) ->
          let ty, _cxs = PrettyTypes.PrettifyType denv.g ty
          let warningText = UnitTypeExpectedWithEqualityE().Format (NicePrint.stringOfTy denv ty)
          os.Append warningText |> ignore

      | UnitTypeExpectedWithPossiblePropertySetter (denv, ty, bindingName, propertyName, _) ->
          let ty, _cxs = PrettyTypes.PrettifyType denv.g ty
          let warningText = UnitTypeExpectedWithPossiblePropertySetterE().Format (NicePrint.stringOfTy denv ty) bindingName propertyName
          os.Append warningText |> ignore

      | UnitTypeExpectedWithPossibleAssignment (denv, ty, isAlreadyMutable, bindingName, _) ->
          let ty, _cxs = PrettyTypes.PrettifyType denv.g ty
          let warningText = 
            if isAlreadyMutable then
                UnitTypeExpectedWithPossibleAssignmentToMutableE().Format (NicePrint.stringOfTy denv ty) bindingName
            else
                UnitTypeExpectedWithPossibleAssignmentE().Format (NicePrint.stringOfTy denv ty) bindingName
          os.Append warningText |> ignore

      | RecursiveUseCheckedAtRuntime _ -> 
          os.Append(RecursiveUseCheckedAtRuntimeE().Format) |> ignore

      | LetRecUnsound (_, [v], _) ->  
          os.Append(LetRecUnsound1E().Format v.DisplayName) |> ignore

      | LetRecUnsound (_, path, _) -> 
          let bos = new System.Text.StringBuilder()
          (path.Tail @ [path.Head]) |> List.iter (fun (v: ValRef) -> bos.Append(LetRecUnsoundInnerE().Format v.DisplayName) |> ignore) 
          os.Append(LetRecUnsound2E().Format (List.head path).DisplayName (bos.ToString())) |> ignore

      | LetRecEvaluatedOutOfOrder (_, _, _, _) -> 
          os.Append(LetRecEvaluatedOutOfOrderE().Format) |> ignore

      | LetRecCheckedAtRuntime _ -> 
          os.Append(LetRecCheckedAtRuntimeE().Format) |> ignore

      | SelfRefObjCtor(false, _) -> 
          os.Append(SelfRefObjCtor1E().Format) |> ignore

      | SelfRefObjCtor(true, _) -> 
          os.Append(SelfRefObjCtor2E().Format) |> ignore

      | VirtualAugmentationOnNullValuedType(_) ->
          os.Append(VirtualAugmentationOnNullValuedTypeE().Format) |> ignore

      | NonVirtualAugmentationOnNullValuedType(_) ->
          os.Append(NonVirtualAugmentationOnNullValuedTypeE().Format) |> ignore

      | NonUniqueInferredAbstractSlot(_, denv, bindnm, bvirt1, bvirt2, _) ->
          os.Append(NonUniqueInferredAbstractSlot1E().Format bindnm) |> ignore
          let ty1 = bvirt1.ApparentEnclosingType
          let ty2 = bvirt2.ApparentEnclosingType
          // REVIEW: consider if we need to show _cxs (the type parameter constraints)
          let t1, t2, _cxs = NicePrint.minimalStringsOfTwoTypes denv ty1 ty2
          os.Append(NonUniqueInferredAbstractSlot2E().Format) |> ignore
          if t1 <> t2 then 
              os.Append(NonUniqueInferredAbstractSlot3E().Format t1 t2) |> ignore
          os.Append(NonUniqueInferredAbstractSlot4E().Format) |> ignore

      | Error ((_, s), _) -> os.Append s |> ignore

      | ErrorWithSuggestions ((_, s), _, idText, suggestionF) -> 
          os.Append(DecompileOpName s) |> ignore
          if suggestNames then
              let filtered = ErrorResolutionHints.FilterPredictions suggestionF idText
              if List.isEmpty filtered |> not then
                  os.Append(ErrorResolutionHints.FormatPredictions DecompileOpName filtered) |> ignore

      | NumberedError ((_, s), _) -> os.Append s |> ignore

      | InternalError (s, _) 

      | InvalidArgument s 

      | Failure s as exn ->
          ignore exn // use the argument, even in non DEBUG
          let f1 = SR.GetString("Failure1")
          let f2 = SR.GetString("Failure2") 
          match s with 
          | f when f = f1 -> os.Append(Failure3E().Format s) |> ignore
          | f when f = f2 -> os.Append(Failure3E().Format s) |> ignore
          | _ -> os.Append(Failure4E().Format s) |> ignore
#if DEBUG
          Printf.bprintf os "\nStack Trace\n%s\n" (exn.ToString())
          if !showAssertForUnexpectedException then 
              System.Diagnostics.Debug.Assert(false, sprintf "Unexpected exception seen in compiler: %s\n%s" s (exn.ToString()))
#endif

      | FullAbstraction(s, _) -> os.Append(FullAbstractionE().Format s) |> ignore

      | WrappedError (exn, _) -> OutputExceptionR os exn

      | PatternMatchCompilation.MatchIncomplete (isComp, cexOpt, _) -> 
          os.Append(MatchIncomplete1E().Format) |> ignore
          match cexOpt with 
          | None -> ()
          | Some (cex, false) -> os.Append(MatchIncomplete2E().Format cex) |> ignore
          | Some (cex, true) -> os.Append(MatchIncomplete3E().Format cex) |> ignore
          if isComp then 
              os.Append(MatchIncomplete4E().Format) |> ignore

      | PatternMatchCompilation.EnumMatchIncomplete (isComp, cexOpt, _) ->
          os.Append(EnumMatchIncomplete1E().Format) |> ignore
          match cexOpt with
          | None -> ()
          | Some (cex, false) -> os.Append(MatchIncomplete2E().Format cex) |> ignore
          | Some (cex, true) -> os.Append(MatchIncomplete3E().Format cex) |> ignore
          if isComp then
              os.Append(MatchIncomplete4E().Format) |> ignore

      | PatternMatchCompilation.RuleNeverMatched _ -> os.Append(RuleNeverMatchedE().Format) |> ignore

      | ValNotMutable(_, valRef, _) -> os.Append(ValNotMutableE().Format(valRef.DisplayName)) |> ignore

      | ValNotLocal _ -> os.Append(ValNotLocalE().Format) |> ignore

      | ObsoleteError (s, _) 

      | ObsoleteWarning (s, _) -> 
            os.Append(Obsolete1E().Format) |> ignore
            if s <> "" then os.Append(Obsolete2E().Format s) |> ignore

      | Experimental (s, _) -> os.Append(ExperimentalE().Format s) |> ignore

      | PossibleUnverifiableCode _ -> os.Append(PossibleUnverifiableCodeE().Format) |> ignore

      | UserCompilerMessage (msg, _, _) -> os.Append msg |> ignore

      | Deprecated(s, _) -> os.Append(DeprecatedE().Format s) |> ignore

      | LibraryUseOnly(_) -> os.Append(LibraryUseOnlyE().Format) |> ignore

      | MissingFields(sl, _) -> os.Append(MissingFieldsE().Format (String.concat "," sl + ".")) |> ignore

      | ValueRestriction(denv, hassig, v, _, _) -> 
          let denv = { denv with showImperativeTyparAnnotations=true }
          let tau = v.TauType
          if hassig then 
              if isFunTy denv.g tau && (arityOfVal v).HasNoArgs then 
                os.Append(ValueRestriction1E().Format
                  v.DisplayName 
                  (NicePrint.stringOfQualifiedValOrMember denv v)
                  v.DisplayName) |> ignore
              else
                os.Append(ValueRestriction2E().Format
                  v.DisplayName 
                  (NicePrint.stringOfQualifiedValOrMember denv v)
                  v.DisplayName) |> ignore
          else
              match v.MemberInfo with 
              | Some membInfo when 
                  begin match membInfo.MemberFlags.MemberKind with 
                  | MemberKind.PropertyGet 
                  | MemberKind.PropertySet 
                  | MemberKind.Constructor -> true (* can't infer extra polymorphism *)
                  | _ -> false (* can infer extra polymorphism *)
                  end -> 
                      os.Append(ValueRestriction3E().Format (NicePrint.stringOfQualifiedValOrMember denv v)) |> ignore
              | _ -> 
                if isFunTy denv.g tau && (arityOfVal v).HasNoArgs then 
                    os.Append(ValueRestriction4E().Format
                      v.DisplayName
                      (NicePrint.stringOfQualifiedValOrMember denv v)
                      v.DisplayName) |> ignore
                else
                    os.Append(ValueRestriction5E().Format
                      v.DisplayName
                      (NicePrint.stringOfQualifiedValOrMember denv v)
                      v.DisplayName) |> ignore
                

      | Parsing.RecoverableParseError -> os.Append(RecoverableParseErrorE().Format) |> ignore

      | ReservedKeyword (s, _) -> os.Append(ReservedKeywordE().Format s) |> ignore

      | IndentationProblem (s, _) -> os.Append(IndentationProblemE().Format s) |> ignore

      | OverrideInIntrinsicAugmentation(_) -> os.Append(OverrideInIntrinsicAugmentationE().Format) |> ignore

      | OverrideInExtrinsicAugmentation(_) -> os.Append(OverrideInExtrinsicAugmentationE().Format) |> ignore

      | IntfImplInIntrinsicAugmentation(_) -> os.Append(IntfImplInIntrinsicAugmentationE().Format) |> ignore

      | IntfImplInExtrinsicAugmentation(_) -> os.Append(IntfImplInExtrinsicAugmentationE().Format) |> ignore

      | UnresolvedReferenceError(assemblyname, _)

      | UnresolvedReferenceNoRange assemblyname ->
          os.Append(UnresolvedReferenceNoRangeE().Format assemblyname) |> ignore

      | UnresolvedPathReference(assemblyname, pathname, _) 

      | UnresolvedPathReferenceNoRange(assemblyname, pathname) ->
          os.Append(UnresolvedPathReferenceNoRangeE().Format pathname assemblyname) |> ignore

      | DeprecatedCommandLineOptionFull(fullText, _) ->
          os.Append fullText |> ignore

      | DeprecatedCommandLineOptionForHtmlDoc(optionName, _) ->
          os.Append(FSComp.SR.optsDCLOHtmlDoc optionName) |> ignore

      | DeprecatedCommandLineOptionSuggestAlternative(optionName, altOption, _) ->
          os.Append(FSComp.SR.optsDCLODeprecatedSuggestAlternative(optionName, altOption)) |> ignore

      | InternalCommandLineOption(optionName, _) ->
          os.Append(FSComp.SR.optsInternalNoDescription optionName) |> ignore

      | DeprecatedCommandLineOptionNoDescription(optionName, _) ->
          os.Append(FSComp.SR.optsDCLONoDescription optionName) |> ignore

      | HashIncludeNotAllowedInNonScript(_) ->
          os.Append(HashIncludeNotAllowedInNonScriptE().Format) |> ignore

      | HashReferenceNotAllowedInNonScript(_) ->
          os.Append(HashReferenceNotAllowedInNonScriptE().Format) |> ignore

      | HashDirectiveNotAllowedInNonScript(_) ->
          os.Append(HashDirectiveNotAllowedInNonScriptE().Format) |> ignore

      | FileNameNotResolved(filename, locations, _) -> 
          os.Append(FileNameNotResolvedE().Format filename locations) |> ignore

      | AssemblyNotResolved(originalName, _) ->
          os.Append(AssemblyNotResolvedE().Format originalName) |> ignore

      | IllegalFileNameChar(fileName, invalidChar) ->
          os.Append(FSComp.SR.buildUnexpectedFileNameCharacter(fileName, string invalidChar)|>snd) |> ignore

      | HashLoadedSourceHasIssues(warnings, errors, _) -> 
        let Emit(l: exn list) =
            OutputExceptionR os (List.head l)
        if errors=[] then 
            os.Append(HashLoadedSourceHasIssues1E().Format) |> ignore
            Emit warnings
        else
            os.Append(HashLoadedSourceHasIssues2E().Format) |> ignore
            Emit errors

      | HashLoadedScriptConsideredSource(_) ->
          os.Append(HashLoadedScriptConsideredSourceE().Format) |> ignore

      | InvalidInternalsVisibleToAssemblyName(badName, fileNameOption) ->      
          match fileNameOption with      
          | Some file -> os.Append(InvalidInternalsVisibleToAssemblyName1E().Format badName file) |> ignore
          | None -> os.Append(InvalidInternalsVisibleToAssemblyName2E().Format badName) |> ignore

      | LoadedSourceNotFoundIgnoring(filename, _) ->
          os.Append(LoadedSourceNotFoundIgnoringE().Format filename) |> ignore

      | MSBuildReferenceResolutionWarning(code, message, _) 

      | MSBuildReferenceResolutionError(code, message, _) -> 
          os.Append(MSBuildReferenceResolutionErrorE().Format message code) |> ignore

      // Strip TargetInvocationException wrappers
      | :? System.Reflection.TargetInvocationException as e -> 
          OutputExceptionR os e.InnerException

      | :? FileNotFoundException as e -> Printf.bprintf os "%s" e.Message

      | :? DirectoryNotFoundException as e -> Printf.bprintf os "%s" e.Message

      | :? System.ArgumentException as e -> Printf.bprintf os "%s" e.Message

      | :? System.NotSupportedException as e -> Printf.bprintf os "%s" e.Message

      | :? IOException as e -> Printf.bprintf os "%s" e.Message

      | :? System.UnauthorizedAccessException as e -> Printf.bprintf os "%s" e.Message

      | e -> 
          os.Append(TargetInvocationExceptionWrapperE().Format e.Message) |> ignore
#if DEBUG
          Printf.bprintf os "\nStack Trace\n%s\n" (e.ToString())
          if !showAssertForUnexpectedException then 
              System.Diagnostics.Debug.Assert(false, sprintf "Unknown exception seen in compiler: %s" (e.ToString()))
#endif

    OutputExceptionR os err.Exception


// remove any newlines and tabs
let OutputPhasedDiagnostic (os: System.Text.StringBuilder) (err: PhasedDiagnostic) (flattenErrors: bool) (suggestNames: bool) =
    let buf = new System.Text.StringBuilder()

    OutputPhasedErrorR buf err suggestNames
    let s = if flattenErrors then ErrorLogger.NormalizeErrorString (buf.ToString()) else buf.ToString()
    
    os.Append s |> ignore

let SanitizeFileName fileName implicitIncludeDir =
    // The assert below is almost ok, but it fires in two cases:
    //  - fsi.exe sometimes passes "stdin" as a dummy filename
    //  - if you have a #line directive, e.g. 
    //        # 1000 "Line01.fs"
    //    then it also asserts. But these are edge cases that can be fixed later, e.g. in bug 4651.
    //System.Diagnostics.Debug.Assert(FileSystem.IsPathRootedShim fileName, sprintf "filename should be absolute: '%s'" fileName)
    try
        let fullPath = FileSystem.GetFullPathShim fileName
        let currentDir = implicitIncludeDir
        
        // if the file name is not rooted in the current directory, return the full path
        if not(fullPath.StartsWithOrdinal currentDir) then
            fullPath
        // if the file name is rooted in the current directory, return the relative path
        else
            fullPath.Replace(currentDir+"\\", "")
    with _ ->
        fileName

[<RequireQualifiedAccess>]
type DiagnosticLocation =
    { Range: range
      File: string
      TextRepresentation: string
      IsEmpty: bool }

[<RequireQualifiedAccess>]
type DiagnosticCanonicalInformation = 
    { ErrorNumber: int
      Subcategory: string
      TextRepresentation: string }

[<RequireQualifiedAccess>]
type DiagnosticDetailedInfo = 
    { Location: DiagnosticLocation option
      Canonical: DiagnosticCanonicalInformation
      Message: string }

[<RequireQualifiedAccess>]
type Diagnostic = 
    | Short of bool * string
    | Long of bool * DiagnosticDetailedInfo

/// returns sequence that contains Diagnostic for the given error + Diagnostic for all related errors
let CollectDiagnostic (implicitIncludeDir, showFullPaths, flattenErrors, errorStyle, isError, err: PhasedDiagnostic, suggestNames: bool) =
    let outputWhere (showFullPaths, errorStyle) m: DiagnosticLocation =
        if Range.equals m rangeStartup || Range.equals m rangeCmdArgs then
            { Range = m; TextRepresentation = ""; IsEmpty = true; File = "" }
        else
            let file = m.FileName
            let file = if showFullPaths then 
                            Filename.fullpath implicitIncludeDir file
                       else 
                            SanitizeFileName file implicitIncludeDir
            let text, m, file = 
                match errorStyle with
                  | ErrorStyle.EmacsErrors -> 
                    let file = file.Replace("\\", "/")
                    (sprintf "File \"%s\", line %d, characters %d-%d: " file m.StartLine m.StartColumn m.EndColumn), m, file

                  // We're adjusting the columns here to be 1-based - both for parity with C# and for MSBuild, which assumes 1-based columns for error output
                  | ErrorStyle.DefaultErrors -> 
                    let file = file.Replace('/', System.IO.Path.DirectorySeparatorChar)
                    let m = mkRange m.FileName (mkPos m.StartLine (m.StartColumn + 1)) m.End
                    (sprintf "%s(%d,%d): " file m.StartLine m.StartColumn), m, file

                  // We may also want to change TestErrors to be 1-based
                  | ErrorStyle.TestErrors -> 
                    let file = file.Replace("/", "\\")
                    let m = mkRange m.FileName (mkPos m.StartLine (m.StartColumn + 1)) (mkPos m.EndLine (m.EndColumn + 1) )
                    sprintf "%s(%d,%d-%d,%d): " file m.StartLine m.StartColumn m.EndLine m.EndColumn, m, file

                  | ErrorStyle.GccErrors -> 
                    let file = file.Replace('/', System.IO.Path.DirectorySeparatorChar)
                    let m = mkRange m.FileName (mkPos m.StartLine (m.StartColumn + 1)) (mkPos m.EndLine (m.EndColumn + 1) )
                    sprintf "%s:%d:%d: " file m.StartLine m.StartColumn, m, file

                  // Here, we want the complete range information so Project Systems can generate proper squiggles
                  | ErrorStyle.VSErrors -> 
                        // Show prefix only for real files. Otherwise, we just want a truncated error like:
                        //      parse error FS0031: blah blah
                        if not (Range.equals m range0) && not (Range.equals m rangeStartup) && not (Range.equals m rangeCmdArgs) then
                            let file = file.Replace("/", "\\")
                            let m = mkRange m.FileName (mkPos m.StartLine (m.StartColumn + 1)) (mkPos m.EndLine (m.EndColumn + 1) )
                            sprintf "%s(%d,%d,%d,%d): " file m.StartLine m.StartColumn m.EndLine m.EndColumn, m, file
                        else
                            "", m, file
            { Range = m; TextRepresentation = text; IsEmpty = false; File = file }

    match err.Exception with 
    | ReportedError _ -> 
        assert ("" = "Unexpected ReportedError") //  this should never happen 
        Seq.empty
    | StopProcessing -> 
        assert ("" = "Unexpected StopProcessing") // this should never happen 
        Seq.empty
    | _ -> 
        let errors = ResizeArray()
        let report err =
            let OutputWhere err = 
                match GetRangeOfDiagnostic err with 
                | Some m -> Some(outputWhere (showFullPaths, errorStyle) m)
                | None -> None

            let OutputCanonicalInformation(subcategory, errorNumber) : DiagnosticCanonicalInformation = 
                let text = 
                    match errorStyle with
                    // Show the subcategory for --vserrors so that we can fish it out in Visual Studio and use it to determine error stickiness.
                    | ErrorStyle.VSErrors -> sprintf "%s %s FS%04d: " subcategory (if isError then "error" else "warning") errorNumber
                    | _ -> sprintf "%s FS%04d: " (if isError then "error" else "warning") errorNumber
                { ErrorNumber = errorNumber; Subcategory = subcategory; TextRepresentation = text}
        
            let mainError, relatedErrors = SplitRelatedDiagnostics err
            let where = OutputWhere mainError
            let canonical = OutputCanonicalInformation(err.Subcategory(), GetDiagnosticNumber mainError)
            let message = 
                let os = System.Text.StringBuilder()
                OutputPhasedDiagnostic os mainError flattenErrors suggestNames
                os.ToString()
            
            let entry: DiagnosticDetailedInfo = { Location = where; Canonical = canonical; Message = message }
            
            errors.Add ( Diagnostic.Long(isError, entry ) )

            let OutputRelatedError(err: PhasedDiagnostic) =
                match errorStyle with
                // Give a canonical string when --vserror.
                | ErrorStyle.VSErrors -> 
                    let relWhere = OutputWhere mainError // mainError?
                    let relCanonical = OutputCanonicalInformation(err.Subcategory(), GetDiagnosticNumber mainError) // Use main error for code
                    let relMessage = 
                        let os = System.Text.StringBuilder()
                        OutputPhasedDiagnostic os err flattenErrors suggestNames
                        os.ToString()

                    let entry: DiagnosticDetailedInfo = { Location = relWhere; Canonical = relCanonical; Message = relMessage}
                    errors.Add( Diagnostic.Long (isError, entry) )

                | _ -> 
                    let os = System.Text.StringBuilder()
                    OutputPhasedDiagnostic os err flattenErrors suggestNames
                    errors.Add( Diagnostic.Short(isError, os.ToString()) )
        
            relatedErrors |> List.iter OutputRelatedError

        match err with
#if !NO_EXTENSIONTYPING
        | {Exception = (:? TypeProviderError as tpe)} ->
            tpe.Iter (fun e ->
                let newErr = {err with Exception = e}
                report newErr
            )
#endif
        | x -> report x

        errors:> seq<_>

/// used by fsc.exe and fsi.exe, but not by VS
/// prints error and related errors to the specified StringBuilder
let rec OutputDiagnostic (implicitIncludeDir, showFullPaths, flattenErrors, errorStyle, isError) os (err: PhasedDiagnostic) = 
    
    // 'true' for "suggestNames" is passed last here because we want to report suggestions in fsc.exe and fsi.exe, just not in regular IDE usage.
    let errors = CollectDiagnostic (implicitIncludeDir, showFullPaths, flattenErrors, errorStyle, isError, err, true)
    for e in errors do
        Printf.bprintf os "\n"
        match e with
        | Diagnostic.Short(_, txt) -> 
            os.Append txt |> ignore
        | Diagnostic.Long(_, details) ->
            match details.Location with
            | Some l when not l.IsEmpty -> os.Append l.TextRepresentation |> ignore
            | _ -> ()
            os.Append( details.Canonical.TextRepresentation ) |> ignore
            os.Append( details.Message ) |> ignore
      
let OutputDiagnosticContext prefix fileLineFn os err =
    match GetRangeOfDiagnostic err with
    | None -> ()      
    | Some m -> 
        let filename = m.FileName
        let lineA = m.StartLine
        let lineB = m.EndLine
        let line = fileLineFn filename lineA
        if line<>"" then 
            let iA = m.StartColumn
            let iB = m.EndColumn
            let iLen = if lineA = lineB then max (iB - iA) 1 else 1
            Printf.bprintf os "%s%s\n" prefix line
            Printf.bprintf os "%s%s%s\n" prefix (String.make iA '-') (String.make iLen '^')

let (++) x s = x @ [s]

//----------------------------------------------------------------------------
// General file name resolver
//--------------------------------------------------------------------------

/// Will return None if the filename is not found.
let TryResolveFileUsingPaths(paths, m, name) =
    let () = 
        try FileSystem.IsPathRootedShim name |> ignore 
        with :? System.ArgumentException as e -> error(Error(FSComp.SR.buildProblemWithFilename(name, e.Message), m))
    if FileSystem.IsPathRootedShim name && FileSystem.SafeExists name 
    then Some name 
    else
        let res = paths |> List.tryPick (fun path ->  
                    let n = Path.Combine (path, name)
                    if FileSystem.SafeExists n then Some n 
                    else None)
        res

/// Will raise FileNameNotResolved if the filename was not found
let ResolveFileUsingPaths(paths, m, name) =
    match TryResolveFileUsingPaths(paths, m, name) with
    | Some res -> res
    | None ->
        let searchMessage = String.concat "\n " paths
        raise (FileNameNotResolved(name, searchMessage, m))            

let GetWarningNumber(m, s: string) =
    try
        // Okay so ...
        //      #pragma strips FS of the #pragma "FS0004" and validates the warning number
        //      therefore if we have warning id that starts with a numeric digit we convert it to Some (int32)
        //      anything else is ignored None
        if Char.IsDigit(s.[0]) then Some (int32 s)
        elif s.StartsWithOrdinal("FS") = true then raise (new ArgumentException())
        else None
    with err ->
        warning(Error(FSComp.SR.buildInvalidWarningNumber s, m))
        None

let ComputeMakePathAbsolute implicitIncludeDir (path: string) = 
    try  
        // remove any quotation marks from the path first
        let path = path.Replace("\"", "")
        if not (FileSystem.IsPathRootedShim path) 
        then Path.Combine (implicitIncludeDir, path)
        else path 
    with 
        :? System.ArgumentException -> path  

//----------------------------------------------------------------------------
// Configuration
//----------------------------------------------------------------------------

[<RequireQualifiedAccess>]
type CompilerTarget = 
    | WinExe 
    | ConsoleExe 
    | Dll 
    | Module
    member x.IsExe = (match x with ConsoleExe | WinExe -> true | _ -> false)

[<RequireQualifiedAccess>]
type ResolveAssemblyReferenceMode = Speculative | ReportErrors

[<RequireQualifiedAccess>]
type CopyFSharpCoreFlag = Yes | No

/// Represents the file or string used for the --version flag
type VersionFlag = 
    | VersionString of string
    | VersionFile of string
    | VersionNone
    member x.GetVersionInfo implicitIncludeDir =
        let vstr = x.GetVersionString implicitIncludeDir
        try 
            IL.parseILVersion vstr
        with _ -> errorR(Error(FSComp.SR.buildInvalidVersionString vstr, rangeStartup)); IL.parseILVersion "0.0.0.0"

    member x.GetVersionString implicitIncludeDir = 
         match x with 
         | VersionString s -> s
         | VersionFile s ->
             let s = if FileSystem.IsPathRootedShim s then s else Path.Combine(implicitIncludeDir, s)
             if not(FileSystem.SafeExists s) then 
                 errorR(Error(FSComp.SR.buildInvalidVersionFile s, rangeStartup)); "0.0.0.0"
             else
                 use is = System.IO.File.OpenText s
                 is.ReadLine()
         | VersionNone -> "0.0.0.0"


/// Represents a reference to an assembly. May be backed by a real assembly on disk, or a cross-project
/// reference backed by information generated by the the compiler service.
type IRawFSharpAssemblyData = 
    ///  The raw list AutoOpenAttribute attributes in the assembly
    abstract GetAutoOpenAttributes: ILGlobals -> string list
    ///  The raw list InternalsVisibleToAttribute attributes in the assembly
    abstract GetInternalsVisibleToAttributes: ILGlobals -> string list
    ///  The raw IL module definition in the assembly, if any. This is not present for cross-project references
    /// in the language service
    abstract TryGetILModuleDef: unit -> ILModuleDef option
    ///  The raw F# signature data in the assembly, if any
    abstract GetRawFSharpSignatureData: range * ilShortAssemName: string * fileName: string -> (string * (unit -> byte[])) list
    ///  The raw F# optimization data in the assembly, if any
    abstract GetRawFSharpOptimizationData: range * ilShortAssemName: string * fileName: string -> (string * (unit -> byte[])) list
    ///  The table of type forwarders in the assembly
    abstract GetRawTypeForwarders: unit -> ILExportedTypesAndForwarders
    /// The identity of the module
    abstract ILScopeRef: ILScopeRef
    abstract ILAssemblyRefs: ILAssemblyRef list
    abstract ShortAssemblyName: string
    abstract HasAnyFSharpSignatureDataAttribute: bool
    abstract HasMatchingFSharpSignatureDataAttribute: ILGlobals -> bool

/// Cache of time stamps as we traverse a project description
type TimeStampCache(defaultTimeStamp: DateTime) = 
    let files = Dictionary<string, DateTime>()
    let projects = Dictionary<IProjectReference, DateTime>(HashIdentity.Reference)
    member cache.GetFileTimeStamp fileName = 
        let ok, v = files.TryGetValue fileName
        if ok then v else
        let v = 
            try 
                FileSystem.GetLastWriteTimeShim fileName
            with 
            | :? FileNotFoundException ->
                defaultTimeStamp   
        files.[fileName] <- v
        v

    member cache.GetProjectReferenceTimeStamp (pr: IProjectReference, ctok) = 
        let ok, v = projects.TryGetValue pr
        if ok then v else 
        let v = defaultArg (pr.TryGetLogicalTimeStamp (cache, ctok)) defaultTimeStamp
        projects.[pr] <- v
        v

and IProjectReference = 
    /// The name of the assembly file generated by the project
    abstract FileName: string 

    /// Evaluate raw contents of the assembly file generated by the project
    abstract EvaluateRawContents: CompilationThreadToken -> Cancellable<IRawFSharpAssemblyData option>

    /// Get the logical timestamp that would be the timestamp of the assembly file generated by the project
    ///
    /// For project references this is maximum of the timestamps of all dependent files.
    /// The project is not actually built, nor are any assemblies read, but the timestamps for each dependent file 
    /// are read via the FileSystem. If the files don't exist, then a default timestamp is used.
    ///
    /// The operation returns None only if it is not possible to create an IncrementalBuilder for the project at all, e.g. if there
    /// are fatal errors in the options for the project.
    abstract TryGetLogicalTimeStamp: TimeStampCache * CompilationThreadToken -> System.DateTime option

type AssemblyReference = 
    | AssemblyReference of range * string * IProjectReference option

    member x.Range = (let (AssemblyReference(m, _, _)) = x in m)

    member x.Text = (let (AssemblyReference(_, text, _)) = x in text)

    member x.ProjectReference = (let (AssemblyReference(_, _, contents)) = x in contents)

    member x.SimpleAssemblyNameIs name = 
        (String.Compare(fileNameWithoutExtensionWithValidate false x.Text, name, StringComparison.OrdinalIgnoreCase) = 0) ||
        (let text = x.Text.ToLowerInvariant()
         not (text.Contains "/") && not (text.Contains "\\") && not (text.Contains ".dll") && not (text.Contains ".exe") &&
           try let aname = System.Reflection.AssemblyName x.Text in aname.Name = name 
           with _ -> false) 

    override x.ToString() = sprintf "AssemblyReference(%s)" x.Text

type UnresolvedAssemblyReference = UnresolvedAssemblyReference of string * AssemblyReference list
#if !NO_EXTENSIONTYPING
type ResolvedExtensionReference = ResolvedExtensionReference of string * AssemblyReference list * Tainted<ITypeProvider> list
#endif

type ImportedBinary = 
    { FileName: string
      RawMetadata: IRawFSharpAssemblyData 
#if !NO_EXTENSIONTYPING
      ProviderGeneratedAssembly: System.Reflection.Assembly option
      IsProviderGenerated: bool
      ProviderGeneratedStaticLinkMap: ProvidedAssemblyStaticLinkingMap option
#endif
      ILAssemblyRefs: ILAssemblyRef list
      ILScopeRef: ILScopeRef }

type ImportedAssembly = 
    { ILScopeRef: ILScopeRef 
      FSharpViewOfMetadata: CcuThunk
      AssemblyAutoOpenAttributes: string list
      AssemblyInternalsVisibleToAttributes: string list
#if !NO_EXTENSIONTYPING
      IsProviderGenerated: bool
      mutable TypeProviders: Tainted<Microsoft.FSharp.Core.CompilerServices.ITypeProvider> list
#endif
      FSharpOptimizationData: Microsoft.FSharp.Control.Lazy<Option<Optimizer.LazyModuleInfo>> }

type AvailableImportedAssembly =
    | ResolvedImportedAssembly of ImportedAssembly
    | UnresolvedImportedAssembly of string

type CcuLoadFailureAction = 
    | RaiseError
    | ReturnNone

[<NoEquality; NoComparison>]
type TcConfigBuilder =
    { mutable primaryAssembly: PrimaryAssembly
      mutable autoResolveOpenDirectivesToDlls: bool
      mutable noFeedback: bool
      mutable stackReserveSize: int32 option
      mutable implicitIncludeDir: string (* normally "." *)
      mutable openDebugInformationForLaterStaticLinking: bool (* only for --standalone *)
      defaultFSharpBinariesDir: string
      mutable compilingFslib: bool
      mutable compilingFslib20: string option
      mutable compilingFslib40: bool
      mutable compilingFslibNoBigInt: bool
      mutable useIncrementalBuilder: bool
      mutable includes: string list
      mutable implicitOpens: string list
      mutable useFsiAuxLib: bool
      mutable framework: bool
      mutable resolutionEnvironment: ReferenceResolver.ResolutionEnvironment
      mutable implicitlyResolveAssemblies: bool
      mutable light: bool option
      mutable conditionalCompilationDefines: string list
      mutable loadedSources: (range * string) list
      mutable referencedDLLs: AssemblyReference list
      mutable projectReferences: IProjectReference list
      mutable knownUnresolvedReferences: UnresolvedAssemblyReference list
      reduceMemoryUsage: ReduceMemoryFlag
      mutable subsystemVersion: int * int
      mutable useHighEntropyVA: bool
      mutable inputCodePage: int option
      mutable embedResources: string list
      mutable errorSeverityOptions: FSharpErrorSeverityOptions
      mutable mlCompatibility: bool
      mutable checkOverflow: bool
      mutable showReferenceResolutions: bool
      mutable outputFile: string option
      mutable platform: ILPlatform option
      mutable prefer32Bit: bool
      mutable useSimpleResolution: bool
      mutable target: CompilerTarget
      mutable debuginfo: bool
      mutable testFlagEmitFeeFeeAs100001: bool
      mutable dumpDebugInfo: bool
      mutable debugSymbolFile: string option
      (* Backend configuration *)
      mutable typeCheckOnly: bool
      mutable parseOnly: bool
      mutable importAllReferencesOnly: bool
      mutable simulateException: string option
      mutable printAst: bool
      mutable tokenizeOnly: bool
      mutable testInteractionParser: bool
      mutable reportNumDecls: bool
      mutable printSignature: bool
      mutable printSignatureFile: string
      mutable xmlDocOutputFile: string option
      mutable stats: bool
      mutable generateFilterBlocks: bool (* don't generate filter blocks due to bugs on Mono *)

      mutable signer: string option
      mutable container: string option

      mutable delaysign: bool
      mutable publicsign: bool
      mutable version: VersionFlag 
      mutable metadataVersion: string option
      mutable standalone: bool
      mutable extraStaticLinkRoots: string list 
      mutable noSignatureData: bool
      mutable onlyEssentialOptimizationData: bool
      mutable useOptimizationDataFile: bool
      mutable jitTracking: bool
      mutable portablePDB: bool
      mutable embeddedPDB: bool
      mutable embedAllSource: bool
      mutable embedSourceList: string list 
      mutable sourceLink: string

      mutable ignoreSymbolStoreSequencePoints: bool
      mutable internConstantStrings: bool
      mutable extraOptimizationIterations: int

      mutable win32res: string 
      mutable win32manifest: string
      mutable includewin32manifest: bool
      mutable linkResources: string list
      mutable legacyReferenceResolver: ReferenceResolver.Resolver 

      mutable showFullPaths: bool
      mutable errorStyle: ErrorStyle
      mutable utf8output: bool
      mutable flatErrors: bool

      mutable maxErrors: int
      mutable abortOnError: bool (* intended for fsi scripts that should exit on first error *)
      mutable baseAddress: int32 option
#if DEBUG
      mutable showOptimizationData: bool
#endif
      mutable showTerms: bool (* show terms between passes? *)
      mutable writeTermsToFiles: bool (* show terms to files? *)
      mutable doDetuple: bool (* run detuple pass? *)
      mutable doTLR: bool (* run TLR pass? *)
      mutable doFinalSimplify: bool (* do final simplification pass *)
      mutable optsOn: bool (* optimizations are turned on *)
      mutable optSettings: Optimizer.OptimizationSettings 
      mutable emitTailcalls: bool
      mutable deterministic: bool
      mutable preferredUiLang: string option
      mutable lcid: int option
      mutable productNameForBannerText: string
      /// show the MS (c) notice, e.g. with help or fsi? 
      mutable showBanner: bool
        
      /// show times between passes? 
      mutable showTimes: bool
      mutable showLoadedAssemblies: bool
      mutable continueAfterParseFailure: bool
#if !NO_EXTENSIONTYPING
      /// show messages about extension type resolution?
      mutable showExtensionTypeMessages: bool
#endif

      /// pause between passes? 
      mutable pause: bool
      /// whenever possible, emit callvirt instead of call
      mutable alwaysCallVirt: bool

      /// if true, strip away data that would not be of use to end users, but is useful to us for debugging
      // REVIEW: "stripDebugData"?
      mutable noDebugData: bool

      /// if true, indicates all type checking and code generation is in the context of fsi.exe
      isInteractive: bool
      isInvalidationSupported: bool

      /// used to log sqm data

      /// if true - every expression in quotations will be augmented with full debug info (filename, location in file)
      mutable emitDebugInfoInQuotations: bool

      mutable exename: string option
      
      // If true - the compiler will copy FSharp.Core.dll along the produced binaries
      mutable copyFSharpCore: CopyFSharpCoreFlag

      /// When false FSI will lock referenced assemblies requiring process restart, false = disable Shadow Copy false (*default*)
      mutable shadowCopyReferences: bool
      mutable useSdkRefs: bool

     /// A function to call to try to get an object that acts as a snapshot of the metadata section of a .NET binary,
     /// and from which we can read the metadata. Only used when metadataOnly=true.
      mutable tryGetMetadataSnapshot: ILReaderTryGetMetadataSnapshot

      mutable internalTestSpanStackReferring: bool

      mutable noConditionalErasure: bool
      
      mutable pathMap: PathMap
      }

    static member Initial =
        {
          primaryAssembly = PrimaryAssembly.Mscorlib // defaut value, can be overridden using the command line switch
          light = None
          noFeedback = false
          stackReserveSize = None
          conditionalCompilationDefines = []
          implicitIncludeDir = String.Empty
          autoResolveOpenDirectivesToDlls = false
          openDebugInformationForLaterStaticLinking = false
          defaultFSharpBinariesDir = String.Empty
          compilingFslib = false
          compilingFslib20 = None
          compilingFslib40 = false
          compilingFslibNoBigInt = false
          useIncrementalBuilder = false
          useFsiAuxLib = false
          implicitOpens = []
          includes = []
          resolutionEnvironment = ResolutionEnvironment.EditingOrCompilation false
          framework = true
          implicitlyResolveAssemblies = true
          referencedDLLs = []
          projectReferences = []
          knownUnresolvedReferences = []
          loadedSources = []
          errorSeverityOptions = FSharpErrorSeverityOptions.Default
          embedResources = []
          inputCodePage = None
          reduceMemoryUsage = ReduceMemoryFlag.Yes // always gets set explicitly 
          subsystemVersion = 4, 0 // per spec for 357994
          useHighEntropyVA = false
          mlCompatibility = false
          checkOverflow = false
          showReferenceResolutions = false
          outputFile = None
          platform = None
          prefer32Bit = false
          useSimpleResolution = runningOnMono
          target = CompilerTarget.ConsoleExe
          debuginfo = false
          testFlagEmitFeeFeeAs100001 = false
          dumpDebugInfo = false
          debugSymbolFile = None          

          (* Backend configuration *)
          typeCheckOnly = false
          parseOnly = false
          importAllReferencesOnly = false
          simulateException = None
          printAst = false
          tokenizeOnly = false
          testInteractionParser = false
          reportNumDecls = false
          printSignature = false
          printSignatureFile = ""
          xmlDocOutputFile = None
          stats = false
          generateFilterBlocks = false (* don't generate filter blocks *)

          signer = None
          container = None
          maxErrors = 100
          abortOnError = false
          baseAddress = None

          delaysign = false
          publicsign = false
          version = VersionNone
          metadataVersion = None
          standalone = false
          extraStaticLinkRoots = []
          noSignatureData = false
          onlyEssentialOptimizationData = false
          useOptimizationDataFile = false
          jitTracking = true
          portablePDB = true
          embeddedPDB = false
          embedAllSource = false
          embedSourceList = []
          sourceLink = ""
          ignoreSymbolStoreSequencePoints = false
          internConstantStrings = true
          extraOptimizationIterations = 0

          win32res = ""
          win32manifest = ""
          includewin32manifest = true
          linkResources = []
          legacyReferenceResolver = null
          showFullPaths = false
          errorStyle = ErrorStyle.DefaultErrors

          utf8output = false
          flatErrors = false

 #if DEBUG
          showOptimizationData = false
 #endif
          showTerms = false
          writeTermsToFiles = false

          doDetuple = false
          doTLR = false
          doFinalSimplify = false
          optsOn = false
          optSettings = Optimizer.OptimizationSettings.Defaults
          emitTailcalls = true
          deterministic = false
          preferredUiLang = None
          lcid = None
          // See bug 6071 for product banner spec
          productNameForBannerText = FSComp.SR.buildProductName(FSharpEnvironment.FSharpBannerVersion)
          showBanner = true
          showTimes = false
          showLoadedAssemblies = false
          continueAfterParseFailure = false
#if !NO_EXTENSIONTYPING
          showExtensionTypeMessages = false
#endif
          pause = false 
          alwaysCallVirt = true
          noDebugData = false
          isInteractive = false
          isInvalidationSupported = false
          emitDebugInfoInQuotations = false
          exename = None
          copyFSharpCore = CopyFSharpCoreFlag.No
          shadowCopyReferences = false
          useSdkRefs = true
          tryGetMetadataSnapshot = (fun _ -> None)
          internalTestSpanStackReferring = false
          noConditionalErasure = false
          pathMap = PathMap.empty
        }

    static member CreateNew(legacyReferenceResolver, defaultFSharpBinariesDir, reduceMemoryUsage, implicitIncludeDir,
                            isInteractive, isInvalidationSupported, defaultCopyFSharpCore, tryGetMetadataSnapshot) =

        Debug.Assert(FileSystem.IsPathRootedShim implicitIncludeDir, sprintf "implicitIncludeDir should be absolute: '%s'" implicitIncludeDir)

        if (String.IsNullOrEmpty defaultFSharpBinariesDir) then
            failwith "Expected a valid defaultFSharpBinariesDir"

        { TcConfigBuilder.Initial with 
            implicitIncludeDir = implicitIncludeDir
            defaultFSharpBinariesDir = defaultFSharpBinariesDir
            reduceMemoryUsage = reduceMemoryUsage
            legacyReferenceResolver = legacyReferenceResolver
            isInteractive = isInteractive
            isInvalidationSupported = isInvalidationSupported
            copyFSharpCore = defaultCopyFSharpCore
            tryGetMetadataSnapshot = tryGetMetadataSnapshot
        }

    member tcConfigB.ResolveSourceFile(m, nm, pathLoadedFrom) = 
        use unwindBuildPhase = PushThreadBuildPhaseUntilUnwind BuildPhase.Parameter
        ResolveFileUsingPaths(tcConfigB.includes @ [pathLoadedFrom], m, nm)

    /// Decide names of output file, pdb and assembly
    member tcConfigB.DecideNames (sourceFiles) =
        use unwindBuildPhase = PushThreadBuildPhaseUntilUnwind BuildPhase.Parameter
        if sourceFiles = [] then errorR(Error(FSComp.SR.buildNoInputsSpecified(), rangeCmdArgs))
        let ext() = match tcConfigB.target with CompilerTarget.Dll -> ".dll" | CompilerTarget.Module -> ".netmodule" | CompilerTarget.ConsoleExe | CompilerTarget.WinExe -> ".exe"
        let implFiles = sourceFiles |> List.filter (fun lower -> List.exists (Filename.checkSuffix (String.lowercase lower)) FSharpImplFileSuffixes)
        let outfile = 
            match tcConfigB.outputFile, List.rev implFiles with 
            | None, [] -> "out" + ext()
            | None, h :: _ -> 
                let basic = fileNameOfPath h
                let modname = try Filename.chopExtension basic with _ -> basic
                modname+(ext())
            | Some f, _ -> f
        let assemblyName = 
            let baseName = fileNameOfPath outfile
            (fileNameWithoutExtension baseName)

        let pdbfile = 
            if tcConfigB.debuginfo then
              Some (match tcConfigB.debugSymbolFile with 
                    | None -> FSharp.Compiler.AbstractIL.ILPdbWriter.getDebugFileName outfile tcConfigB.portablePDB
#if ENABLE_MONO_SUPPORT
                    | Some _ when runningOnMono ->
                        // On Mono, the name of the debug file has to be "<assemblyname>.mdb" so specifying it explicitly is an error
                        warning(Error(FSComp.SR.ilwriteMDBFileNameCannotBeChangedWarning(), rangeCmdArgs))
                        FSharp.Compiler.AbstractIL.ILPdbWriter.getDebugFileName outfile tcConfigB.portablePDB
#endif
                    | Some f -> f)   
            elif (tcConfigB.debugSymbolFile <> None) && (not (tcConfigB.debuginfo)) then
                error(Error(FSComp.SR.buildPdbRequiresDebug(), rangeStartup))  
            else
                None
        tcConfigB.outputFile <- Some outfile
        outfile, pdbfile, assemblyName

    member tcConfigB.TurnWarningOff(m, s: string) =
        use unwindBuildPhase = PushThreadBuildPhaseUntilUnwind BuildPhase.Parameter
        match GetWarningNumber(m, s) with 
        | None -> ()
        | Some n -> 
            // nowarn:62 turns on mlCompatibility, e.g. shows ML compat items in intellisense menus
            if n = 62 then tcConfigB.mlCompatibility <- true
            tcConfigB.errorSeverityOptions <-
                { tcConfigB.errorSeverityOptions with WarnOff = ListSet.insert (=) n tcConfigB.errorSeverityOptions.WarnOff }

    member tcConfigB.TurnWarningOn(m, s: string) =
        use unwindBuildPhase = PushThreadBuildPhaseUntilUnwind BuildPhase.Parameter
        match GetWarningNumber(m, s) with 
        | None -> ()
        | Some n -> 
            // warnon 62 turns on mlCompatibility, e.g. shows ML compat items in intellisense menus
            if n = 62 then tcConfigB.mlCompatibility <- false
            tcConfigB.errorSeverityOptions <-
                { tcConfigB.errorSeverityOptions with WarnOn = ListSet.insert (=) n tcConfigB.errorSeverityOptions.WarnOn }

    member tcConfigB.AddIncludePath (m, path, pathIncludedFrom) = 
        let absolutePath = ComputeMakePathAbsolute pathIncludedFrom path
        let ok = 
            let existsOpt = 
                try Some(Directory.Exists absolutePath) 
                with e -> warning(Error(FSComp.SR.buildInvalidSearchDirectory path, m)); None
            match existsOpt with 
            | Some exists -> 
                if not exists then warning(Error(FSComp.SR.buildSearchDirectoryNotFound absolutePath, m))         
                exists
            | None -> false
        if ok && not (List.contains absolutePath tcConfigB.includes) then 
           tcConfigB.includes <- tcConfigB.includes ++ absolutePath

    member tcConfigB.AddLoadedSource(m, path, pathLoadedFrom) =
        if FileSystem.IsInvalidPathShim path then
            warning(Error(FSComp.SR.buildInvalidFilename path, m))    
        else 
            let path = 
                match TryResolveFileUsingPaths(tcConfigB.includes @ [pathLoadedFrom], m, path) with 
                | Some path -> path
                | None ->
                    // File doesn't exist in the paths. Assume it will be in the load-ed from directory.
                    ComputeMakePathAbsolute pathLoadedFrom path
            if not (List.contains path (List.map snd tcConfigB.loadedSources)) then 
                tcConfigB.loadedSources <- tcConfigB.loadedSources ++ (m, path)

    member tcConfigB.AddEmbeddedSourceFile (file) = 
        tcConfigB.embedSourceList <- tcConfigB.embedSourceList ++ file

    member tcConfigB.AddEmbeddedResource filename =
        tcConfigB.embedResources <- tcConfigB.embedResources ++ filename

    member tcConfigB.AddReferencedAssemblyByPath (m, path) = 
        if FileSystem.IsInvalidPathShim path then
            warning(Error(FSComp.SR.buildInvalidAssemblyName(path), m))
        elif not (tcConfigB.referencedDLLs |> List.exists (fun ar2 -> Range.equals m ar2.Range && path=ar2.Text)) then // NOTE: We keep same paths if range is different.
             let projectReference = tcConfigB.projectReferences |> List.tryPick (fun pr -> if pr.FileName = path then Some pr else None)
             tcConfigB.referencedDLLs <- tcConfigB.referencedDLLs ++ AssemblyReference(m, path, projectReference)
             
    member tcConfigB.RemoveReferencedAssemblyByPath (m, path) =
        tcConfigB.referencedDLLs <- tcConfigB.referencedDLLs |> List.filter (fun ar -> not (Range.equals ar.Range m) || ar.Text <> path)

    member tcConfigB.AddPathMapping (oldPrefix, newPrefix) =
        tcConfigB.pathMap <- tcConfigB.pathMap |> PathMap.addMapping oldPrefix newPrefix
    
    static member SplitCommandLineResourceInfo (ri: string) =
        let p = ri.IndexOf ','
        if p <> -1 then
            let file = String.sub ri 0 p 
            let rest = String.sub ri (p+1) (String.length ri - p - 1) 
            let p = rest.IndexOf ',' 
            if p <> -1 then
                let name = String.sub rest 0 p+".resources" 
                let pubpri = String.sub rest (p+1) (rest.Length - p - 1) 
                if pubpri = "public" then file, name, ILResourceAccess.Public 
                elif pubpri = "private" then file, name, ILResourceAccess.Private
                else error(Error(FSComp.SR.buildInvalidPrivacy pubpri, rangeStartup))
            else 
                file, rest, ILResourceAccess.Public
        else 
            ri, fileNameOfPath ri, ILResourceAccess.Public 


let OpenILBinary(filename, reduceMemoryUsage, ilGlobals, pdbDirPath, shadowCopyReferences, tryGetMetadataSnapshot) =
      let opts: ILReaderOptions = 
          { ilGlobals = ilGlobals
            metadataOnly = MetadataOnlyFlag.Yes
            reduceMemoryUsage = reduceMemoryUsage
            pdbDirPath = pdbDirPath
            tryGetMetadataSnapshot = tryGetMetadataSnapshot } 
                      
      let location =
#if FX_NO_APP_DOMAINS
          // In order to use memory mapped files on the shadow copied version of the Assembly, we `preload the assembly
          // We swallow all exceptions so that we do not change the exception contract of this API
          if shadowCopyReferences then 
            try
              System.Reflection.Assembly.ReflectionOnlyLoadFrom(filename).Location
            with e -> filename
          else
#else
            ignore shadowCopyReferences
#endif
            filename
      AssemblyReader.GetILModuleReader(location, opts)

#if DEBUG
[<System.Diagnostics.DebuggerDisplayAttribute("AssemblyResolution({resolvedPath})")>]
#endif
type AssemblyResolution = 
    { originalReference: AssemblyReference
      resolvedPath: string    
      prepareToolTip: unit -> string
      sysdir: bool 
      ilAssemblyRef: ILAssemblyRef option ref
    }
    override this.ToString() = sprintf "%s%s" (if this.sysdir then "[sys]" else "") this.resolvedPath

    member this.ProjectReference = this.originalReference.ProjectReference

    /// Compute the ILAssemblyRef for a resolved assembly. This is done by reading the binary if necessary. The result
    /// is cached.
    /// 
    /// For project references in the language service, this would result in a build of the project.
    /// This is because ``EvaluateRawContents ctok`` is used. However this path is only currently used
    /// in fsi.fs, which does not use project references.
    //
    member this.GetILAssemblyRef(ctok, reduceMemoryUsage, tryGetMetadataSnapshot) = 
      cancellable {
        match !this.ilAssemblyRef with 
        | Some assemblyRef -> return assemblyRef
        | None ->
            let! assemblyRefOpt = 
              cancellable {
                match this.ProjectReference with 
                | Some r ->   
                    let! contents = r.EvaluateRawContents ctok
                    match contents with 
                    | None -> return None
                    | Some contents -> 
                        match contents.ILScopeRef with 
                        | ILScopeRef.Assembly aref -> return Some aref
                        | _ -> return None
                | None -> return None
              }
            let assemblyRef = 
                match assemblyRefOpt with 
                | Some aref -> aref
                | None -> 
                    let readerSettings: ILReaderOptions = 
                        { pdbDirPath=None
                          ilGlobals = EcmaMscorlibILGlobals
                          reduceMemoryUsage = reduceMemoryUsage
                          metadataOnly = MetadataOnlyFlag.Yes
                          tryGetMetadataSnapshot = tryGetMetadataSnapshot } 
                    use reader = OpenILModuleReader this.resolvedPath readerSettings
                    mkRefToILAssembly reader.ILModuleDef.ManifestOfAssembly
            this.ilAssemblyRef := Some assemblyRef
            return assemblyRef
      }

//----------------------------------------------------------------------------
// Names to match up refs and defs for assemblies and modules
//--------------------------------------------------------------------------

let GetNameOfILModule (m: ILModuleDef) = 
    match m.Manifest with 
    | Some manifest -> manifest.Name
    | None -> m.Name


let MakeScopeRefForILModule (ilModule: ILModuleDef) = 
    match ilModule.Manifest with 
    | Some m -> ILScopeRef.Assembly (mkRefToILAssembly m)
    | None -> ILScopeRef.Module (mkRefToILModule ilModule)

let GetCustomAttributesOfILModule (ilModule: ILModuleDef) = 
    (match ilModule.Manifest with Some m -> m.CustomAttrs | None -> ilModule.CustomAttrs).AsList 

let GetAutoOpenAttributes ilg ilModule = 
    ilModule |> GetCustomAttributesOfILModule |> List.choose (TryFindAutoOpenAttr ilg)

let GetInternalsVisibleToAttributes ilg ilModule = 
    ilModule |> GetCustomAttributesOfILModule |> List.choose (TryFindInternalsVisibleToAttr ilg)
    
//----------------------------------------------------------------------------
// TcConfig 
//--------------------------------------------------------------------------

[<Sealed>]
/// This type is immutable and must be kept as such. Do not extract or mutate the underlying data except by cloning it.
type TcConfig private (data: TcConfigBuilder, validate: bool) =

    // Validate the inputs - this helps ensure errors in options are shown in visual studio rather than only when built
    // However we only validate a minimal number of options at the moment
    do if validate then try data.version.GetVersionInfo(data.implicitIncludeDir) |> ignore with e -> errorR e 

    // clone the input builder to ensure nobody messes with it.
    let data = { data with pause = data.pause }

    let computeKnownDllReference libraryName = 
        let defaultCoreLibraryReference = AssemblyReference(range0, libraryName+".dll", None)
        let nameOfDll(r: AssemblyReference) = 
            let filename = ComputeMakePathAbsolute data.implicitIncludeDir r.Text
            if FileSystem.SafeExists filename then 
                r, Some filename
            else   
                // If the file doesn't exist, let reference resolution logic report the error later...
                defaultCoreLibraryReference, if Range.equals r.Range rangeStartup then Some(filename) else None
        match data.referencedDLLs |> List.filter (fun assemblyReference -> assemblyReference.SimpleAssemblyNameIs libraryName) with
        | [r] -> nameOfDll r
        | [] -> 
            defaultCoreLibraryReference, None
        | r :: _ -> 
            // Recover by picking the first one.
            errorR(Error(FSComp.SR.buildMultipleReferencesNotAllowed libraryName, rangeCmdArgs)) 
            nameOfDll r

    // Look for an explicit reference to mscorlib and use that to compute clrRoot and targetFrameworkVersion
    let primaryAssemblyReference, primaryAssemblyExplicitFilenameOpt = computeKnownDllReference(data.primaryAssembly.Name)
    let fslibReference, fslibExplicitFilenameOpt = 
        let (_, fileNameOpt) as res = computeKnownDllReference getFSharpCoreLibraryName
        match fileNameOpt with
        | None -> 
            // if FSharp.Core was not provided explicitly - use version that was referenced by compiler
            AssemblyReference(range0, getDefaultFSharpCoreReference, None), None
        | _ -> res

    // If either mscorlib.dll/System.Runtime.dll/netstandard.dll or FSharp.Core.dll are explicitly specified then we require the --noframework flag.
    // The reason is that some non-default frameworks may not have the default dlls. For example, Client profile does
    // not have System.Web.dll.
    do if ((primaryAssemblyExplicitFilenameOpt.IsSome || fslibExplicitFilenameOpt.IsSome) && data.framework) then
            error(Error(FSComp.SR.buildExplicitCoreLibRequiresNoFramework("--noframework"), rangeStartup))

    let ilGlobals = mkILGlobals ILScopeRef.Local

    // clrRoot: the location of the primary assembly (mscorlib.dll or netstandard.dll or System.Runtime.dll)
    //
    // targetFrameworkVersionValue: Normally just HighestInstalledNetFrameworkVersion()
    //
    // Note, when mscorlib.dll has been given explicitly the actual value of
    // targetFrameworkVersion shouldn't matter since resolution has already happened.
    // In those cases where it does matter (e.g. --noframework is not being used or we are processing further
    // resolutions for a script) then it is correct to just use HighestInstalledNetFrameworkVersion().
    let clrRootValue, targetFrameworkVersionValue = 
        match primaryAssemblyExplicitFilenameOpt with
        | Some primaryAssemblyFilename ->
            let filename = ComputeMakePathAbsolute data.implicitIncludeDir primaryAssemblyFilename
            try 
                let clrRoot = Some(Path.GetDirectoryName(FileSystem.GetFullPathShim filename))
                clrRoot, data.legacyReferenceResolver.HighestInstalledNetFrameworkVersion()
            with e ->
                // We no longer expect the above to fail but leaving this just in case
                error(Error(FSComp.SR.buildErrorOpeningBinaryFile(filename, e.Message), rangeStartup))
        | None ->
#if !ENABLE_MONO_SUPPORT
            // TODO: we have to get msbuild out of this
            if data.useSimpleResolution then
                None, ""
            else
#endif
                None, data.legacyReferenceResolver.HighestInstalledNetFrameworkVersion()

    let systemAssemblies = systemAssemblies

    // Look for an explicit reference to FSharp.Core and use that to compute fsharpBinariesDir
    // FUTURE: remove this, we only read the binary for the exception it raises
    let fsharpBinariesDirValue = 
// NOTE: It's not clear why this behaviour has been changed for the NETSTANDARD compilations of the F# compiler
#if NETSTANDARD
        ignore ilGlobals
        data.defaultFSharpBinariesDir
#else
        match fslibExplicitFilenameOpt with
        | Some fslibFilename ->
            let filename = ComputeMakePathAbsolute data.implicitIncludeDir fslibFilename
            if fslibReference.ProjectReference.IsNone then 
                try 
                    use ilReader = OpenILBinary(filename, data.reduceMemoryUsage, ilGlobals, None, data.shadowCopyReferences, data.tryGetMetadataSnapshot)
                    ()
                with e -> 
                    error(Error(FSComp.SR.buildErrorOpeningBinaryFile(filename, e.Message), rangeStartup))
                
            let fslibRoot = Path.GetDirectoryName(FileSystem.GetFullPathShim filename)
            fslibRoot
        | _ ->
            data.defaultFSharpBinariesDir
#endif

    member x.primaryAssembly = data.primaryAssembly
    member x.autoResolveOpenDirectivesToDlls = data.autoResolveOpenDirectivesToDlls
    member x.noFeedback = data.noFeedback
    member x.stackReserveSize = data.stackReserveSize   
    member x.implicitIncludeDir = data.implicitIncludeDir
    member x.openDebugInformationForLaterStaticLinking = data.openDebugInformationForLaterStaticLinking
    member x.fsharpBinariesDir = fsharpBinariesDirValue
    member x.compilingFslib = data.compilingFslib
    member x.compilingFslib20 = data.compilingFslib20
    member x.compilingFslib40 = data.compilingFslib40
    member x.compilingFslibNoBigInt = data.compilingFslibNoBigInt
    member x.useIncrementalBuilder = data.useIncrementalBuilder
    member x.includes = data.includes
    member x.implicitOpens = data.implicitOpens
    member x.useFsiAuxLib = data.useFsiAuxLib
    member x.framework = data.framework
    member x.implicitlyResolveAssemblies = data.implicitlyResolveAssemblies
    member x.resolutionEnvironment = data.resolutionEnvironment
    member x.light = data.light
    member x.conditionalCompilationDefines = data.conditionalCompilationDefines
    member x.loadedSources = data.loadedSources
    member x.referencedDLLs = data.referencedDLLs
    member x.knownUnresolvedReferences = data.knownUnresolvedReferences
    member x.clrRoot = clrRootValue
    member x.reduceMemoryUsage = data.reduceMemoryUsage
    member x.subsystemVersion = data.subsystemVersion
    member x.useHighEntropyVA = data.useHighEntropyVA
    member x.inputCodePage = data.inputCodePage
    member x.embedResources = data.embedResources
    member x.errorSeverityOptions = data.errorSeverityOptions
    member x.mlCompatibility = data.mlCompatibility
    member x.checkOverflow = data.checkOverflow
    member x.showReferenceResolutions = data.showReferenceResolutions
    member x.outputFile = data.outputFile
    member x.platform = data.platform
    member x.prefer32Bit = data.prefer32Bit
    member x.useSimpleResolution = data.useSimpleResolution
    member x.target = data.target
    member x.debuginfo = data.debuginfo
    member x.testFlagEmitFeeFeeAs100001 = data.testFlagEmitFeeFeeAs100001
    member x.dumpDebugInfo = data.dumpDebugInfo
    member x.debugSymbolFile = data.debugSymbolFile
    member x.typeCheckOnly = data.typeCheckOnly
    member x.parseOnly = data.parseOnly
    member x.importAllReferencesOnly = data.importAllReferencesOnly
    member x.simulateException = data.simulateException
    member x.printAst = data.printAst
    member x.targetFrameworkVersion = targetFrameworkVersionValue
    member x.tokenizeOnly = data.tokenizeOnly
    member x.testInteractionParser = data.testInteractionParser
    member x.reportNumDecls = data.reportNumDecls
    member x.printSignature = data.printSignature
    member x.printSignatureFile = data.printSignatureFile
    member x.xmlDocOutputFile = data.xmlDocOutputFile
    member x.stats = data.stats
    member x.generateFilterBlocks = data.generateFilterBlocks
    member x.signer = data.signer
    member x.container = data.container
    member x.delaysign = data.delaysign
    member x.publicsign = data.publicsign
    member x.version = data.version
    member x.metadataVersion = data.metadataVersion
    member x.standalone = data.standalone
    member x.extraStaticLinkRoots = data.extraStaticLinkRoots
    member x.noSignatureData = data.noSignatureData
    member x.onlyEssentialOptimizationData = data.onlyEssentialOptimizationData
    member x.useOptimizationDataFile = data.useOptimizationDataFile
    member x.jitTracking = data.jitTracking
    member x.portablePDB = data.portablePDB
    member x.embeddedPDB = data.embeddedPDB
    member x.embedAllSource = data.embedAllSource
    member x.embedSourceList = data.embedSourceList
    member x.sourceLink = data.sourceLink
    member x.ignoreSymbolStoreSequencePoints = data.ignoreSymbolStoreSequencePoints
    member x.internConstantStrings = data.internConstantStrings
    member x.extraOptimizationIterations = data.extraOptimizationIterations
    member x.win32res = data.win32res
    member x.win32manifest = data.win32manifest
    member x.includewin32manifest = data.includewin32manifest
    member x.linkResources = data.linkResources
    member x.showFullPaths = data.showFullPaths
    member x.errorStyle = data.errorStyle
    member x.utf8output = data.utf8output
    member x.flatErrors = data.flatErrors
    member x.maxErrors = data.maxErrors
    member x.baseAddress = data.baseAddress
 #if DEBUG
    member x.showOptimizationData = data.showOptimizationData
#endif
    member x.showTerms = data.showTerms
    member x.writeTermsToFiles = data.writeTermsToFiles
    member x.doDetuple = data.doDetuple
    member x.doTLR = data.doTLR
    member x.doFinalSimplify = data.doFinalSimplify
    member x.optSettings = data.optSettings
    member x.emitTailcalls = data.emitTailcalls
    member x.deterministic = data.deterministic
    member x.pathMap = data.pathMap
    member x.preferredUiLang = data.preferredUiLang
    member x.lcid = data.lcid
    member x.optsOn = data.optsOn
    member x.productNameForBannerText = data.productNameForBannerText
    member x.showBanner = data.showBanner
    member x.showTimes = data.showTimes
    member x.showLoadedAssemblies = data.showLoadedAssemblies
    member x.continueAfterParseFailure = data.continueAfterParseFailure
#if !NO_EXTENSIONTYPING
    member x.showExtensionTypeMessages = data.showExtensionTypeMessages    
#endif
    member x.pause = data.pause
    member x.alwaysCallVirt = data.alwaysCallVirt
    member x.noDebugData = data.noDebugData
    member x.isInteractive = data.isInteractive
    member x.isInvalidationSupported = data.isInvalidationSupported
    member x.emitDebugInfoInQuotations = data.emitDebugInfoInQuotations
    member x.copyFSharpCore = data.copyFSharpCore
    member x.shadowCopyReferences = data.shadowCopyReferences
    member x.useSdkRefs = data.useSdkRefs
    member x.tryGetMetadataSnapshot = data.tryGetMetadataSnapshot
    member x.internalTestSpanStackReferring = data.internalTestSpanStackReferring
    member x.noConditionalErasure = data.noConditionalErasure

    static member Create(builder, validate) = 
        use unwindBuildPhase = PushThreadBuildPhaseUntilUnwind BuildPhase.Parameter
        TcConfig(builder, validate)

    member x.legacyReferenceResolver = data.legacyReferenceResolver
    member tcConfig.CloneOfOriginalBuilder = 
        { data with conditionalCompilationDefines=data.conditionalCompilationDefines }

    member tcConfig.ComputeCanContainEntryPoint(sourceFiles: string list) = 
        let n = sourceFiles.Length in 
        (sourceFiles |> List.mapi (fun i _ -> (i = n-1)), tcConfig.target.IsExe)
            
    // This call can fail if no CLR is found (this is the path to mscorlib)
    member tcConfig.GetTargetFrameworkDirectories() = 
        use unwindBuildPhase = PushThreadBuildPhaseUntilUnwind BuildPhase.Parameter
        try 
          [ 
            // Check if we are given an explicit framework root - if so, use that
            match tcConfig.clrRoot with 
            | Some x -> 
                yield tcConfig.MakePathAbsolute x

            | None -> 
// "there is no really good notion of runtime directory on .NETCore"
#if NETSTANDARD
                let runtimeRoot = Path.GetDirectoryName(typeof<System.Object>.Assembly.Location)
#else
                let runtimeRoot = System.Runtime.InteropServices.RuntimeEnvironment.GetRuntimeDirectory()
#endif
                let runtimeRootWithoutSlash = runtimeRoot.TrimEnd('/', '\\')
                let runtimeRootFacades = Path.Combine(runtimeRootWithoutSlash, "Facades")
                let runtimeRootWPF = Path.Combine(runtimeRootWithoutSlash, "WPF")

                match tcConfig.resolutionEnvironment with
                | ResolutionEnvironment.CompilationAndEvaluation ->
                    // Default compilation-and-execution-time references on .NET Framework and Mono, e.g. for F# Interactive
                    //
                    // In the current way of doing things, F# Interactive refers to implementation assemblies.
                    yield runtimeRoot
                    if Directory.Exists runtimeRootFacades then
                        yield runtimeRootFacades // System.Runtime.dll is in /usr/lib/mono/4.5/Facades
                    if Directory.Exists runtimeRootWPF then
                        yield runtimeRootWPF // PresentationCore.dll is in C:\Windows\Microsoft.NET\Framework\v4.0.30319\WPF

                    match getFrameworkRefsPackDirectory with
                    | Some path when Directory.Exists(path) ->
                        yield path
                    | _ -> ()

                | ResolutionEnvironment.EditingOrCompilation _ ->
#if ENABLE_MONO_SUPPORT
                    if runningOnMono then 
                        // Default compilation-time references on Mono
                        //
                        // On Mono, the default references come from the implementation assemblies.
                        // This is because we have had trouble reliably using MSBuild APIs to compute DotNetFrameworkReferenceAssembliesRootDirectory on Mono.
                        yield runtimeRoot
                        if Directory.Exists runtimeRootFacades then
                            yield runtimeRootFacades // System.Runtime.dll is in /usr/lib/mono/4.5/Facades
                        if Directory.Exists runtimeRootWPF then
                            yield runtimeRootWPF // PresentationCore.dll is in C:\Windows\Microsoft.NET\Framework\v4.0.30319\WPF
                        // On Mono we also add a default reference to the 4.5-api and 4.5-api/Facades directories.  
                        let runtimeRootApi = runtimeRootWithoutSlash + "-api"
                        let runtimeRootApiFacades = Path.Combine(runtimeRootApi, "Facades")
                        if Directory.Exists runtimeRootApi then
                            yield runtimeRootApi
                        if Directory.Exists runtimeRootApiFacades then
                             yield runtimeRootApiFacades
                    else                                
#endif
                        // Default compilation-time references on .NET Framework
                        //
                        // This is the normal case for "fsc.exe a.fs". We refer to the reference assemblies folder.
                        let frameworkRoot = tcConfig.legacyReferenceResolver.DotNetFrameworkReferenceAssembliesRootDirectory
                        let frameworkRootVersion = Path.Combine(frameworkRoot, tcConfig.targetFrameworkVersion)
                        yield frameworkRootVersion
                        let facades = Path.Combine(frameworkRootVersion, "Facades")
                        if Directory.Exists facades then
                            yield facades
                  ]                    
        with e -> 
            errorRecovery e range0; [] 

    member tcConfig.ComputeLightSyntaxInitialStatus filename = 
        use unwindBuildPhase = PushThreadBuildPhaseUntilUnwind BuildPhase.Parameter
        let lower = String.lowercase filename
        let lightOnByDefault = List.exists (Filename.checkSuffix lower) FSharpLightSyntaxFileSuffixes
        if lightOnByDefault then (tcConfig.light <> Some false) else (tcConfig.light = Some true )

    member tcConfig.GetAvailableLoadedSources() =
        use unwindBuildPhase = PushThreadBuildPhaseUntilUnwind BuildPhase.Parameter
        let resolveLoadedSource (m, path) =
            try
                if not(FileSystem.SafeExists path) then 
                    error(LoadedSourceNotFoundIgnoring(path, m))                         
                    None
                else Some(m, path)
            with e -> errorRecovery e m; None
        tcConfig.loadedSources 
        |> List.choose resolveLoadedSource 
        |> List.distinct     

    /// A closed set of assemblies where, for any subset S:
    ///    - the TcImports object built for S (and thus the F# Compiler CCUs for the assemblies in S) 
    ///       is a resource that can be shared between any two IncrementalBuild objects that reference
    ///       precisely S
    ///
    /// Determined by looking at the set of assemblies referenced by f# .
    ///
    /// Returning true may mean that the file is locked and/or placed into the
    /// 'framework' reference set that is potentially shared across multiple compilations.
    member tcConfig.IsSystemAssembly (filename: string) =
        try
            FileSystem.SafeExists filename &&
            ((tcConfig.GetTargetFrameworkDirectories() |> List.exists (fun clrRoot -> clrRoot = Path.GetDirectoryName filename)) ||
             (systemAssemblies.Contains (fileNameWithoutExtension filename)) ||
             isInReferenceAssemblyPackDirectory filename)
        with _ ->
            false

    // This is not the complete set of search paths, it is just the set 
    // that is special to F# (as compared to MSBuild resolution)
    member tcConfig.GetSearchPathsForLibraryFiles() = 
        [ yield! tcConfig.GetTargetFrameworkDirectories()
          yield! List.map (tcConfig.MakePathAbsolute) tcConfig.includes
          yield tcConfig.implicitIncludeDir 
          yield tcConfig.fsharpBinariesDir ]

    member tcConfig.MakePathAbsolute path = 
        let result = ComputeMakePathAbsolute tcConfig.implicitIncludeDir path
        result

    member tcConfig.TryResolveLibWithDirectories (r: AssemblyReference) = 
        let m, nm = r.Range, r.Text
        use unwindBuildPhase = PushThreadBuildPhaseUntilUnwind BuildPhase.Parameter
        // Only want to resolve certain extensions (otherwise, 'System.Xml' is ambiguous).
        // MSBuild resolution is limited to .exe and .dll so do the same here.
        let ext = System.IO.Path.GetExtension nm
        let isNetModule = String.Compare(ext, ".netmodule", StringComparison.OrdinalIgnoreCase)=0 
        
        // See if the language service has already produced the contents of the assembly for us, virtually
        match r.ProjectReference with 
        | Some _ -> 
            let resolved = r.Text
            let sysdir = tcConfig.IsSystemAssembly resolved
            Some
                { originalReference = r
                  resolvedPath = resolved
                  prepareToolTip = (fun () -> resolved)
                  sysdir = sysdir
                  ilAssemblyRef = ref None }
        | None -> 

        if String.Compare(ext, ".dll", StringComparison.OrdinalIgnoreCase)=0 
           || String.Compare(ext, ".exe", StringComparison.OrdinalIgnoreCase)=0 
           || isNetModule then

            let searchPaths =
                // if this is a #r reference (not from dummy range), make sure the directory of the declaring
                // file is included in the search path. This should ideally already be one of the search paths, but
                // during some global checks it won't be. We append to the end of the search list so that this is the last
                // place that is checked.
                let isPoundRReference (r: range) =
                    not (Range.equals r range0) &&
                    not (Range.equals r rangeStartup) &&
                    not (Range.equals r rangeCmdArgs) &&
                    FileSystem.IsPathRootedShim r.FileName

                if isPoundRReference m then
                    tcConfig.GetSearchPathsForLibraryFiles() @ [Path.GetDirectoryName(m.FileName)]
                else    
                    tcConfig.GetSearchPathsForLibraryFiles()

            let resolved = TryResolveFileUsingPaths(searchPaths, m, nm)
            match resolved with 
            | Some resolved -> 
                let sysdir = tcConfig.IsSystemAssembly resolved
                Some
                    { originalReference = r
                      resolvedPath = resolved
                      prepareToolTip = (fun () -> 
                            let fusionName = System.Reflection.AssemblyName.GetAssemblyName(resolved).ToString()
                            let line(append: string) = append.Trim([|' '|])+"\n"
                            line resolved + line fusionName)
                      sysdir = sysdir
                      ilAssemblyRef = ref None }
            | None -> None
        else None

    member tcConfig.ResolveLibWithDirectories (ccuLoadFaulureAction, r: AssemblyReference) =
        let m, nm = r.Range, r.Text
        use unwindBuildPhase = PushThreadBuildPhaseUntilUnwind BuildPhase.Parameter
        // test for both libraries and executables
        let ext = System.IO.Path.GetExtension nm
        let isExe = (String.Compare(ext, ".exe", StringComparison.OrdinalIgnoreCase) = 0)
        let isDLL = (String.Compare(ext, ".dll", StringComparison.OrdinalIgnoreCase) = 0)
        let isNetModule = (String.Compare(ext, ".netmodule", StringComparison.OrdinalIgnoreCase) = 0)

        let rs = 
            if isExe || isDLL || isNetModule then
                [r]
            else
                [AssemblyReference(m, nm+".dll", None);AssemblyReference(m, nm+".exe", None);AssemblyReference(m, nm+".netmodule", None)]

        match rs |> List.tryPick (fun r -> tcConfig.TryResolveLibWithDirectories r) with
        | Some res -> Some res
        | None ->
            match ccuLoadFaulureAction with
            | CcuLoadFailureAction.RaiseError ->
                let searchMessage = String.concat "\n " (tcConfig.GetSearchPathsForLibraryFiles())
                raise (FileNameNotResolved(nm, searchMessage, m))
            | CcuLoadFailureAction.ReturnNone -> None

    member tcConfig.ResolveSourceFile(m, nm, pathLoadedFrom) = 
        data.ResolveSourceFile(m, nm, pathLoadedFrom)

    // NOTE!! if mode=Speculative then this method must not report ANY warnings or errors through 'warning' or 'error'. Instead
    // it must return warnings and errors as data
    //
    // NOTE!! if mode=ReportErrors then this method must not raise exceptions. It must just report the errors and recover
    static member TryResolveLibsUsingMSBuildRules (tcConfig: TcConfig, originalReferences: AssemblyReference list, errorAndWarningRange: range, mode: ResolveAssemblyReferenceMode) : AssemblyResolution list * UnresolvedAssemblyReference list =
        use unwindBuildPhase = PushThreadBuildPhaseUntilUnwind BuildPhase.Parameter
        if tcConfig.useSimpleResolution then
            failwith "MSBuild resolution is not supported."
        if originalReferences=[] then [], []
        else            
            // Group references by name with range values in the grouped value list.
            // In the grouped reference, store the index of the last use of the reference.
            let groupedReferences = 
                originalReferences
                |> List.indexed
                |> Seq.groupBy(fun (_, reference) -> reference.Text)
                |> Seq.map(fun (assemblyName, assemblyAndIndexGroup)->
                    let assemblyAndIndexGroup = assemblyAndIndexGroup |> List.ofSeq
                    let highestPosition = assemblyAndIndexGroup |> List.maxBy fst |> fst
                    let assemblyGroup = assemblyAndIndexGroup |> List.map snd
                    assemblyName, highestPosition, assemblyGroup)
                |> Array.ofSeq

            let logMessage showMessages = 
                if showMessages && tcConfig.showReferenceResolutions then (fun (message: string)->dprintf "%s\n" message)
                else ignore

            let logDiagnostic showMessages = 
                (fun isError code message->
                    if showMessages && mode = ResolveAssemblyReferenceMode.ReportErrors then 
                      if isError then
                        errorR(MSBuildReferenceResolutionError(code, message, errorAndWarningRange))
                      else
                        match code with 
                        // These are warnings that mean 'not resolved' for some assembly.
                        // Note that we don't get to know the name of the assembly that couldn't be resolved.
                        // Ignore these and rely on the logic below to emit an error for each unresolved reference.
                        | "MSB3246" // Resolved file has a bad image, no metadata, or is otherwise inaccessible.
                        | "MSB3106"  
                            -> ()
                        | _ -> 
                            if code = "MSB3245" then 
                                errorR(MSBuildReferenceResolutionWarning(code, message, errorAndWarningRange))
                            else
                                warning(MSBuildReferenceResolutionWarning(code, message, errorAndWarningRange)))

            let targetProcessorArchitecture = 
                    match tcConfig.platform with
                    | None -> "MSIL"
                    | Some X86 -> "x86"
                    | Some AMD64 -> "amd64"
                    | Some IA64 -> "ia64"

            // First, try to resolve everything as a file using simple resolution
            let resolvedAsFile = 
                groupedReferences 
                |> Array.map(fun (_filename, maxIndexOfReference, references)->
                                let assemblyResolution = references |> List.choose (fun r -> tcConfig.TryResolveLibWithDirectories r)
                                (maxIndexOfReference, assemblyResolution))  
                |> Array.filter(fun (_, refs)->refs |> isNil |> not)
                
                                       
            // Whatever is left, pass to MSBuild.
            let Resolve(references, showMessages) =
                try 
                    tcConfig.legacyReferenceResolver.Resolve
                       (tcConfig.resolutionEnvironment, 
                        references, 
                        tcConfig.targetFrameworkVersion, 
                        tcConfig.GetTargetFrameworkDirectories(), 
                        targetProcessorArchitecture, 
                        tcConfig.fsharpBinariesDir, // FSharp binaries directory
                        tcConfig.includes, // Explicit include directories
                        tcConfig.implicitIncludeDir, // Implicit include directory (likely the project directory)
                        logMessage showMessages, logDiagnostic showMessages)
                with 
                    ReferenceResolver.ResolutionFailure -> error(Error(FSComp.SR.buildAssemblyResolutionFailed(), errorAndWarningRange))
            
            let toMsBuild = [|0..groupedReferences.Length-1|] 
                             |> Array.map(fun i->(p13 groupedReferences.[i]), (p23 groupedReferences.[i]), i) 
                             |> Array.filter (fun (_, i0, _)->resolvedAsFile|>Array.exists(fun (i1, _) -> i0=i1)|>not)
                             |> Array.map(fun (ref, _, i)->ref, string i)

            let resolutions = Resolve(toMsBuild, (*showMessages*)true)  

            // Map back to original assembly resolutions.
            let resolvedByMsbuild = 
                resolutions
                    |> Array.map(fun resolvedFile -> 
                                    let i = int resolvedFile.baggage
                                    let _, maxIndexOfReference, ms = groupedReferences.[i]
                                    let assemblyResolutions =
                                        ms|>List.map(fun originalReference ->
                                                    System.Diagnostics.Debug.Assert(FileSystem.IsPathRootedShim(resolvedFile.itemSpec), sprintf "msbuild-resolved path is not absolute: '%s'" resolvedFile.itemSpec)
                                                    let canonicalItemSpec = FileSystem.GetFullPathShim(resolvedFile.itemSpec)
                                                    { originalReference=originalReference 
                                                      resolvedPath=canonicalItemSpec 
                                                      prepareToolTip = (fun () -> resolvedFile.prepareToolTip (originalReference.Text, canonicalItemSpec))
                                                      sysdir= tcConfig.IsSystemAssembly canonicalItemSpec
                                                      ilAssemblyRef = ref None })
                                    (maxIndexOfReference, assemblyResolutions))

            // When calculating the resulting resolutions, we're going to use the index of the reference
            // in the original specification and resort it to match the ordering that we had.
            let resultingResolutions =
                    [resolvedByMsbuild;resolvedAsFile]
                    |> Array.concat                                  
                    |> Array.sortBy fst
                    |> Array.map snd
                    |> List.ofArray
                    |> List.concat                                                 
                    
            // O(N^2) here over a small set of referenced assemblies.
            let IsResolved(originalName: string) =
                if resultingResolutions |> List.exists(fun resolution -> resolution.originalReference.Text = originalName) then true
                else 
                    // MSBuild resolution may have unified the result of two duplicate references. Try to re-resolve now.
                    // If re-resolution worked then this was a removed duplicate.
                    Resolve([|originalName, ""|], (*showMessages*)false).Length<>0 
                    
            let unresolvedReferences =                     
                    groupedReferences 
                    //|> Array.filter(p13 >> IsNotFileOrIsAssembly)
                    |> Array.filter(p13 >> IsResolved >> not)   
                    |> List.ofArray                 

            // If mode=Speculative, then we haven't reported any errors.
            // We report the error condition by returning an empty list of resolutions
            if mode = ResolveAssemblyReferenceMode.Speculative && (List.length unresolvedReferences) > 0 then 
                [], (List.ofArray groupedReferences) |> List.map (fun (name, _, r) -> (name, r)) |> List.map UnresolvedAssemblyReference
            else 
                resultingResolutions, unresolvedReferences |> List.map (fun (name, _, r) -> (name, r)) |> List.map UnresolvedAssemblyReference    


    member tcConfig.PrimaryAssemblyDllReference() = primaryAssemblyReference
    member tcConfig.CoreLibraryDllReference() = fslibReference
               

let ReportWarning options err = 
    warningOn err (options.WarnLevel) (options.WarnOn) && not (List.contains (GetDiagnosticNumber err) (options.WarnOff))

let ReportWarningAsError options err =
    warningOn err (options.WarnLevel) (options.WarnOn) &&
    not (List.contains (GetDiagnosticNumber err) (options.WarnAsWarn)) &&
    ((options.GlobalWarnAsError && not (List.contains (GetDiagnosticNumber err) options.WarnOff)) ||
     List.contains (GetDiagnosticNumber err) (options.WarnAsError))

//----------------------------------------------------------------------------
// Scoped #nowarn pragmas


let GetScopedPragmasForHashDirective hd = 
    [ match hd with 
      | ParsedHashDirective("nowarn", numbers, m) ->
          for s in numbers do
          match GetWarningNumber(m, s) with 
            | None -> ()
            | Some n -> yield ScopedPragma.WarningOff(m, n) 
      | _ -> () ]


let GetScopedPragmasForInput input = 

    match input with 
    | ParsedInput.SigFile (ParsedSigFileInput (scopedPragmas=pragmas)) -> pragmas
    | ParsedInput.ImplFile (ParsedImplFileInput (scopedPragmas=pragmas)) -> pragmas



/// Build an ErrorLogger that delegates to another ErrorLogger but filters warnings turned off by the given pragma declarations
//
// NOTE: we allow a flag to turn of strict file checking. This is because file names sometimes don't match due to use of 
// #line directives, e.g. for pars.fs/pars.fsy. In this case we just test by line number - in most cases this is sufficient
// because we install a filtering error handler on a file-by-file basis for parsing and type-checking.
// However this is indicative of a more systematic problem where source-line 
// sensitive operations (lexfilter and warning filtering) do not always
// interact well with #line directives.
type ErrorLoggerFilteringByScopedPragmas (checkFile, scopedPragmas, errorLogger: ErrorLogger) =
    inherit ErrorLogger("ErrorLoggerFilteringByScopedPragmas")

    override x.DiagnosticSink (phasedError, isError) = 
        if isError then 
            errorLogger.DiagnosticSink (phasedError, isError)
        else 
          let report = 
            let warningNum = GetDiagnosticNumber phasedError
            match GetRangeOfDiagnostic phasedError with 
            | Some m -> 
                not (scopedPragmas |> List.exists (fun pragma ->
                    match pragma with 
                    | ScopedPragma.WarningOff(pragmaRange, warningNumFromPragma) -> 
                        warningNum = warningNumFromPragma && 
                        (not checkFile || m.FileIndex = pragmaRange.FileIndex) &&
                        Range.posGeq m.Start pragmaRange.Start))  
            | None -> true
          if report then errorLogger.DiagnosticSink(phasedError, false)

    override x.ErrorCount = errorLogger.ErrorCount

let GetErrorLoggerFilteringByScopedPragmas(checkFile, scopedPragmas, errorLogger) = 
    (ErrorLoggerFilteringByScopedPragmas(checkFile, scopedPragmas, errorLogger) :> ErrorLogger)


//----------------------------------------------------------------------------
// Parsing
//--------------------------------------------------------------------------


let CanonicalizeFilename filename = 
    let basic = fileNameOfPath filename
    String.capitalize (try Filename.chopExtension basic with _ -> basic)

let IsScript filename = 
    let lower = String.lowercase filename 
    FSharpScriptFileSuffixes |> List.exists (Filename.checkSuffix lower)
    
// Give a unique name to the different kinds of inputs. Used to correlate signature and implementation files
//   QualFileNameOfModuleName - files with a single module declaration or an anonymous module
let QualFileNameOfModuleName m filename modname = QualifiedNameOfFile(mkSynId m (textOfLid modname + (if IsScript filename then "$fsx" else "")))
let QualFileNameOfFilename m filename = QualifiedNameOfFile(mkSynId m (CanonicalizeFilename filename + (if IsScript filename then "$fsx" else "")))

// Interactive fragments
let ComputeQualifiedNameOfFileFromUniquePath (m, p: string list) = QualifiedNameOfFile(mkSynId m (String.concat "_" p))

let QualFileNameOfSpecs filename specs = 
    match specs with 
    | [SynModuleOrNamespaceSig(modname, _, kind, _, _, _, _, m)] when kind.IsModule -> QualFileNameOfModuleName m filename modname
    | [SynModuleOrNamespaceSig(_, _, kind, _, _, _, _, m)] when not kind.IsModule -> QualFileNameOfFilename m filename
    | _ -> QualFileNameOfFilename (mkRange filename pos0 pos0) filename

let QualFileNameOfImpls filename specs = 
    match specs with 
    | [SynModuleOrNamespace(modname, _, kind, _, _, _, _, m)] when kind.IsModule -> QualFileNameOfModuleName m filename modname
    | [SynModuleOrNamespace(_, _, kind, _, _, _, _, m)] when not kind.IsModule -> QualFileNameOfFilename m filename
    | _ -> QualFileNameOfFilename (mkRange filename pos0 pos0) filename

let PrepandPathToQualFileName x (QualifiedNameOfFile q) = ComputeQualifiedNameOfFileFromUniquePath (q.idRange, pathOfLid x@[q.idText])
let PrepandPathToImpl x (SynModuleOrNamespace(p, b, c, d, e, f, g, h)) = SynModuleOrNamespace(x@p, b, c, d, e, f, g, h)
let PrepandPathToSpec x (SynModuleOrNamespaceSig(p, b, c, d, e, f, g, h)) = SynModuleOrNamespaceSig(x@p, b, c, d, e, f, g, h)

let PrependPathToInput x inp = 
    match inp with 
    | ParsedInput.ImplFile (ParsedImplFileInput (b, c, q, d, hd, impls, e)) -> ParsedInput.ImplFile (ParsedImplFileInput (b, c, PrepandPathToQualFileName x q, d, hd, List.map (PrepandPathToImpl x) impls, e))
    | ParsedInput.SigFile (ParsedSigFileInput (b, q, d, hd, specs)) -> ParsedInput.SigFile (ParsedSigFileInput (b, PrepandPathToQualFileName x q, d, hd, List.map (PrepandPathToSpec x) specs))

let ComputeAnonModuleName check defaultNamespace filename (m: range) = 
    let modname = CanonicalizeFilename filename
    if check && not (modname |> String.forall (fun c -> System.Char.IsLetterOrDigit c || c = '_')) then
          if not (filename.EndsWith("fsx", StringComparison.OrdinalIgnoreCase) || filename.EndsWith("fsscript", StringComparison.OrdinalIgnoreCase)) then
              warning(Error(FSComp.SR.buildImplicitModuleIsNotLegalIdentifier(modname, (fileNameOfPath filename)), m))
    let combined = 
      match defaultNamespace with 
      | None -> modname
      | Some ns -> textOfPath [ns;modname]

    let anonymousModuleNameRange =
        let filename = m.FileName
        mkRange filename pos0 pos0
    pathToSynLid anonymousModuleNameRange (splitNamespace combined)

let PostParseModuleImpl (_i, defaultNamespace, isLastCompiland, filename, impl) = 
    match impl with 
    | ParsedImplFileFragment.NamedModule(SynModuleOrNamespace(lid, isRec, kind, decls, xmlDoc, attribs, access, m)) -> 
        let lid = 
            match lid with 
            | [id] when kind.IsModule && id.idText = MangledGlobalName ->
                error(Error(FSComp.SR.buildInvalidModuleOrNamespaceName(), id.idRange))
            | id :: rest when id.idText = MangledGlobalName -> rest
            | _ -> lid
        SynModuleOrNamespace(lid, isRec, kind, decls, xmlDoc, attribs, access, m)

    | ParsedImplFileFragment.AnonModule (defs, m)-> 
        let isLast, isExe = isLastCompiland 
        let lower = String.lowercase filename
        if not (isLast && isExe) && not (doNotRequireNamespaceOrModuleSuffixes |> List.exists (Filename.checkSuffix lower)) then
            match defs with
            | SynModuleDecl.NestedModule(_) :: _ -> errorR(Error(FSComp.SR.noEqualSignAfterModule(), trimRangeToLine m))
            | _ -> errorR(Error(FSComp.SR.buildMultiFileRequiresNamespaceOrModule(), trimRangeToLine m))

        let modname = ComputeAnonModuleName (not (isNil defs)) defaultNamespace filename (trimRangeToLine m)
        SynModuleOrNamespace(modname, false, AnonModule, defs, PreXmlDoc.Empty, [], None, m)

    | ParsedImplFileFragment.NamespaceFragment (lid, a, kind, c, d, e, m)-> 
        let lid, kind = 
            match lid with 
            | id :: rest when id.idText = MangledGlobalName ->
                rest, if List.isEmpty rest then GlobalNamespace else kind
            | _ -> lid, kind
        SynModuleOrNamespace(lid, a, kind, c, d, e, None, m)

let PostParseModuleSpec (_i, defaultNamespace, isLastCompiland, filename, intf) = 
    match intf with 
    | ParsedSigFileFragment.NamedModule(SynModuleOrNamespaceSig(lid, isRec, kind, decls, xmlDoc, attribs, access, m)) -> 
        let lid = 
            match lid with 
            | [id] when kind.IsModule && id.idText = MangledGlobalName ->
                error(Error(FSComp.SR.buildInvalidModuleOrNamespaceName(), id.idRange))
            | id :: rest when id.idText = MangledGlobalName -> rest
            | _ -> lid
        SynModuleOrNamespaceSig(lid, isRec, NamedModule, decls, xmlDoc, attribs, access, m)

    | ParsedSigFileFragment.AnonModule (defs, m) -> 
        let isLast, isExe = isLastCompiland
        let lower = String.lowercase filename
        if not (isLast && isExe) && not (doNotRequireNamespaceOrModuleSuffixes |> List.exists (Filename.checkSuffix lower)) then 
            match defs with
            | SynModuleSigDecl.NestedModule(_) :: _ -> errorR(Error(FSComp.SR.noEqualSignAfterModule(), m))
            | _ -> errorR(Error(FSComp.SR.buildMultiFileRequiresNamespaceOrModule(), m))

        let modname = ComputeAnonModuleName (not (isNil defs)) defaultNamespace filename (trimRangeToLine m)
        SynModuleOrNamespaceSig(modname, false, AnonModule, defs, PreXmlDoc.Empty, [], None, m)

    | ParsedSigFileFragment.NamespaceFragment (lid, a, kind, c, d, e, m)-> 
        let lid, kind = 
            match lid with 
            | id :: rest when id.idText = MangledGlobalName ->
                rest, if List.isEmpty rest then GlobalNamespace else kind
            | _ -> lid, kind
        SynModuleOrNamespaceSig(lid, a, kind, c, d, e, None, m)



let PostParseModuleImpls (defaultNamespace, filename, isLastCompiland, ParsedImplFile (hashDirectives, impls)) = 
    match impls |> List.rev |> List.tryPick (function ParsedImplFileFragment.NamedModule(SynModuleOrNamespace(lid, _, _, _, _, _, _, _)) -> Some lid | _ -> None) with
    | Some lid when impls.Length > 1 -> 
        errorR(Error(FSComp.SR.buildMultipleToplevelModules(), rangeOfLid lid))
    | _ -> 
        ()
    let impls = impls |> List.mapi (fun i x -> PostParseModuleImpl (i, defaultNamespace, isLastCompiland, filename, x)) 
    let qualName = QualFileNameOfImpls filename impls
    let isScript = IsScript filename

    let scopedPragmas = 
        [ for (SynModuleOrNamespace(_, _, _, decls, _, _, _, _)) in impls do 
            for d in decls do
                match d with 
                | SynModuleDecl.HashDirective (hd, _) -> yield! GetScopedPragmasForHashDirective hd
                | _ -> () 
          for hd in hashDirectives do 
              yield! GetScopedPragmasForHashDirective hd ]
    ParsedInput.ImplFile (ParsedImplFileInput (filename, isScript, qualName, scopedPragmas, hashDirectives, impls, isLastCompiland))
  
let PostParseModuleSpecs (defaultNamespace, filename, isLastCompiland, ParsedSigFile (hashDirectives, specs)) = 
    match specs |> List.rev |> List.tryPick (function ParsedSigFileFragment.NamedModule(SynModuleOrNamespaceSig(lid, _, _, _, _, _, _, _)) -> Some lid | _ -> None) with
    | Some lid when specs.Length > 1 -> 
        errorR(Error(FSComp.SR.buildMultipleToplevelModules(), rangeOfLid lid))
    | _ -> 
        ()
        
    let specs = specs |> List.mapi (fun i x -> PostParseModuleSpec(i, defaultNamespace, isLastCompiland, filename, x)) 
    let qualName = QualFileNameOfSpecs filename specs
    let scopedPragmas = 
        [ for (SynModuleOrNamespaceSig(_, _, _, decls, _, _, _, _)) in specs do 
            for d in decls do
                match d with 
                | SynModuleSigDecl.HashDirective(hd, _) -> yield! GetScopedPragmasForHashDirective hd
                | _ -> () 
          for hd in hashDirectives do 
              yield! GetScopedPragmasForHashDirective hd ]

    ParsedInput.SigFile (ParsedSigFileInput (filename, qualName, scopedPragmas, hashDirectives, specs))

type ModuleNamesDict = Map<string,Map<string,QualifiedNameOfFile>>

/// Checks if a module name is already given and deduplicates the name if needed.
let DeduplicateModuleName (moduleNamesDict: ModuleNamesDict) fileName (qualNameOfFile: QualifiedNameOfFile) =
    let path = Path.GetDirectoryName fileName
    let path = if FileSystem.IsPathRootedShim path then try FileSystem.GetFullPathShim path with _ -> path else path
    match moduleNamesDict.TryGetValue qualNameOfFile.Text with
    | true, paths ->
        if paths.ContainsKey path then 
            paths.[path], moduleNamesDict
        else
            let count = paths.Count + 1
            let id = qualNameOfFile.Id
            let qualNameOfFileT = if count = 1 then qualNameOfFile else QualifiedNameOfFile(Ident(id.idText + "___" + count.ToString(), id.idRange))
            let moduleNamesDictT = moduleNamesDict.Add(qualNameOfFile.Text, paths.Add(path, qualNameOfFileT))
            qualNameOfFileT, moduleNamesDictT
    | _ ->
        let moduleNamesDictT = moduleNamesDict.Add(qualNameOfFile.Text, Map.empty.Add(path, qualNameOfFile))
        qualNameOfFile, moduleNamesDictT

/// Checks if a ParsedInput is using a module name that was already given and deduplicates the name if needed.
let DeduplicateParsedInputModuleName (moduleNamesDict: ModuleNamesDict) input =
    match input with
    | ParsedInput.ImplFile (ParsedImplFileInput.ParsedImplFileInput (fileName, isScript, qualNameOfFile, scopedPragmas, hashDirectives, modules, (isLastCompiland, isExe))) ->
        let qualNameOfFileT, moduleNamesDictT = DeduplicateModuleName moduleNamesDict fileName qualNameOfFile
        let inputT = ParsedInput.ImplFile (ParsedImplFileInput.ParsedImplFileInput (fileName, isScript, qualNameOfFileT, scopedPragmas, hashDirectives, modules, (isLastCompiland, isExe)))
        inputT, moduleNamesDictT
    | ParsedInput.SigFile (ParsedSigFileInput.ParsedSigFileInput (fileName, qualNameOfFile, scopedPragmas, hashDirectives, modules)) ->
        let qualNameOfFileT, moduleNamesDictT = DeduplicateModuleName moduleNamesDict fileName qualNameOfFile
        let inputT = ParsedInput.SigFile (ParsedSigFileInput.ParsedSigFileInput (fileName, qualNameOfFileT, scopedPragmas, hashDirectives, modules))
        inputT, moduleNamesDictT

let ParseInput (lexer, errorLogger: ErrorLogger, lexbuf: UnicodeLexing.Lexbuf, defaultNamespace, filename, isLastCompiland) = 
    // The assert below is almost ok, but it fires in two cases:
    //  - fsi.exe sometimes passes "stdin" as a dummy filename
    //  - if you have a #line directive, e.g. 
    //        # 1000 "Line01.fs"
    //    then it also asserts. But these are edge cases that can be fixed later, e.g. in bug 4651.
    //System.Diagnostics.Debug.Assert(System.IO.Path.IsPathRooted filename, sprintf "should be absolute: '%s'" filename)
    let lower = String.lowercase filename 
    // Delay sending errors and warnings until after the file is parsed. This gives us a chance to scrape the
    // #nowarn declarations for the file
    let delayLogger = CapturingErrorLogger("Parsing")
    use unwindEL = PushErrorLoggerPhaseUntilUnwind (fun _ -> delayLogger)
    use unwindBP = PushThreadBuildPhaseUntilUnwind BuildPhase.Parse
    let mutable scopedPragmas = []
    try     
        let input = 
            if mlCompatSuffixes |> List.exists (Filename.checkSuffix lower) then  
                mlCompatWarning (FSComp.SR.buildCompilingExtensionIsForML()) rangeStartup 

            if FSharpImplFileSuffixes |> List.exists (Filename.checkSuffix lower) then  
                let impl = Parser.implementationFile lexer lexbuf 
                PostParseModuleImpls (defaultNamespace, filename, isLastCompiland, impl)
            elif FSharpSigFileSuffixes |> List.exists (Filename.checkSuffix lower) then  
                let intfs = Parser.signatureFile lexer lexbuf 
                PostParseModuleSpecs (defaultNamespace, filename, isLastCompiland, intfs)
            else 
                delayLogger.Error(Error(FSComp.SR.buildInvalidSourceFileExtension filename, Range.rangeStartup))
        scopedPragmas <- GetScopedPragmasForInput input
        input
    finally
        // OK, now commit the errors, since the ScopedPragmas will (hopefully) have been scraped
        let filteringErrorLogger = ErrorLoggerFilteringByScopedPragmas(false, scopedPragmas, errorLogger)
        delayLogger.CommitDelayedDiagnostics filteringErrorLogger

//----------------------------------------------------------------------------
// parsing - ParseOneInputFile
// Filename is (ml/mli/fs/fsi source). Parse it to AST. 
//----------------------------------------------------------------------------
let ParseOneInputLexbuf (tcConfig: TcConfig, lexResourceManager, conditionalCompilationDefines, lexbuf, filename, isLastCompiland, errorLogger) =
    use unwindbuildphase = PushThreadBuildPhaseUntilUnwind BuildPhase.Parse
    try 
        let skip = true in (* don't report whitespace from lexer *)
        let lightSyntaxStatus = LightSyntaxStatus (tcConfig.ComputeLightSyntaxInitialStatus filename, true) 
        let lexargs = mkLexargs (filename, conditionalCompilationDefines@tcConfig.conditionalCompilationDefines, lightSyntaxStatus, lexResourceManager, ref [], errorLogger, tcConfig.pathMap)
        let shortFilename = SanitizeFileName filename tcConfig.implicitIncludeDir 
        let input = 
            Lexhelp.usingLexbufForParsing (lexbuf, filename) (fun lexbuf ->
                if verbose then dprintn ("Parsing... "+shortFilename)
                let tokenizer = LexFilter.LexFilter(lightSyntaxStatus, tcConfig.compilingFslib, Lexer.token lexargs skip, lexbuf)

                if tcConfig.tokenizeOnly then 
                    while true do 
                        printf "tokenize - getting one token from %s\n" shortFilename
                        let t = tokenizer.Lexer lexbuf
                        printf "tokenize - got %s @ %a\n" (Parser.token_to_string t) outputRange lexbuf.LexemeRange
                        (match t with Parser.EOF _ -> exit 0 | _ -> ())
                        if lexbuf.IsPastEndOfStream then printf "!!! at end of stream\n"

                if tcConfig.testInteractionParser then 
                    while true do 
                        match (Parser.interaction tokenizer.Lexer lexbuf) with
                        | IDefns(l, m) -> dprintf "Parsed OK, got %d defs @ %a\n" l.Length outputRange m
                        | IHash (_, m) -> dprintf "Parsed OK, got hash @ %a\n" outputRange m
                    exit 0

                let res = ParseInput(tokenizer.Lexer, errorLogger, lexbuf, None, filename, isLastCompiland)

                if tcConfig.reportNumDecls then 
                    let rec flattenSpecs specs = 
                          specs |> List.collect (function (SynModuleSigDecl.NestedModule (_, _, subDecls, _)) -> flattenSpecs subDecls | spec -> [spec])
                    let rec flattenDefns specs = 
                          specs |> List.collect (function (SynModuleDecl.NestedModule (_, _, subDecls, _, _)) -> flattenDefns subDecls | defn -> [defn])

                    let flattenModSpec (SynModuleOrNamespaceSig(_, _, _, decls, _, _, _, _)) = flattenSpecs decls
                    let flattenModImpl (SynModuleOrNamespace(_, _, _, decls, _, _, _, _)) = flattenDefns decls
                    match res with 
                    | ParsedInput.SigFile (ParsedSigFileInput (_, _, _, _, specs)) -> 
                        dprintf "parsing yielded %d specs" (List.collect flattenModSpec specs).Length
                    | ParsedInput.ImplFile (ParsedImplFileInput (modules = impls)) -> 
                        dprintf "parsing yielded %d definitions" (List.collect flattenModImpl impls).Length
                res
            )
        if verbose then dprintn ("Parsed "+shortFilename)
        Some input 
    with e -> (* errorR(Failure("parse failed")); *) errorRecovery e rangeStartup; None 
            
            
let ParseOneInputFile (tcConfig: TcConfig, lexResourceManager, conditionalCompilationDefines, filename, isLastCompiland, errorLogger, retryLocked) =
    try 
       let lower = String.lowercase filename
       if List.exists (Filename.checkSuffix lower) (FSharpSigFileSuffixes@FSharpImplFileSuffixes) then  
            if not(FileSystem.SafeExists filename) then
                error(Error(FSComp.SR.buildCouldNotFindSourceFile filename, rangeStartup))
            // bug 3155: if the file name is indirect, use a full path
            let lexbuf = UnicodeLexing.UnicodeFileAsLexbuf(filename, tcConfig.inputCodePage, retryLocked) 
            ParseOneInputLexbuf(tcConfig, lexResourceManager, conditionalCompilationDefines, lexbuf, filename, isLastCompiland, errorLogger)
       else error(Error(FSComp.SR.buildInvalidSourceFileExtension(SanitizeFileName filename tcConfig.implicitIncludeDir), rangeStartup))
    with e -> (* errorR(Failure("parse failed")); *) errorRecovery e rangeStartup; None 
     

[<Sealed>] 
type TcAssemblyResolutions(tcConfig: TcConfig, results: AssemblyResolution list, unresolved: UnresolvedAssemblyReference list) = 

    let originalReferenceToResolution = results |> List.map (fun r -> r.originalReference.Text, r) |> Map.ofList
    let resolvedPathToResolution = results |> List.map (fun r -> r.resolvedPath, r) |> Map.ofList

    /// Add some resolutions to the map of resolution results.                
    member tcResolutions.AddResolutionResults newResults = TcAssemblyResolutions(tcConfig, results @ newResults, unresolved)

    /// Add some unresolved results.
    member tcResolutions.AddUnresolvedReferences newUnresolved = TcAssemblyResolutions(tcConfig, results, unresolved @ newUnresolved)

    /// Get information about referenced DLLs
    member tcResolutions.GetAssemblyResolutions() = results
    member tcResolutions.GetUnresolvedReferences() = unresolved
    member tcResolutions.TryFindByOriginalReference(assemblyReference: AssemblyReference) = originalReferenceToResolution.TryFind assemblyReference.Text

    /// This doesn't need to be cancellable, it is only used by F# Interactive
    member tcResolution.TryFindByExactILAssemblyRef (ctok, assemblyRef) = 
        results |> List.tryFind (fun ar->
            let r = ar.GetILAssemblyRef(ctok, tcConfig.reduceMemoryUsage, tcConfig.tryGetMetadataSnapshot) |> Cancellable.runWithoutCancellation 
            r = assemblyRef)

    /// This doesn't need to be cancellable, it is only used by F# Interactive
    member tcResolution.TryFindBySimpleAssemblyName (ctok, simpleAssemName) = 
        results |> List.tryFind (fun ar->
            let r = ar.GetILAssemblyRef(ctok, tcConfig.reduceMemoryUsage, tcConfig.tryGetMetadataSnapshot) |> Cancellable.runWithoutCancellation 
            r.Name = simpleAssemName)

    member tcResolutions.TryFindByResolvedPath nm = resolvedPathToResolution.TryFind nm
    member tcResolutions.TryFindByOriginalReferenceText nm = originalReferenceToResolution.TryFind nm
        
    static member ResolveAssemblyReferences (ctok, tcConfig: TcConfig, assemblyList: AssemblyReference list, knownUnresolved: UnresolvedAssemblyReference list) : TcAssemblyResolutions =
        let resolved, unresolved = 
            if tcConfig.useSimpleResolution then 
                let resolutions = 
                    assemblyList 
                    |> List.map (fun assemblyReference -> 
                           try 
                               Choice1Of2 (tcConfig.ResolveLibWithDirectories (CcuLoadFailureAction.RaiseError, assemblyReference) |> Option.get)
                           with e -> 
                               errorRecovery e assemblyReference.Range
                               Choice2Of2 assemblyReference)
                let successes = resolutions |> List.choose (function Choice1Of2 x -> Some x | _ -> None)
                let failures = resolutions |> List.choose (function Choice2Of2 x -> Some (UnresolvedAssemblyReference(x.Text, [x])) | _ -> None)
                successes, failures
            else
                RequireCompilationThread ctok // we don't want to do assembly resolution concurrently, we assume MSBuild doesn't handle this
                TcConfig.TryResolveLibsUsingMSBuildRules (tcConfig, assemblyList, rangeStartup, ResolveAssemblyReferenceMode.ReportErrors)
        TcAssemblyResolutions(tcConfig, resolved, unresolved @ knownUnresolved)                    

    static member GetAllDllReferences (tcConfig: TcConfig) = [
            let primaryReference = tcConfig.PrimaryAssemblyDllReference()
            //yield primaryReference

            if not tcConfig.compilingFslib then 
                yield tcConfig.CoreLibraryDllReference()

            let assumeDotNetFramework = primaryReference.SimpleAssemblyNameIs("mscorlib")
            if tcConfig.framework then
                for s in defaultReferencesForScriptsAndOutOfProjectSources assumeDotNetFramework tcConfig.useSdkRefs do
                    yield AssemblyReference(rangeStartup, (if s.EndsWith(".dll", StringComparison.OrdinalIgnoreCase) then s else s+".dll"), None)

            if tcConfig.useFsiAuxLib then
                let name = Path.Combine(tcConfig.fsharpBinariesDir, getFsiLibraryName + ".dll")
                yield AssemblyReference(rangeStartup, name, None)

            yield! tcConfig.referencedDLLs
        ]

    static member SplitNonFoundationalResolutions (ctok, tcConfig: TcConfig) =
        let assemblyList = TcAssemblyResolutions.GetAllDllReferences tcConfig
        let resolutions = TcAssemblyResolutions.ResolveAssemblyReferences (ctok, tcConfig, assemblyList, tcConfig.knownUnresolvedReferences)
        let frameworkDLLs, nonFrameworkReferences = resolutions.GetAssemblyResolutions() |> List.partition (fun r -> r.sysdir) 
        let unresolved = resolutions.GetUnresolvedReferences()
#if DEBUG
        let itFailed = ref false
        let addedText = "\nIf you want to debug this right now, attach a debugger, and put a breakpoint in 'CompileOps.fs' near the text '!itFailed', and you can re-step through the assembly resolution logic."
        unresolved 
        |> List.iter (fun (UnresolvedAssemblyReference(referenceText, _ranges)) ->
            if referenceText.Contains("mscorlib") then
                System.Diagnostics.Debug.Assert(false, sprintf "whoops, did not resolve mscorlib: '%s'%s" referenceText addedText)
                itFailed := true)
        frameworkDLLs 
        |> List.iter (fun x ->
            if not(FileSystem.IsPathRootedShim(x.resolvedPath)) then
                System.Diagnostics.Debug.Assert(false, sprintf "frameworkDLL should be absolute path: '%s'%s" x.resolvedPath addedText)
                itFailed := true)
        nonFrameworkReferences 
        |> List.iter (fun x -> 
            if not(FileSystem.IsPathRootedShim(x.resolvedPath)) then
                System.Diagnostics.Debug.Assert(false, sprintf "nonFrameworkReference should be absolute path: '%s'%s" x.resolvedPath addedText) 
                itFailed := true)
        if !itFailed then
            // idea is, put a breakpoint here and then step through
            let assemblyList = TcAssemblyResolutions.GetAllDllReferences tcConfig
            let resolutions = TcAssemblyResolutions.ResolveAssemblyReferences (ctok, tcConfig, assemblyList, [])
            let _frameworkDLLs, _nonFrameworkReferences = resolutions.GetAssemblyResolutions() |> List.partition (fun r -> r.sysdir) 
            ()
#endif
        frameworkDLLs, nonFrameworkReferences, unresolved

    static member BuildFromPriorResolutions (ctok, tcConfig: TcConfig, resolutions, knownUnresolved) =
        let references = resolutions |> List.map (fun r -> r.originalReference)
        TcAssemblyResolutions.ResolveAssemblyReferences (ctok, tcConfig, references, knownUnresolved)
            

//----------------------------------------------------------------------------
// Typecheck and optimization environments on disk
//--------------------------------------------------------------------------

let IsSignatureDataResource (r: ILResource) = 
    r.Name.StartsWithOrdinal FSharpSignatureDataResourceName ||
    r.Name.StartsWithOrdinal FSharpSignatureDataResourceName2

let IsOptimizationDataResource (r: ILResource) = 
    r.Name.StartsWithOrdinal FSharpOptimizationDataResourceName|| 
    r.Name.StartsWithOrdinal FSharpOptimizationDataResourceName2

let GetSignatureDataResourceName (r: ILResource) = 
    if r.Name.StartsWithOrdinal FSharpSignatureDataResourceName then 
        String.dropPrefix r.Name FSharpSignatureDataResourceName
    elif r.Name.StartsWithOrdinal FSharpSignatureDataResourceName2 then 
        String.dropPrefix r.Name FSharpSignatureDataResourceName2
    else failwith "GetSignatureDataResourceName"

let GetOptimizationDataResourceName (r: ILResource) = 
    if r.Name.StartsWithOrdinal FSharpOptimizationDataResourceName then 
        String.dropPrefix r.Name FSharpOptimizationDataResourceName
    elif r.Name.StartsWithOrdinal FSharpOptimizationDataResourceName2 then 
        String.dropPrefix r.Name FSharpOptimizationDataResourceName2
    else failwith "GetOptimizationDataResourceName"

let IsReflectedDefinitionsResource (r: ILResource) =
    r.Name.StartsWithOrdinal(QuotationPickler.SerializedReflectedDefinitionsResourceNameBase)

let MakeILResource rname bytes = 
    { Name = rname
      Location = ILResourceLocation.LocalOut bytes
      Access = ILResourceAccess.Public
      CustomAttrsStored = storeILCustomAttrs emptyILCustomAttrs
      MetadataIndex = NoMetadataIdx }

let PickleToResource inMem file (g: TcGlobals) scope rname p x =
    let file = PathMap.apply g.pathMap file

    { Name = rname
      Location = (let bytes = pickleObjWithDanglingCcus inMem file g scope p x in ILResourceLocation.LocalOut bytes)
      Access = ILResourceAccess.Public
      CustomAttrsStored = storeILCustomAttrs emptyILCustomAttrs
      MetadataIndex = NoMetadataIdx }

let GetSignatureData (file, ilScopeRef, ilModule, byteReader) : PickledDataWithReferences<PickledCcuInfo> = 
    unpickleObjWithDanglingCcus file ilScopeRef ilModule unpickleCcuInfo (byteReader())

let WriteSignatureData (tcConfig: TcConfig, tcGlobals, exportRemapping, ccu: CcuThunk, file, inMem) : ILResource =
    let mspec = ccu.Contents
    let mspec = ApplyExportRemappingToEntity tcGlobals exportRemapping mspec
    // For historical reasons, we use a different resource name for FSharp.Core, so older F# compilers 
    // don't complain when they see the resource.
    let rname = if ccu.AssemblyName = getFSharpCoreLibraryName then FSharpSignatureDataResourceName2 else FSharpSignatureDataResourceName

    let includeDir =
        if String.IsNullOrEmpty tcConfig.implicitIncludeDir then ""
        else
            tcConfig.implicitIncludeDir
            |> System.IO.Path.GetFullPath
            |> PathMap.applyDir tcGlobals.pathMap
 
    PickleToResource inMem file tcGlobals ccu (rname+ccu.AssemblyName) pickleCcuInfo 
        { mspec=mspec 
          compileTimeWorkingDir=includeDir
          usesQuotations = ccu.UsesFSharp20PlusQuotations }

let GetOptimizationData (file, ilScopeRef, ilModule, byteReader) = 
    unpickleObjWithDanglingCcus file ilScopeRef ilModule Optimizer.u_CcuOptimizationInfo (byteReader())

let WriteOptimizationData (tcGlobals, file, inMem, ccu: CcuThunk, modulInfo) = 
    // For historical reasons, we use a different resource name for FSharp.Core, so older F# compilers 
    // don't complain when they see the resource.
    let rname = if ccu.AssemblyName = getFSharpCoreLibraryName then FSharpOptimizationDataResourceName2 else FSharpOptimizationDataResourceName 
    PickleToResource inMem file tcGlobals ccu (rname+ccu.AssemblyName) Optimizer.p_CcuOptimizationInfo modulInfo

//----------------------------------------------------------------------------
// Abstraction for project reference

type RawFSharpAssemblyDataBackedByFileOnDisk (ilModule: ILModuleDef, ilAssemblyRefs) = 
    let externalSigAndOptData = ["FSharp.Core"]
    interface IRawFSharpAssemblyData with 
         member __.GetAutoOpenAttributes ilg = GetAutoOpenAttributes ilg ilModule 
         member __.GetInternalsVisibleToAttributes ilg = GetInternalsVisibleToAttributes ilg ilModule 
         member __.TryGetILModuleDef() = Some ilModule 
         member __.GetRawFSharpSignatureData(m, ilShortAssemName, filename) = 
            let resources = ilModule.Resources.AsList
            let sigDataReaders = 
                [ for iresource in resources do
                    if IsSignatureDataResource iresource then 
                        let ccuName = GetSignatureDataResourceName iresource
                        yield (ccuName, fun () -> iresource.GetBytes()) ]
                        
            let sigDataReaders = 
                if sigDataReaders.IsEmpty && List.contains ilShortAssemName externalSigAndOptData then 
                    let sigFileName = Path.ChangeExtension(filename, "sigdata")
                    if not (FileSystem.SafeExists sigFileName) then 
                        error(Error(FSComp.SR.buildExpectedSigdataFile (FileSystem.GetFullPathShim sigFileName), m))
                    [ (ilShortAssemName, fun () -> FileSystem.ReadAllBytesShim sigFileName)]
                else
                    sigDataReaders
            sigDataReaders
         member __.GetRawFSharpOptimizationData(m, ilShortAssemName, filename) =             
            let optDataReaders = 
                ilModule.Resources.AsList
                |> List.choose (fun r -> if IsOptimizationDataResource r then Some(GetOptimizationDataResourceName r, (fun () -> r.GetBytes())) else None)

            // Look for optimization data in a file 
            let optDataReaders = 
                if optDataReaders.IsEmpty && List.contains ilShortAssemName externalSigAndOptData then 
                    let optDataFile = Path.ChangeExtension(filename, "optdata")
                    if not (FileSystem.SafeExists optDataFile) then 
                        error(Error(FSComp.SR.buildExpectedFileAlongSideFSharpCore(optDataFile, FileSystem.GetFullPathShim optDataFile), m))
                    [ (ilShortAssemName, (fun () -> FileSystem.ReadAllBytesShim optDataFile))]
                else
                    optDataReaders
            optDataReaders
         member __.GetRawTypeForwarders() =
            match ilModule.Manifest with 
            | Some manifest -> manifest.ExportedTypes
            | None -> mkILExportedTypes []
         member __.ShortAssemblyName = GetNameOfILModule ilModule 
         member __.ILScopeRef = MakeScopeRefForILModule ilModule
         member __.ILAssemblyRefs = ilAssemblyRefs
         member __.HasAnyFSharpSignatureDataAttribute = 
            let attrs = GetCustomAttributesOfILModule ilModule
            List.exists IsSignatureDataVersionAttr attrs
         member __.HasMatchingFSharpSignatureDataAttribute ilg = 
            let attrs = GetCustomAttributesOfILModule ilModule
            List.exists (IsMatchingSignatureDataVersionAttr ilg (IL.parseILVersion Internal.Utilities.FSharpEnvironment.FSharpBinaryMetadataFormatRevision)) attrs


//----------------------------------------------------------------------------
// Relink blobs of saved data by fixing up ccus.
//--------------------------------------------------------------------------

let availableToOptionalCcu = function
    | ResolvedCcu ccu -> Some ccu
    | UnresolvedCcu _ -> None


//----------------------------------------------------------------------------
// TcConfigProvider
//--------------------------------------------------------------------------

/// Represents a computation to return a TcConfig. Normally this is just a constant immutable TcConfig, 
/// but for F# Interactive it may be based on an underlying mutable TcConfigBuilder.
type TcConfigProvider = 
    | TcConfigProvider of (CompilationThreadToken -> TcConfig)
    member x.Get ctok = (let (TcConfigProvider f) = x in f ctok)

    /// Get a TcConfigProvider which will return only the exact TcConfig.
    static member Constant tcConfig = TcConfigProvider(fun _ctok -> tcConfig)

    /// Get a TcConfigProvider which will continue to respect changes in the underlying
    /// TcConfigBuilder rather than delivering snapshots.
    static member BasedOnMutableBuilder tcConfigB = TcConfigProvider(fun _ctok -> TcConfig.Create(tcConfigB, validate=false))
    
    
//----------------------------------------------------------------------------
// TcImports
//--------------------------------------------------------------------------

          
/// Represents a table of imported assemblies with their resolutions.
[<Sealed>] 
type TcImports(tcConfigP: TcConfigProvider, initialResolutions: TcAssemblyResolutions, importsBase: TcImports option, ilGlobalsOpt) = 

    let mutable resolutions = initialResolutions
    let mutable importsBase: TcImports option = importsBase
    let mutable dllInfos: ImportedBinary list = []
    let mutable dllTable: NameMap<ImportedBinary> = NameMap.empty
    let mutable ccuInfos: ImportedAssembly list = []
    let mutable ccuTable: NameMap<ImportedAssembly> = NameMap.empty
    let mutable disposeActions = []
    let mutable disposed = false
    let mutable ilGlobalsOpt = ilGlobalsOpt
    let mutable tcGlobals = None
#if !NO_EXTENSIONTYPING
    let mutable generatedTypeRoots = new System.Collections.Generic.Dictionary<ILTypeRef, int * ProviderGeneratedType>()
#endif
    
    let CheckDisposed() =
        if disposed then assert false

    static let ccuHasType (ccu: CcuThunk) (nsname: string list) (tname: string) =
        let matchNameSpace (entityOpt: Entity option) n =
            match entityOpt with
            | None -> None
            | Some entity ->
                entity.ModuleOrNamespaceType.AllEntitiesByCompiledAndLogicalMangledNames.TryFind n

        match (Some ccu.Contents, nsname) ||> List.fold matchNameSpace with
        | Some ns ->
                match Map.tryFind tname ns.ModuleOrNamespaceType.TypesByMangledName with
                | Some _ -> true
                | None -> false
        | None -> false
  
    member private tcImports.Base = 
            CheckDisposed()
            importsBase

    member tcImports.CcuTable =
            CheckDisposed()
            ccuTable
        
    member tcImports.DllTable =
            CheckDisposed()
            dllTable        
        
    member tcImports.RegisterCcu ccuInfo =
        CheckDisposed()
        ccuInfos <- ccuInfos ++ ccuInfo
        // Assembly Ref Resolution: remove this use of ccu.AssemblyName
        ccuTable <- NameMap.add (ccuInfo.FSharpViewOfMetadata.AssemblyName) ccuInfo ccuTable
    
    member tcImports.RegisterDll dllInfo =
        CheckDisposed()
        dllInfos <- dllInfos ++ dllInfo
        dllTable <- NameMap.add (getNameOfScopeRef dllInfo.ILScopeRef) dllInfo dllTable

    member tcImports.GetDllInfos() = 
        CheckDisposed()
        match importsBase with 
        | Some importsBase-> importsBase.GetDllInfos() @ dllInfos
        | None -> dllInfos
        
    member tcImports.AllAssemblyResolutions() = 
        CheckDisposed()
        let ars = resolutions.GetAssemblyResolutions()
        match importsBase with 
        | Some importsBase-> importsBase.AllAssemblyResolutions() @ ars
        | None -> ars
        
    member tcImports.TryFindDllInfo (ctok: CompilationThreadToken, m, assemblyName, lookupOnly) =
        CheckDisposed()
        let rec look (t: TcImports) =       
            match NameMap.tryFind assemblyName t.DllTable with
            | Some res -> Some res
            | None -> 
                match t.Base with 
                | Some t2 -> look t2
                | None -> None
        match look tcImports with
        | Some res -> Some res
        | None ->
            tcImports.ImplicitLoadIfAllowed(ctok, m, assemblyName, lookupOnly)
            look tcImports
    

    member tcImports.FindDllInfo (ctok, m, assemblyName) =
        match tcImports.TryFindDllInfo (ctok, m, assemblyName, lookupOnly=false) with 
        | Some res -> res
        | None -> error(Error(FSComp.SR.buildCouldNotResolveAssembly assemblyName, m))

    member tcImports.GetImportedAssemblies() = 
        CheckDisposed()
        match importsBase with 
        | Some importsBase-> List.append (importsBase.GetImportedAssemblies()) ccuInfos
        | None -> ccuInfos        
        
    member tcImports.GetCcusExcludingBase() = 
        CheckDisposed()
        ccuInfos |> List.map (fun x -> x.FSharpViewOfMetadata)        

    member tcImports.GetCcusInDeclOrder() =         
        CheckDisposed()
        List.map (fun x -> x.FSharpViewOfMetadata) (tcImports.GetImportedAssemblies())  
        
    // This is the main "assembly reference --> assembly" resolution routine. 
    member tcImports.FindCcuInfo (ctok, m, assemblyName, lookupOnly) = 
        CheckDisposed()
        let rec look (t: TcImports) = 
            match NameMap.tryFind assemblyName t.CcuTable with
            | Some res -> Some res
            | None -> 
                 match t.Base with 
                 | Some t2 -> look t2 
                 | None -> None

        match look tcImports with
        | Some res -> ResolvedImportedAssembly res
        | None ->
            tcImports.ImplicitLoadIfAllowed(ctok, m, assemblyName, lookupOnly)
            match look tcImports with 
            | Some res -> ResolvedImportedAssembly res
            | None -> UnresolvedImportedAssembly assemblyName
        

    member tcImports.FindCcu (ctok, m, assemblyName, lookupOnly) = 
        CheckDisposed()
        match tcImports.FindCcuInfo(ctok, m, assemblyName, lookupOnly) with
        | ResolvedImportedAssembly importedAssembly -> ResolvedCcu(importedAssembly.FSharpViewOfMetadata)
        | UnresolvedImportedAssembly assemblyName -> UnresolvedCcu assemblyName

    member tcImports.FindCcuFromAssemblyRef(ctok, m, assemblyRef: ILAssemblyRef) = 
        CheckDisposed()
        match tcImports.FindCcuInfo(ctok, m, assemblyRef.Name, lookupOnly=false) with
        | ResolvedImportedAssembly importedAssembly -> ResolvedCcu(importedAssembly.FSharpViewOfMetadata)
        | UnresolvedImportedAssembly _ -> UnresolvedCcu(assemblyRef.QualifiedName)


#if !NO_EXTENSIONTYPING
    member tcImports.GetProvidedAssemblyInfo(ctok, m, assembly: Tainted<ProvidedAssembly>) = 
        let anameOpt = assembly.PUntaint((fun assembly -> match assembly with null -> None | a -> Some (a.GetName())), m)
        match anameOpt with 
        | None -> false, None
        | Some aname -> 
        let ilShortAssemName = aname.Name
        match tcImports.FindCcu (ctok, m, ilShortAssemName, lookupOnly=true) with 
        | ResolvedCcu ccu -> 
            if ccu.IsProviderGenerated then 
                let dllinfo = tcImports.FindDllInfo(ctok, m, ilShortAssemName)
                true, dllinfo.ProviderGeneratedStaticLinkMap
            else
                false, None

        | UnresolvedCcu _ -> 
            let g = tcImports.GetTcGlobals()
            let ilScopeRef = ILScopeRef.Assembly (ILAssemblyRef.FromAssemblyName aname)
            let fileName = aname.Name + ".dll"
            let bytes = assembly.PApplyWithProvider((fun (assembly, provider) -> assembly.GetManifestModuleContents provider), m).PUntaint(id, m)
            let tcConfig = tcConfigP.Get ctok
            let ilModule, ilAssemblyRefs = 
                let opts: ILReaderOptions = 
                    { ilGlobals = g.ilg 
                      reduceMemoryUsage = tcConfig.reduceMemoryUsage
                      pdbDirPath = None 
                      metadataOnly = MetadataOnlyFlag.Yes
                      tryGetMetadataSnapshot = tcConfig.tryGetMetadataSnapshot }
                let reader = OpenILModuleReaderFromBytes fileName bytes opts
                reader.ILModuleDef, reader.ILAssemblyRefs

            let theActualAssembly = assembly.PUntaint((fun x -> x.Handle), m)
            let dllinfo = 
                { RawMetadata= RawFSharpAssemblyDataBackedByFileOnDisk (ilModule, ilAssemblyRefs) 
                  FileName=fileName
                  ProviderGeneratedAssembly=Some theActualAssembly
                  IsProviderGenerated=true
                  ProviderGeneratedStaticLinkMap= if g.isInteractive then None else Some (ProvidedAssemblyStaticLinkingMap.CreateNew())
                  ILScopeRef = ilScopeRef
                  ILAssemblyRefs = ilAssemblyRefs }
            tcImports.RegisterDll dllinfo
            let ccuData: CcuData = 
              { IsFSharp=false
                UsesFSharp20PlusQuotations=false
                InvalidateEvent=(new Event<_>()).Publish
                IsProviderGenerated = true
                QualifiedName= Some (assembly.PUntaint((fun a -> a.FullName), m))
                Contents = NewCcuContents ilScopeRef m ilShortAssemName (NewEmptyModuleOrNamespaceType Namespace) 
                ILScopeRef = ilScopeRef
                Stamp = newStamp()
                SourceCodeDirectory = ""  
                FileName = Some fileName
                MemberSignatureEquality = (fun ty1 ty2 -> Tastops.typeEquivAux EraseAll g ty1 ty2)
                ImportProvidedType = (fun ty -> Import.ImportProvidedType (tcImports.GetImportMap()) m ty)
                TryGetILModuleDef = (fun () -> Some ilModule)
                TypeForwarders = Map.empty }
                    
            let ccu = CcuThunk.Create(ilShortAssemName, ccuData)
            let ccuinfo = 
                { FSharpViewOfMetadata=ccu 
                  ILScopeRef = ilScopeRef 
                  AssemblyAutoOpenAttributes = []
                  AssemblyInternalsVisibleToAttributes = []
                  IsProviderGenerated = true
                  TypeProviders=[]
                  FSharpOptimizationData = notlazy None }
            tcImports.RegisterCcu ccuinfo
            // Yes, it is generative
            true, dllinfo.ProviderGeneratedStaticLinkMap

    member tcImports.RecordGeneratedTypeRoot root = 
        // checking if given ProviderGeneratedType was already recorded before (probably for another set of static parameters) 
        let (ProviderGeneratedType(_, ilTyRef, _)) = root
        let index = 
            match generatedTypeRoots.TryGetValue ilTyRef with
            | true, (index, _) -> index
            | false, _ -> generatedTypeRoots.Count
        generatedTypeRoots.[ilTyRef] <- (index, root)

    member tcImports.ProviderGeneratedTypeRoots = 
        generatedTypeRoots.Values
        |> Seq.sortBy fst
        |> Seq.map snd
        |> Seq.toList
#endif

    member tcImports.AttachDisposeAction action =
        CheckDisposed()
        disposeActions <- action :: disposeActions
  
    // Note: the returned binary reader is associated with the tcImports, i.e. when the tcImports are closed 
    // then the reader is closed. 
    member tcImports.OpenILBinaryModule(ctok, filename, m) = 
      try
        CheckDisposed()
        let tcConfig = tcConfigP.Get ctok
        let pdbDirPath =
            // We open the pdb file if one exists parallel to the binary we 
            // are reading, so that --standalone will preserve debug information. 
            if tcConfig.openDebugInformationForLaterStaticLinking then 
                let pdbDir = try Filename.directoryName filename with _ -> "."
                let pdbFile = (try Filename.chopExtension filename with _ -> filename) + ".pdb" 

                if FileSystem.SafeExists pdbFile then 
                    if verbose then dprintf "reading PDB file %s from directory %s\n" pdbFile pdbDir
                    Some pdbDir
                else
                    None
            else
                None

        let ilGlobals =
            // ILScopeRef.Local can be used only for primary assembly (mscorlib or System.Runtime) itself
            // Remaining assemblies should be opened using existing ilGlobals (so they can properly locate fundamental types)
            match ilGlobalsOpt with
            | None -> mkILGlobals ILScopeRef.Local
            | Some g -> g

        let ilILBinaryReader =
            OpenILBinary (filename, tcConfig.reduceMemoryUsage, ilGlobals, pdbDirPath, tcConfig.shadowCopyReferences, tcConfig.tryGetMetadataSnapshot)

        tcImports.AttachDisposeAction(fun _ -> (ilILBinaryReader :> IDisposable).Dispose())
        ilILBinaryReader.ILModuleDef, ilILBinaryReader.ILAssemblyRefs
      with e ->
        error(Error(FSComp.SR.buildErrorOpeningBinaryFile(filename, e.Message), m))

    (* auxModTable is used for multi-module assemblies *)
    member tcImports.MkLoaderForMultiModuleILAssemblies ctok m =
        CheckDisposed()
        let auxModTable = HashMultiMap(10, HashIdentity.Structural)
        fun viewedScopeRef ->
        
            let tcConfig = tcConfigP.Get ctok
            match viewedScopeRef with
            | ILScopeRef.Module modref -> 
                let key = modref.Name
                if not (auxModTable.ContainsKey key) then
                    let resolution = tcConfig.ResolveLibWithDirectories (CcuLoadFailureAction.RaiseError, AssemblyReference(m, key, None)) |> Option.get
                    let ilModule, _ = tcImports.OpenILBinaryModule(ctok, resolution.resolvedPath, m)
                    auxModTable.[key] <- ilModule
                auxModTable.[key] 

            | _ -> 
                error(InternalError("Unexpected ILScopeRef.Local or ILScopeRef.Assembly in exported type table", m))

    member tcImports.IsAlreadyRegistered nm =
        CheckDisposed()
        tcImports.GetDllInfos() |> List.exists (fun dll -> 
            match dll.ILScopeRef with 
            | ILScopeRef.Assembly a -> a.Name = nm 
            | _ -> false)

    member tcImports.GetImportMap() = 
        CheckDisposed()
        let loaderInterface = 
            { new Import.AssemblyLoader with 
                 member x.FindCcuFromAssemblyRef (ctok, m, ilAssemblyRef) = 
                     tcImports.FindCcuFromAssemblyRef (ctok, m, ilAssemblyRef)
#if !NO_EXTENSIONTYPING
                 member x.GetProvidedAssemblyInfo (ctok, m, assembly) = tcImports.GetProvidedAssemblyInfo (ctok, m, assembly)
                 member x.RecordGeneratedTypeRoot root = tcImports.RecordGeneratedTypeRoot root
#endif
             }
        new Import.ImportMap (tcImports.GetTcGlobals(), loaderInterface)

    // Note the tcGlobals are only available once mscorlib and fslib have been established. For TcImports, 
    // they are logically only needed when converting AbsIL data structures into F# data structures, and
    // when converting AbsIL types in particular, since these types are normalized through the tables
    // in the tcGlobals (E.g. normalizing 'System.Int32' to 'int'). On the whole ImportILAssembly doesn't
    // actually convert AbsIL types - it only converts the outer shell of type definitions - the vast majority of
    // types such as those in method signatures are currently converted on-demand. However ImportILAssembly does have to
    // convert the types that are constraints in generic parameters, which was the original motivation for making sure that
    // ImportILAssembly had a tcGlobals available when it really needs it.
    member tcImports.GetTcGlobals() : TcGlobals =
        CheckDisposed()
        match tcGlobals with 
        | Some g -> g 
        | None -> 
            match importsBase with 
            | Some b -> b.GetTcGlobals() 
            | None -> failwith "unreachable: GetGlobals - are the references to mscorlib.dll and FSharp.Core.dll valid?"

    member private tcImports.SetILGlobals ilg =
        CheckDisposed()
        ilGlobalsOpt <- Some ilg

    member private tcImports.SetTcGlobals g =
        CheckDisposed()
        tcGlobals <- Some g

#if !NO_EXTENSIONTYPING
    member private tcImports.InjectProvidedNamespaceOrTypeIntoEntity 
            (typeProviderEnvironment, 
             tcConfig: TcConfig, 
             m, entity: Entity, 
             injectedNamspace, remainingNamespace, 
             provider, 
             st: Tainted<ProvidedType> option) = 
        match remainingNamespace with
        | next :: rest ->
            // Inject the namespace entity 
            match entity.ModuleOrNamespaceType.ModulesAndNamespacesByDemangledName.TryFind next with
            | Some childEntity ->
                tcImports.InjectProvidedNamespaceOrTypeIntoEntity (typeProviderEnvironment, tcConfig, m, childEntity, next :: injectedNamspace, rest, provider, st)
            | None -> 
                // Build up the artificial namespace if there is not a real one.
                let cpath = CompPath(ILScopeRef.Local, injectedNamspace |> List.rev |> List.map (fun n -> (n, ModuleOrNamespaceKind.Namespace)) )
                let newNamespace = NewModuleOrNamespace (Some cpath) taccessPublic (ident(next, rangeStartup)) XmlDoc.Empty [] (MaybeLazy.Strict (NewEmptyModuleOrNamespaceType Namespace)) 
                entity.ModuleOrNamespaceType.AddModuleOrNamespaceByMutation newNamespace
                tcImports.InjectProvidedNamespaceOrTypeIntoEntity (typeProviderEnvironment, tcConfig, m, newNamespace, next :: injectedNamspace, rest, provider, st)
        | [] -> 
            match st with
            | Some st ->
                // Inject the wrapper type into the provider assembly.
                //
                // Generated types get properly injected into the provided (i.e. generated) assembly CCU in tc.fs

                let importProvidedType t = Import.ImportProvidedType (tcImports.GetImportMap()) m t
                let isSuppressRelocate = tcConfig.isInteractive || st.PUntaint((fun st -> st.IsSuppressRelocate), m) 
                let newEntity = Construct.NewProvidedTycon(typeProviderEnvironment, st, importProvidedType, isSuppressRelocate, m) 
                entity.ModuleOrNamespaceType.AddProvidedTypeEntity newEntity
            | None -> ()

            entity.entity_tycon_repr <-
                match entity.TypeReprInfo with 
                // This is the first extension 
                | TNoRepr -> 
                    TProvidedNamespaceExtensionPoint(typeProviderEnvironment, [provider])
                                
                // Add to the existing list of extensions
                | TProvidedNamespaceExtensionPoint(resolutionFolder, prior) as repr -> 
                    if not(prior |> List.exists(fun r->Tainted.EqTainted r provider)) then 
                        TProvidedNamespaceExtensionPoint(resolutionFolder, provider :: prior)
                    else 
                        repr

                | _ -> failwith "Unexpected representation in namespace entity referred to by a type provider"

    member tcImports.ImportTypeProviderExtensions 
               (ctok, tcConfig: TcConfig, 
                fileNameOfRuntimeAssembly, 
                ilScopeRefOfRuntimeAssembly, 
                runtimeAssemblyAttributes: ILAttribute list, 
                entityToInjectInto, invalidateCcu: Event<_>, m) = 

        let startingErrorCount = CompileThreadStatic.ErrorLogger.ErrorCount

        // Find assembly level TypeProviderAssemblyAttributes. These will point to the assemblies that 
        // have class which implement ITypeProvider and which have TypeProviderAttribute on them.
        let designTimeAssemblyNames = 
            runtimeAssemblyAttributes 
            |> List.choose (TryDecodeTypeProviderAssemblyAttr (defaultArg ilGlobalsOpt EcmaMscorlibILGlobals))
            // If no design-time assembly is specified, use the runtime assembly
            |> List.map (function null -> fileNameOfRuntimeAssembly | s -> s)
            // For each simple name of a design-time assembly, we take the first matching one in the order they are 
            // specified in the attributes
            |> List.distinctBy (fun s -> try Path.GetFileNameWithoutExtension s with _ -> s)

        if not (List.isEmpty designTimeAssemblyNames) then

            // Find the SystemRuntimeAssemblyVersion value to report in the TypeProviderConfig.
            let primaryAssemblyVersion = 
                let primaryAssemblyRef = tcConfig.PrimaryAssemblyDllReference()
                let resolution = tcConfig.ResolveLibWithDirectories (CcuLoadFailureAction.RaiseError, primaryAssemblyRef) |> Option.get
                 // MSDN: this method causes the file to be opened and closed, but the assembly is not added to this domain
                let name = System.Reflection.AssemblyName.GetAssemblyName(resolution.resolvedPath)
                name.Version

            let typeProviderEnvironment = 
                 { resolutionFolder = tcConfig.implicitIncludeDir
                   outputFile = tcConfig.outputFile
                   showResolutionMessages = tcConfig.showExtensionTypeMessages 
                   referencedAssemblies = Array.distinct [| for r in tcImports.AllAssemblyResolutions() -> r.resolvedPath |]
                   temporaryFolder = FileSystem.GetTempPathShim() }

            // The type provider should not hold strong references to disposed
            // TcImport objects. So the callbacks provided in the type provider config
            // dispatch via a thunk which gets set to a non-resource-capturing 
            // failing function when the object is disposed. 
            let systemRuntimeContainsType =  
                // NOTE: do not touch this
                let systemRuntimeContainsTypeRef = ref (fun typeName -> tcImports.SystemRuntimeContainsType typeName)
                tcImports.AttachDisposeAction(fun () -> systemRuntimeContainsTypeRef := (fun _ -> raise (System.ObjectDisposedException("The type provider has been disposed"))))  
                fun arg -> systemRuntimeContainsTypeRef.Value arg  

            let providers = 
                [ for designTimeAssemblyName in designTimeAssemblyNames do
                      yield! ExtensionTyping.GetTypeProvidersOfAssembly(fileNameOfRuntimeAssembly, ilScopeRefOfRuntimeAssembly, designTimeAssemblyName, typeProviderEnvironment, 
                                                                        tcConfig.isInvalidationSupported, tcConfig.isInteractive, systemRuntimeContainsType, primaryAssemblyVersion, m) ]

            // Note, type providers are disposable objects. The TcImports owns the provider objects - when/if it is disposed, the providers are disposed.
            // We ignore all exceptions from provider disposal.
            for provider in providers do 
                tcImports.AttachDisposeAction(fun () -> 
                    try 
                        provider.PUntaintNoFailure(fun x -> x).Dispose() 
                    with e -> 
                        ())
            
            // Add the invalidation signal handlers to each provider
            for provider in providers do 
                provider.PUntaint((fun tp -> 

                    // Register the type provider invalidation handler.
                    //
                    // We are explicit about what the handler closure captures to help reason about the
                    // lifetime of captured objects, especially in case the type provider instance gets leaked
                    // or keeps itself alive mistakenly, e.g. via some global state in the type provider instance.
                    //
                    // The closure captures 
                    //   1. an Event value, ultimately this is made available in all CCus as ccu.InvalidateEvent
                    //   2. any handlers registered to ccu.InvalidateEvent 
                    //   3. a message string
                    //
                    // Note that the invalidation handler does not explicitly capture the TcImports. 
                    // The only place where handlers are registered is to ccu.InvalidateEvent is in IncrementalBuilder.fs.

                    let capturedInvalidateCcu = invalidateCcu
                    let capturedMessage = "The provider '" + fileNameOfRuntimeAssembly + "' reported a change"
                    let handler = tp.Invalidate.Subscribe(fun _ -> capturedInvalidateCcu.Trigger (capturedMessage))  

                    // When the TcImports is disposed we detach the invalidation callback
                    tcImports.AttachDisposeAction(fun () -> try handler.Dispose() with _ -> ())), m)  
                
            match providers with
            | [] -> 
                warning(Error(FSComp.SR.etHostingAssemblyFoundWithoutHosts(fileNameOfRuntimeAssembly, typeof<Microsoft.FSharp.Core.CompilerServices.TypeProviderAssemblyAttribute>.FullName), m)) 
            | _ -> 

#if DEBUG
                if typeProviderEnvironment.showResolutionMessages then
                    dprintfn "Found extension type hosting hosting assembly '%s' with the following extensions:" fileNameOfRuntimeAssembly
                    providers |> List.iter(fun provider ->dprintfn " %s" (ExtensionTyping.DisplayNameOfTypeProvider(provider.TypeProvider, m)))
#endif
                    
                for provider in providers do 
                    try
                        // Inject an entity for the namespace, or if one already exists, then record this as a provider
                        // for that namespace.
                        let rec loop (providedNamespace: Tainted<IProvidedNamespace>) =
                            let path = ExtensionTyping.GetProvidedNamespaceAsPath(m, provider, providedNamespace.PUntaint((fun r -> r.NamespaceName), m))
                            tcImports.InjectProvidedNamespaceOrTypeIntoEntity (typeProviderEnvironment, tcConfig, m, entityToInjectInto, [], path, provider, None)

                            // Inject entities for the types returned by provider.GetTypes(). 
                            //
                            // NOTE: The types provided by GetTypes() are available for name resolution
                            // when the namespace is "opened". This is part of the specification of the language
                            // feature.
                            let tys = providedNamespace.PApplyArray((fun provider -> provider.GetTypes()), "GetTypes", m)
                            let ptys = [| for ty in tys -> ty.PApply((fun ty -> ty |> ProvidedType.CreateNoContext), m) |]
                            for st in ptys do 
                                tcImports.InjectProvidedNamespaceOrTypeIntoEntity (typeProviderEnvironment, tcConfig, m, entityToInjectInto, [], path, provider, Some st)

                            for providedNestedNamespace in providedNamespace.PApplyArray((fun provider -> provider.GetNestedNamespaces()), "GetNestedNamespaces", m) do 
                                loop providedNestedNamespace

                        RequireCompilationThread ctok // IProvidedType.GetNamespaces is an example of a type provider call
                        let providedNamespaces = provider.PApplyArray((fun r -> r.GetNamespaces()), "GetNamespaces", m)

                        for providedNamespace in providedNamespaces do
                            loop providedNamespace
                    with e -> 
                        errorRecovery e m

                if startingErrorCount<CompileThreadStatic.ErrorLogger.ErrorCount then
                    error(Error(FSComp.SR.etOneOrMoreErrorsSeenDuringExtensionTypeSetting(), m))  

            providers 
        else []
#endif

    /// Query information about types available in target system runtime library
    member tcImports.SystemRuntimeContainsType (typeName: string) : bool = 
        let ns, typeName = IL.splitILTypeName typeName
        let tcGlobals = tcImports.GetTcGlobals()
        tcGlobals.TryFindSysTyconRef ns typeName |> Option.isSome

    // Add a referenced assembly
    //
    // Retargetable assembly refs are required for binaries that must run 
    // against DLLs supported by multiple publishers. For example
    // Compact Framework binaries must use this. However it is not
    // clear when else it is required, e.g. for Mono.
    
    member tcImports.PrepareToImportReferencedILAssembly (ctok, m, filename, dllinfo: ImportedBinary) =
        CheckDisposed()
        let tcConfig = tcConfigP.Get ctok
        assert dllinfo.RawMetadata.TryGetILModuleDef().IsSome
        let ilModule = dllinfo.RawMetadata.TryGetILModuleDef().Value
        let ilScopeRef = dllinfo.ILScopeRef
        let aref =   
            match ilScopeRef with 
            | ILScopeRef.Assembly aref -> aref 
            | _ -> error(InternalError("PrepareToImportReferencedILAssembly: cannot reference .NET netmodules directly, reference the containing assembly instead", m))

        let nm = aref.Name
        if verbose then dprintn ("Converting IL assembly to F# data structures "+nm)
        let auxModuleLoader = tcImports.MkLoaderForMultiModuleILAssemblies ctok m
        let invalidateCcu = new Event<_>()
        let ccu = Import.ImportILAssembly(tcImports.GetImportMap, m, auxModuleLoader, ilScopeRef, tcConfig.implicitIncludeDir, Some filename, ilModule, invalidateCcu.Publish)
        
        let ilg = defaultArg ilGlobalsOpt EcmaMscorlibILGlobals

        let ccuinfo = 
            { FSharpViewOfMetadata=ccu 
              ILScopeRef = ilScopeRef 
              AssemblyAutoOpenAttributes = GetAutoOpenAttributes ilg ilModule
              AssemblyInternalsVisibleToAttributes = GetInternalsVisibleToAttributes ilg ilModule
#if !NO_EXTENSIONTYPING
              IsProviderGenerated = false 
              TypeProviders = []
#endif
              FSharpOptimizationData = notlazy None }
        tcImports.RegisterCcu ccuinfo
        let phase2 () = 
#if !NO_EXTENSIONTYPING
            ccuinfo.TypeProviders <- tcImports.ImportTypeProviderExtensions (ctok, tcConfig, filename, ilScopeRef, ilModule.ManifestOfAssembly.CustomAttrs.AsList, ccu.Contents, invalidateCcu, m)
#endif
            [ResolvedImportedAssembly ccuinfo]
        phase2

    member tcImports.PrepareToImportReferencedFSharpAssembly (ctok, m, filename, dllinfo: ImportedBinary) =
        CheckDisposed()
#if !NO_EXTENSIONTYPING
        let tcConfig = tcConfigP.Get ctok
#endif
        let ilModule = dllinfo.RawMetadata 
        let ilScopeRef = dllinfo.ILScopeRef 
        let ilShortAssemName = getNameOfScopeRef ilScopeRef 
        if verbose then dprintn ("Converting F# assembly to F# data structures "+(getNameOfScopeRef ilScopeRef))
        if verbose then dprintn ("Relinking interface info from F# assembly "+ilShortAssemName)
        let optDataReaders = ilModule.GetRawFSharpOptimizationData(m, ilShortAssemName, filename)

        let ccuRawDataAndInfos = 
            ilModule.GetRawFSharpSignatureData(m, ilShortAssemName, filename)
            |> List.map (fun (ccuName, sigDataReader) -> 
                let data = GetSignatureData (filename, ilScopeRef, ilModule.TryGetILModuleDef(), sigDataReader)

                let optDatas = Map.ofList optDataReaders

                let minfo: PickledCcuInfo = data.RawData 
                let mspec = minfo.mspec 

#if !NO_EXTENSIONTYPING
                let invalidateCcu = new Event<_>()
#endif

                let codeDir = minfo.compileTimeWorkingDir
                let ccuData: CcuData = 
                    { ILScopeRef=ilScopeRef
                      Stamp = newStamp()
                      FileName = Some filename 
                      QualifiedName= Some(ilScopeRef.QualifiedName)
                      SourceCodeDirectory = codeDir (* note: in some cases we fix up this information later *)
                      IsFSharp=true
                      Contents = mspec 
#if !NO_EXTENSIONTYPING
                      InvalidateEvent=invalidateCcu.Publish
                      IsProviderGenerated = false
                      ImportProvidedType = (fun ty -> Import.ImportProvidedType (tcImports.GetImportMap()) m ty)
#endif
                      TryGetILModuleDef = ilModule.TryGetILModuleDef
                      UsesFSharp20PlusQuotations = minfo.usesQuotations
                      MemberSignatureEquality= (fun ty1 ty2 -> Tastops.typeEquivAux EraseAll (tcImports.GetTcGlobals()) ty1 ty2)
                      TypeForwarders = ImportILAssemblyTypeForwarders(tcImports.GetImportMap, m, ilModule.GetRawTypeForwarders()) }

                let ccu = CcuThunk.Create(ccuName, ccuData)

                let optdata = 
                    lazy 
                        (match Map.tryFind ccuName optDatas with 
                         | None -> 
                            if verbose then dprintf "*** no optimization data for CCU %s, was DLL compiled with --no-optimization-data??\n" ccuName 
                            None
                         | Some info -> 
                            let data = GetOptimizationData (filename, ilScopeRef, ilModule.TryGetILModuleDef(), info)
                            let res = data.OptionalFixup(fun nm -> availableToOptionalCcu(tcImports.FindCcu(ctok, m, nm, lookupOnly=false))) 
                            if verbose then dprintf "found optimization data for CCU %s\n" ccuName 
                            Some res)
                let ilg = defaultArg ilGlobalsOpt EcmaMscorlibILGlobals
                let ccuinfo = 
                    { FSharpViewOfMetadata=ccu 
                      AssemblyAutoOpenAttributes = ilModule.GetAutoOpenAttributes ilg
                      AssemblyInternalsVisibleToAttributes = ilModule.GetInternalsVisibleToAttributes ilg
                      FSharpOptimizationData=optdata 
#if !NO_EXTENSIONTYPING
                      IsProviderGenerated = false
                      TypeProviders = []
#endif
                      ILScopeRef = ilScopeRef }  
                let phase2() = 
#if !NO_EXTENSIONTYPING
                     match ilModule.TryGetILModuleDef() with 
                     | None -> () // no type providers can be used without a real IL Module present
                     | Some ilModule ->
                         ccuinfo.TypeProviders <- tcImports.ImportTypeProviderExtensions (ctok, tcConfig, filename, ilScopeRef, ilModule.ManifestOfAssembly.CustomAttrs.AsList, ccu.Contents, invalidateCcu, m)
#else
                     ()
#endif
                data, ccuinfo, phase2)
                     
        // Register all before relinking to cope with mutually-referential ccus 
        ccuRawDataAndInfos |> List.iter (p23 >> tcImports.RegisterCcu)
        let phase2 () = 
            (* Relink *)
            (* dprintf "Phase2: %s\n" filename; REMOVE DIAGNOSTICS *)
            ccuRawDataAndInfos |> List.iter (fun (data, _, _) -> data.OptionalFixup(fun nm -> availableToOptionalCcu(tcImports.FindCcu(ctok, m, nm, lookupOnly=false))) |> ignore)
#if !NO_EXTENSIONTYPING
            ccuRawDataAndInfos |> List.iter (fun (_, _, phase2) -> phase2())
#endif
            ccuRawDataAndInfos |> List.map p23 |> List.map ResolvedImportedAssembly  
        phase2
         

    // NOTE: When used in the Language Service this can cause the transitive checking of projects. Hence it must be cancellable.
    member tcImports.RegisterAndPrepareToImportReferencedDll (ctok, r: AssemblyResolution) : Cancellable<_ * (unit -> AvailableImportedAssembly list)> =
      cancellable {
        CheckDisposed()
        let m = r.originalReference.Range
        let filename = r.resolvedPath
        let! contentsOpt = 
          cancellable {
            match r.ProjectReference with 
            | Some ilb -> return! ilb.EvaluateRawContents ctok
            | None -> return None
          }

        let assemblyData = 
            match contentsOpt with 
            | Some ilb -> ilb
            | None -> 
                let ilModule, ilAssemblyRefs = tcImports.OpenILBinaryModule(ctok, filename, m)
                RawFSharpAssemblyDataBackedByFileOnDisk (ilModule, ilAssemblyRefs) :> IRawFSharpAssemblyData

        let ilShortAssemName = assemblyData.ShortAssemblyName 
        let ilScopeRef = assemblyData.ILScopeRef

        if tcImports.IsAlreadyRegistered ilShortAssemName then 
            let dllinfo = tcImports.FindDllInfo(ctok, m, ilShortAssemName)
            let phase2() = [tcImports.FindCcuInfo(ctok, m, ilShortAssemName, lookupOnly=true)] 
            return dllinfo, phase2
        else 
            let dllinfo = 
                { RawMetadata=assemblyData 
                  FileName=filename
#if !NO_EXTENSIONTYPING
                  ProviderGeneratedAssembly=None
                  IsProviderGenerated=false
                  ProviderGeneratedStaticLinkMap = None
#endif
                  ILScopeRef = ilScopeRef
                  ILAssemblyRefs = assemblyData.ILAssemblyRefs }
            tcImports.RegisterDll dllinfo
            let ilg = defaultArg ilGlobalsOpt EcmaMscorlibILGlobals
            let phase2 = 
                if assemblyData.HasAnyFSharpSignatureDataAttribute then 
                    if not (assemblyData.HasMatchingFSharpSignatureDataAttribute ilg) then 
                      errorR(Error(FSComp.SR.buildDifferentVersionMustRecompile filename, m))
                      tcImports.PrepareToImportReferencedILAssembly (ctok, m, filename, dllinfo)
                    else 
                      try
                        tcImports.PrepareToImportReferencedFSharpAssembly (ctok, m, filename, dllinfo)
                      with e -> error(Error(FSComp.SR.buildErrorOpeningBinaryFile(filename, e.Message), m))
                else 
                    tcImports.PrepareToImportReferencedILAssembly (ctok, m, filename, dllinfo)
            return dllinfo, phase2
         }

    // NOTE: When used in the Language Service this can cause the transitive checking of projects. Hence it must be cancellable.
    member tcImports.RegisterAndImportReferencedAssemblies (ctok, nms: AssemblyResolution list) =
      cancellable {
        CheckDisposed()

        let! results = 
           nms |> Cancellable.each (fun nm -> 
               cancellable {
                   try
                            let! res = tcImports.RegisterAndPrepareToImportReferencedDll (ctok, nm)
                            return Some res
                   with e ->
                            errorR(Error(FSComp.SR.buildProblemReadingAssembly(nm.resolvedPath, e.Message), nm.originalReference.Range))
                            return None 
               })

        let dllinfos, phase2s = results |> List.choose id |> List.unzip
        let ccuinfos = (List.collect (fun phase2 -> phase2()) phase2s) 
        return dllinfos, ccuinfos
      }
      
    /// Note that implicit loading is not used for compilations from MSBuild, which passes ``--noframework``
    /// Implicit loading is done in non-cancellation mode. Implicit loading is never used in the language service, so 
    /// no cancellation is needed.
    member tcImports.ImplicitLoadIfAllowed (ctok, m, assemblyName, lookupOnly) = 
        CheckDisposed()
        // If the user is asking for the default framework then also try to resolve other implicit assemblies as they are discovered.
        // Using this flag to mean 'allow implicit discover of assemblies'.
        let tcConfig = tcConfigP.Get ctok
        if not lookupOnly && tcConfig.implicitlyResolveAssemblies then 
            let tryFile speculativeFileName = 
                let foundFile = tcImports.TryResolveAssemblyReference (ctok, AssemblyReference (m, speculativeFileName, None), ResolveAssemblyReferenceMode.Speculative)
                match foundFile with 
                | OkResult (warns, res) ->
                    ReportWarnings warns
                    tcImports.RegisterAndImportReferencedAssemblies(ctok, res) |> Cancellable.runWithoutCancellation |> ignore
                    true
                | ErrorResult (_warns, _err) -> 
                    // Throw away warnings and errors - this is speculative loading
                    false

            if tryFile (assemblyName + ".dll") then ()
            else tryFile (assemblyName + ".exe") |> ignore

#if !NO_EXTENSIONTYPING
    member tcImports.TryFindProviderGeneratedAssemblyByName(ctok, assemblyName: string) : System.Reflection.Assembly option = 
        // The assembly may not be in the resolutions, but may be in the load set including EST injected assemblies
        match tcImports.TryFindDllInfo (ctok, range0, assemblyName, lookupOnly=true) with 
        | Some res -> 
            // Provider-generated assemblies don't necessarily have an on-disk representation we can load.
            res.ProviderGeneratedAssembly 
        | _ -> None
#endif

    /// This doesn't need to be cancellable, it is only used by F# Interactive
    member tcImports.TryFindExistingFullyQualifiedPathBySimpleAssemblyName (ctok, simpleAssemName) : string option = 
        resolutions.TryFindBySimpleAssemblyName (ctok, simpleAssemName) |> Option.map (fun r -> r.resolvedPath)

    /// This doesn't need to be cancellable, it is only used by F# Interactive
    member tcImports.TryFindExistingFullyQualifiedPathByExactAssemblyRef(ctok, assemblyRef: ILAssemblyRef) : string option = 
        resolutions.TryFindByExactILAssemblyRef (ctok, assemblyRef) |> Option.map (fun r -> r.resolvedPath)

    member tcImports.TryResolveAssemblyReference(ctok, assemblyReference: AssemblyReference, mode: ResolveAssemblyReferenceMode) : OperationResult<AssemblyResolution list> = 
        let tcConfig = tcConfigP.Get ctok
        // First try to lookup via the original reference text.
        match resolutions.TryFindByOriginalReference assemblyReference with
        | Some assemblyResolution -> 
            ResultD [assemblyResolution]
        | None ->
#if NO_MSBUILD_REFERENCE_RESOLUTION
           try 
               ResultD [tcConfig.ResolveLibWithDirectories assemblyReference]
           with e -> 
               ErrorD e
#else                      
            // Next try to lookup up by the exact full resolved path.
            match resolutions.TryFindByResolvedPath assemblyReference.Text with 
            | Some assemblyResolution -> 
                ResultD [assemblyResolution]
            | None ->      
                if tcConfigP.Get(ctok).useSimpleResolution then
                    let action = 
                        match mode with 
                        | ResolveAssemblyReferenceMode.ReportErrors -> CcuLoadFailureAction.RaiseError
                        | ResolveAssemblyReferenceMode.Speculative -> CcuLoadFailureAction.ReturnNone
                    match tcConfig.ResolveLibWithDirectories (action, assemblyReference) with 
                    | Some resolved -> 
                        resolutions <- resolutions.AddResolutionResults [resolved]
                        ResultD [resolved]
                    | None ->
                        ErrorD(AssemblyNotResolved(assemblyReference.Text, assemblyReference.Range))
                else 
                    // This is a previously unencounterd assembly. Resolve it and add it to the list.
                    // But don't cache resolution failures because the assembly may appear on the disk later.
                    let resolved, unresolved = TcConfig.TryResolveLibsUsingMSBuildRules(tcConfig, [ assemblyReference ], assemblyReference.Range, mode)
                    match resolved, unresolved with
                    | (assemblyResolution :: _, _) -> 
                        resolutions <- resolutions.AddResolutionResults resolved
                        ResultD [assemblyResolution]
                    | (_, _ :: _) -> 
                        resolutions <- resolutions.AddUnresolvedReferences unresolved
                        ErrorD(AssemblyNotResolved(assemblyReference.Text, assemblyReference.Range))
                    | [], [] -> 
                        // Note, if mode=ResolveAssemblyReferenceMode.Speculative and the resolution failed then TryResolveLibsUsingMSBuildRules returns
                        // the empty list and we convert the failure into an AssemblyNotResolved here.
                        ErrorD(AssemblyNotResolved(assemblyReference.Text, assemblyReference.Range))

#endif                        
     

    member tcImports.ResolveAssemblyReference(ctok, assemblyReference, mode) : AssemblyResolution list = 
        CommitOperationResult(tcImports.TryResolveAssemblyReference(ctok, assemblyReference, mode))

    // Note: This returns a TcImports object. However, framework TcImports are not currently disposed. The only reason
    // we dispose TcImports is because we need to dispose type providers, and type providers are never included in the framework DLL set.
    //
    // If this ever changes then callers may need to begin disposing the TcImports (though remember, not before all derived 
    // non-framework TcImports built related to this framework TcImports are disposed).
    static member BuildFrameworkTcImports (ctok, tcConfigP: TcConfigProvider, frameworkDLLs, nonFrameworkDLLs) =
      cancellable {

        let tcConfig = tcConfigP.Get ctok
        let tcResolutions = TcAssemblyResolutions.BuildFromPriorResolutions(ctok, tcConfig, frameworkDLLs, [])
        let tcAltResolutions = TcAssemblyResolutions.BuildFromPriorResolutions(ctok, tcConfig, nonFrameworkDLLs, [])

        // Note: TcImports are disposable - the caller owns this object and must dispose
        let frameworkTcImports = new TcImports(tcConfigP, tcResolutions, None, None) 

        // Fetch the primaryAssembly from the referenced assemblies otherwise 
        let primaryAssemblyReference =
            let path = frameworkDLLs |> List.tryFind(fun dll -> String.Compare(Path.GetFileNameWithoutExtension(dll.resolvedPath), tcConfig.primaryAssembly.Name, StringComparison.OrdinalIgnoreCase) = 0)
            match path with
            | Some p -> AssemblyReference(range0, p.resolvedPath, None)
            | None -> tcConfig.PrimaryAssemblyDllReference()

        let primaryAssemblyResolution = frameworkTcImports.ResolveAssemblyReference(ctok, primaryAssemblyReference, ResolveAssemblyReferenceMode.ReportErrors)
        let! primaryAssem = frameworkTcImports.RegisterAndImportReferencedAssemblies(ctok, primaryAssemblyResolution)
        let primaryScopeRef = 
            match primaryAssem with
              | (_, [ResolvedImportedAssembly ccu]) -> ccu.FSharpViewOfMetadata.ILScopeRef
              | _ -> failwith "unexpected"

        let ilGlobals = mkILGlobals primaryScopeRef
        frameworkTcImports.SetILGlobals ilGlobals

        // Load the rest of the framework DLLs all at once (they may be mutually recursive)
        let! _assemblies = frameworkTcImports.RegisterAndImportReferencedAssemblies (ctok, tcResolutions.GetAssemblyResolutions())

        // These are the DLLs we can search for well-known types
        let sysCcus =
             [| for ccu in frameworkTcImports.GetCcusInDeclOrder() do
                   //printfn "found sys ccu %s" ccu.AssemblyName
                   yield ccu |]

        //for ccu in nonFrameworkDLLs do
        //    printfn "found non-sys ccu %s" ccu.resolvedPath

        let tryFindSysTypeCcu path typeName =
            sysCcus |> Array.tryFind (fun ccu -> ccuHasType ccu path typeName) 

        let fslibCcu = 
            if tcConfig.compilingFslib then 
                // When compiling FSharp.Core.dll, the fslibCcu reference to FSharp.Core.dll is a delayed ccu thunk fixed up during type checking
                CcuThunk.CreateDelayed getFSharpCoreLibraryName
            else
                let fslibCcuInfo =
                    let coreLibraryReference = tcConfig.CoreLibraryDllReference()
                    
                    let resolvedAssemblyRef = 
                        match tcResolutions.TryFindByOriginalReference coreLibraryReference with
                        | Some resolution -> Some resolution
                        | _ -> 
                            // Are we using a "non-canonical" FSharp.Core?
                            match tcAltResolutions.TryFindByOriginalReference coreLibraryReference with
                            | Some resolution -> Some resolution
                            | _ -> tcResolutions.TryFindByOriginalReferenceText (getFSharpCoreLibraryName)  // was the ".dll" elided?
                    
                    match resolvedAssemblyRef with 
                    | Some coreLibraryResolution -> 
                        match frameworkTcImports.RegisterAndImportReferencedAssemblies(ctok, [coreLibraryResolution]) |> Cancellable.runWithoutCancellation with
                        | (_, [ResolvedImportedAssembly fslibCcuInfo ]) -> fslibCcuInfo
                        | _ -> 
                            error(InternalError("BuildFrameworkTcImports: no successful import of "+coreLibraryResolution.resolvedPath, coreLibraryResolution.originalReference.Range))
                    | None -> 
                        error(InternalError(sprintf "BuildFrameworkTcImports: no resolution of '%s'" coreLibraryReference.Text, rangeStartup))
                IlxSettings.ilxFsharpCoreLibAssemRef := 
                    (let scoref = fslibCcuInfo.ILScopeRef
                     match scoref with
                     | ILScopeRef.Assembly aref -> Some aref
                     | ILScopeRef.Local | ILScopeRef.Module _ -> error(InternalError("not ILScopeRef.Assembly", rangeStartup)))
                fslibCcuInfo.FSharpViewOfMetadata            
                  
        // OK, now we have both mscorlib.dll and FSharp.Core.dll we can create TcGlobals
        let tcGlobals = TcGlobals(tcConfig.compilingFslib, ilGlobals, fslibCcu, 
                                    tcConfig.implicitIncludeDir, tcConfig.mlCompatibility,
                                    tcConfig.isInteractive, tryFindSysTypeCcu, tcConfig.emitDebugInfoInQuotations,
                                    tcConfig.noDebugData, tcConfig.pathMap)

#if DEBUG
        // the global_g reference cell is used only for debug printing
        global_g := Some tcGlobals
#endif
        // do this prior to parsing, since parsing IL assembly code may refer to mscorlib
#if !NO_INLINE_IL_PARSER
        FSharp.Compiler.AbstractIL.Internal.AsciiConstants.parseILGlobals := tcGlobals.ilg 
#endif
        frameworkTcImports.SetTcGlobals tcGlobals
        return tcGlobals, frameworkTcImports
      }

    member tcImports.ReportUnresolvedAssemblyReferences knownUnresolved =
        // Report that an assembly was not resolved.
        let reportAssemblyNotResolved(file, originalReferences: AssemblyReference list) = 
            originalReferences |> List.iter(fun originalReference -> errorR(AssemblyNotResolved(file, originalReference.Range)))
        knownUnresolved
        |> List.map (function UnresolvedAssemblyReference(file, originalReferences) -> file, originalReferences)
        |> List.iter reportAssemblyNotResolved
        
    // Note: This returns a TcImports object. TcImports are disposable - the caller owns the returned TcImports object 
    // and when hosted in Visual Studio or another long-running process must dispose this object. 
    static member BuildNonFrameworkTcImports (ctok, tcConfigP: TcConfigProvider, tcGlobals: TcGlobals, baseTcImports, nonFrameworkReferences, knownUnresolved) = 
      cancellable {
        let tcConfig = tcConfigP.Get ctok
        let tcResolutions = TcAssemblyResolutions.BuildFromPriorResolutions(ctok, tcConfig, nonFrameworkReferences, knownUnresolved)
        let references = tcResolutions.GetAssemblyResolutions()
        let tcImports = new TcImports(tcConfigP, tcResolutions, Some baseTcImports, Some tcGlobals.ilg)
        let! _assemblies = tcImports.RegisterAndImportReferencedAssemblies(ctok, references)
        tcImports.ReportUnresolvedAssemblyReferences knownUnresolved
        return tcImports
      }
      
    // Note: This returns a TcImports object. TcImports are disposable - the caller owns the returned TcImports object 
    // and if hosted in Visual Studio or another long-running process must dispose this object. However this
    // function is currently only used from fsi.exe. If we move to a long-running hosted evaluation service API then
    // we should start disposing these objects.
    static member BuildTcImports(ctok, tcConfigP: TcConfigProvider) = 
      cancellable {
        let tcConfig = tcConfigP.Get ctok
        //let foundationalTcImports, tcGlobals = TcImports.BuildFoundationalTcImports tcConfigP
        let frameworkDLLs, nonFrameworkReferences, knownUnresolved = TcAssemblyResolutions.SplitNonFoundationalResolutions(ctok, tcConfig)
        let! tcGlobals, frameworkTcImports = TcImports.BuildFrameworkTcImports (ctok, tcConfigP, frameworkDLLs, nonFrameworkReferences)
        let! tcImports = TcImports.BuildNonFrameworkTcImports(ctok, tcConfigP, tcGlobals, frameworkTcImports, nonFrameworkReferences, knownUnresolved)
        return tcGlobals, tcImports
      }
        
    interface System.IDisposable with 
        member tcImports.Dispose() = 
            CheckDisposed()
            // disposing deliberately only closes this tcImports, not the ones up the chain 
            disposed <- true        
            if verbose then 
                dprintf "disposing of TcImports, %d binaries\n" disposeActions.Length
            let actions = disposeActions
            disposeActions <- []
            for action in actions do action()

    override tcImports.ToString() = "TcImports(...)"
        
/// Process #r in F# Interactive.
/// Adds the reference to the tcImports and add the ccu to the type checking environment.
let RequireDLL (ctok, tcImports: TcImports, tcEnv, thisAssemblyName, m, file) = 
    let resolutions = CommitOperationResult(tcImports.TryResolveAssemblyReference(ctok, AssemblyReference(m, file, None), ResolveAssemblyReferenceMode.ReportErrors))
    let dllinfos, ccuinfos = tcImports.RegisterAndImportReferencedAssemblies(ctok, resolutions) |> Cancellable.runWithoutCancellation
   
    let asms = 
        ccuinfos |> List.map (function
            | ResolvedImportedAssembly asm -> asm
            | UnresolvedImportedAssembly assemblyName -> error(Error(FSComp.SR.buildCouldNotResolveAssemblyRequiredByFile(assemblyName, file), m)))

    let g = tcImports.GetTcGlobals()
    let amap = tcImports.GetImportMap()
    let tcEnv = (tcEnv, asms) ||> List.fold (fun tcEnv asm -> AddCcuToTcEnv(g, amap, m, tcEnv, thisAssemblyName, asm.FSharpViewOfMetadata, asm.AssemblyAutoOpenAttributes, asm.AssemblyInternalsVisibleToAttributes)) 
    tcEnv, (dllinfos, asms)

       
       
let ProcessMetaCommandsFromInput 
     (nowarnF: 'state -> range * string -> 'state, 
      dllRequireF: 'state -> range * string -> 'state, 
      loadSourceF: 'state -> range * string -> unit) 
     (tcConfig: TcConfigBuilder, inp, pathOfMetaCommandSource, state0) =
     
    use unwindBuildPhase = PushThreadBuildPhaseUntilUnwind BuildPhase.Parse

    let canHaveScriptMetaCommands = 
        match inp with 
        | ParsedInput.SigFile (_) -> false
        | ParsedInput.ImplFile (ParsedImplFileInput (isScript = isScript)) -> isScript

    let ProcessMetaCommand state hash =
        let mutable matchedm = range0
        try 
            match hash with 
            | ParsedHashDirective("I", args, m) ->
               if not canHaveScriptMetaCommands then 
                   errorR(HashIncludeNotAllowedInNonScript m)
               match args with 
               | [path] -> 
                   matchedm<-m
                   tcConfig.AddIncludePath(m, path, pathOfMetaCommandSource)
                   state
               | _ -> 
                   errorR(Error(FSComp.SR.buildInvalidHashIDirective(), m))
                   state
            | ParsedHashDirective("nowarn", numbers, m) ->
               List.fold (fun state d -> nowarnF state (m, d)) state numbers
            | ParsedHashDirective(("reference" | "r"), args, m) -> 
               if not canHaveScriptMetaCommands then 
                   errorR(HashReferenceNotAllowedInNonScript m)
               match args with 
               | [path] -> 
                   matchedm<-m
                   dllRequireF state (m, path)
               | _ -> 
                   errorR(Error(FSComp.SR.buildInvalidHashrDirective(), m))
                   state
            | ParsedHashDirective("load", args, m) -> 
               if not canHaveScriptMetaCommands then 
                   errorR(HashDirectiveNotAllowedInNonScript m)
               match args with 
               | _ :: _ -> 
                  matchedm<-m
                  args |> List.iter (fun path -> loadSourceF state (m, path))
               | _ -> 
                  errorR(Error(FSComp.SR.buildInvalidHashloadDirective(), m))
               state
            | ParsedHashDirective("time", args, m) -> 
               if not canHaveScriptMetaCommands then 
                   errorR(HashDirectiveNotAllowedInNonScript m)
               match args with 
               | [] -> 
                   ()
               | ["on" | "off"] -> 
                   ()
               | _ -> 
                   errorR(Error(FSComp.SR.buildInvalidHashtimeDirective(), m))
               state
               
            | _ -> 
               
            (* warning(Error("This meta-command has been ignored", m)) *) 
               state
        with e -> errorRecovery e matchedm; state

    let rec WarnOnIgnoredSpecDecls decls = 
        decls |> List.iter (fun d -> 
            match d with 
            | SynModuleSigDecl.HashDirective (_, m) -> warning(Error(FSComp.SR.buildDirectivesInModulesAreIgnored(), m)) 
            | SynModuleSigDecl.NestedModule (_, _, subDecls, _) -> WarnOnIgnoredSpecDecls subDecls
            | _ -> ())

    let rec WarnOnIgnoredImplDecls decls = 
        decls |> List.iter (fun d -> 
            match d with 
            | SynModuleDecl.HashDirective (_, m) -> warning(Error(FSComp.SR.buildDirectivesInModulesAreIgnored(), m)) 
            | SynModuleDecl.NestedModule (_, _, subDecls, _, _) -> WarnOnIgnoredImplDecls subDecls
            | _ -> ())

    let ProcessMetaCommandsFromModuleSpec state (SynModuleOrNamespaceSig(_, _, _, decls, _, _, _, _)) =
        List.fold (fun s d -> 
            match d with 
            | SynModuleSigDecl.HashDirective (h, _) -> ProcessMetaCommand s h
            | SynModuleSigDecl.NestedModule (_, _, subDecls, _) -> WarnOnIgnoredSpecDecls subDecls; s
            | _ -> s)
         state
         decls 

    let ProcessMetaCommandsFromModuleImpl state (SynModuleOrNamespace(_, _, _, decls, _, _, _, _)) =
        List.fold (fun s d -> 
            match d with 
            | SynModuleDecl.HashDirective (h, _) -> ProcessMetaCommand s h
            | SynModuleDecl.NestedModule (_, _, subDecls, _, _) -> WarnOnIgnoredImplDecls subDecls; s
            | _ -> s)
         state
         decls

    match inp with 
    | ParsedInput.SigFile (ParsedSigFileInput (_, _, _, hashDirectives, specs)) -> 
        let state = List.fold ProcessMetaCommand state0 hashDirectives
        let state = List.fold ProcessMetaCommandsFromModuleSpec state specs
        state
    | ParsedInput.ImplFile (ParsedImplFileInput (_, _, _, _, hashDirectives, impls, _)) -> 
        let state = List.fold ProcessMetaCommand state0 hashDirectives
        let state = List.fold ProcessMetaCommandsFromModuleImpl state impls
        state

let ApplyNoWarnsToTcConfig (tcConfig: TcConfig, inp: ParsedInput, pathOfMetaCommandSource) = 
    // Clone
    let tcConfigB = tcConfig.CloneOfOriginalBuilder 
    let addNoWarn = fun () (m, s) -> tcConfigB.TurnWarningOff(m, s)
    let addReferencedAssemblyByPath = fun () (_m, _s) -> ()
    let addLoadedSource = fun () (_m, _s) -> ()
    ProcessMetaCommandsFromInput (addNoWarn, addReferencedAssemblyByPath, addLoadedSource) (tcConfigB, inp, pathOfMetaCommandSource, ())
    TcConfig.Create(tcConfigB, validate=false)

let ApplyMetaCommandsFromInputToTcConfig (tcConfig: TcConfig, inp: ParsedInput, pathOfMetaCommandSource) = 
    // Clone
    let tcConfigB = tcConfig.CloneOfOriginalBuilder 
    let getWarningNumber = fun () _ -> () 
    let addReferencedAssemblyByPath = fun () (m, s) -> tcConfigB.AddReferencedAssemblyByPath(m, s)
    let addLoadedSource = fun () (m, s) -> tcConfigB.AddLoadedSource(m, s, pathOfMetaCommandSource)
    ProcessMetaCommandsFromInput (getWarningNumber, addReferencedAssemblyByPath, addLoadedSource) (tcConfigB, inp, pathOfMetaCommandSource, ())
    TcConfig.Create(tcConfigB, validate=false)

//----------------------------------------------------------------------------
// Compute the load closure of a set of script files
//--------------------------------------------------------------------------

let GetAssemblyResolutionInformation(ctok, tcConfig: TcConfig) =
    use unwindBuildPhase = PushThreadBuildPhaseUntilUnwind BuildPhase.Parameter
    let assemblyList = TcAssemblyResolutions.GetAllDllReferences tcConfig
    let resolutions = TcAssemblyResolutions.ResolveAssemblyReferences (ctok, tcConfig, assemblyList, [])
    resolutions.GetAssemblyResolutions(), resolutions.GetUnresolvedReferences()
    

[<RequireQualifiedAccess>]
type LoadClosureInput = 
    { FileName: string
      SyntaxTree: ParsedInput option
      ParseDiagnostics: (PhasedDiagnostic * bool) list 
      MetaCommandDiagnostics: (PhasedDiagnostic * bool) list }

[<RequireQualifiedAccess>]
type LoadClosure = 
    { /// The source files along with the ranges of the #load positions in each file.
      SourceFiles: (string * range list) list
      /// The resolved references along with the ranges of the #r positions in each file.
      References: (string * AssemblyResolution list) list
      /// The list of references that were not resolved during load closure. These may still be extension references.
      UnresolvedReferences: UnresolvedAssemblyReference list
      /// The list of all sources in the closure with inputs when available
      Inputs: LoadClosureInput list
      /// The #load, including those that didn't resolve
      OriginalLoadReferences: (range * string) list
      /// The #nowarns
      NoWarns: (string * range list) list
      /// Diagnostics seen while processing resolutions
      ResolutionDiagnostics: (PhasedDiagnostic * bool) list
      /// Diagnostics seen while parsing root of closure
      AllRootFileDiagnostics: (PhasedDiagnostic * bool) list
      /// Diagnostics seen while processing the compiler options implied root of closure
      LoadClosureRootFileDiagnostics: (PhasedDiagnostic * bool) list }   


[<RequireQualifiedAccess>]
type CodeContext =
    | CompilationAndEvaluation // in fsi.exe
    | Compilation  // in fsc.exe
    | Editing // in VS
    

module private ScriptPreprocessClosure = 
    open Internal.Utilities.Text.Lexing
    
    /// Represents an input to the closure finding process
    type ClosureSource = ClosureSource of filename: string * referenceRange: range * sourceText: ISourceText * parseRequired: bool 
        
    /// Represents an output of the closure finding process
    type ClosureFile = ClosureFile of string * range * ParsedInput option * (PhasedDiagnostic * bool) list * (PhasedDiagnostic * bool) list * (string * range) list // filename, range, errors, warnings, nowarns

    type Observed() =
        let seen = System.Collections.Generic.Dictionary<_, bool>()
        member ob.SetSeen check = 
            if not(seen.ContainsKey check) then 
                seen.Add(check, true)
        
        member ob.HaveSeen check =
            seen.ContainsKey check
    
    /// Parse a script from source.
    let ParseScriptText
           (filename: string, sourceText: ISourceText, tcConfig: TcConfig, codeContext,
            lexResourceManager: Lexhelp.LexResourceManager, errorLogger: ErrorLogger) =

        // fsc.exe -- COMPILED\!INTERACTIVE
        // fsi.exe -- !COMPILED\INTERACTIVE
        // Language service
        //     .fs -- EDITING + COMPILED\!INTERACTIVE
        //     .fsx -- EDITING + !COMPILED\INTERACTIVE    
        let defines =
            match codeContext with 
            | CodeContext.CompilationAndEvaluation -> ["INTERACTIVE"]
            | CodeContext.Compilation -> ["COMPILED"]
            | CodeContext.Editing -> "EDITING" :: (if IsScript filename then ["INTERACTIVE"] else ["COMPILED"])
        let lexbuf = UnicodeLexing.SourceTextAsLexbuf(sourceText) 
        
        let isLastCompiland = (IsScript filename), tcConfig.target.IsExe        // The root compiland is last in the list of compilands.
        ParseOneInputLexbuf (tcConfig, lexResourceManager, defines, lexbuf, filename, isLastCompiland, errorLogger) 
          
    /// Create a TcConfig for load closure starting from a single .fsx file
    let CreateScriptTextTcConfig 
           (legacyReferenceResolver, defaultFSharpBinariesDir, 
            filename: string, codeContext, 
            useSimpleResolution, useFsiAuxLib, 
            basicReferences, applyCommandLineArgs, 
            assumeDotNetFramework, useSdkRefs,
            tryGetMetadataSnapshot, reduceMemoryUsage) =  

        let projectDir = Path.GetDirectoryName filename
        let isInteractive = (codeContext = CodeContext.CompilationAndEvaluation)
        let isInvalidationSupported = (codeContext = CodeContext.Editing)

        let tcConfigB = 
            TcConfigBuilder.CreateNew
                (legacyReferenceResolver, defaultFSharpBinariesDir, reduceMemoryUsage, projectDir, 
                 isInteractive, isInvalidationSupported, defaultCopyFSharpCore=CopyFSharpCoreFlag.No, 
                 tryGetMetadataSnapshot=tryGetMetadataSnapshot) 

        applyCommandLineArgs tcConfigB

        match basicReferences with 
        | None -> (basicReferencesForScriptLoadClosure useFsiAuxLib useSdkRefs assumeDotNetFramework) |> List.iter(fun f->tcConfigB.AddReferencedAssemblyByPath(range0, f)) // Add script references
        | Some rs -> for m, r in rs do tcConfigB.AddReferencedAssemblyByPath(m, r)

        tcConfigB.resolutionEnvironment <-
            match codeContext with 
            | CodeContext.Editing -> ResolutionEnvironment.EditingOrCompilation true
            | CodeContext.Compilation -> ResolutionEnvironment.EditingOrCompilation false
            | CodeContext.CompilationAndEvaluation -> ResolutionEnvironment.CompilationAndEvaluation
        tcConfigB.framework <- false 
        tcConfigB.useSimpleResolution <- useSimpleResolution
        // Indicates that there are some references not in basicReferencesForScriptLoadClosure which should
        // be added conditionally once the relevant version of mscorlib.dll has been detected.
        tcConfigB.implicitlyResolveAssemblies <- false
        tcConfigB.useSdkRefs <- useSdkRefs

        TcConfig.Create(tcConfigB, validate=true)

    let ClosureSourceOfFilename(filename, m, inputCodePage, parseRequired) = 
        try
            let filename = FileSystem.GetFullPathShim filename
            use stream = FileSystem.FileStreamReadShim filename
            use reader = 
                match inputCodePage with 
                | None -> new StreamReader(stream, true)
                | Some (n: int) -> new StreamReader(stream, Encoding.GetEncoding n) 
            let source = reader.ReadToEnd()
            [ClosureSource(filename, m, SourceText.ofString source, parseRequired)]
        with e -> 
            errorRecovery e m 
            []
            
    let ApplyMetaCommandsFromInputToTcConfigAndGatherNoWarn
           (tcConfig: TcConfig, inp: ParsedInput, pathOfMetaCommandSource) = 

        let tcConfigB = tcConfig.CloneOfOriginalBuilder 
        let nowarns = ref [] 
        let getWarningNumber = fun () (m, s) -> nowarns := (s, m) :: !nowarns
        let addReferencedAssemblyByPath = fun () (m, s) -> tcConfigB.AddReferencedAssemblyByPath(m, s)
        let addLoadedSource = fun () (m, s) -> tcConfigB.AddLoadedSource(m, s, pathOfMetaCommandSource)
        try 
            ProcessMetaCommandsFromInput (getWarningNumber, addReferencedAssemblyByPath, addLoadedSource) (tcConfigB, inp, pathOfMetaCommandSource, ())
        with ReportedError _ ->
            // Recover by using whatever did end up in the tcConfig
            ()
            
        try
            TcConfig.Create(tcConfigB, validate=false), nowarns
        with ReportedError _ ->
            // Recover by using a default TcConfig.
            let tcConfigB = tcConfig.CloneOfOriginalBuilder 
            TcConfig.Create(tcConfigB, validate=false), nowarns
    
    let FindClosureFiles
           (closureSources, tcConfig: TcConfig, codeContext, 
            lexResourceManager: Lexhelp.LexResourceManager) =

        let tcConfig = ref tcConfig
        
        let observedSources = Observed()
        let rec loop (ClosureSource(filename, m, sourceText, parseRequired)) = 
          [     if not (observedSources.HaveSeen(filename)) then
                    observedSources.SetSeen(filename)
                    //printfn "visiting %s" filename
                    if IsScript filename || parseRequired then 
                        let parseResult, parseDiagnostics =
                            let errorLogger = CapturingErrorLogger("FindClosureParse")                    
                            use _unwindEL = PushErrorLoggerPhaseUntilUnwind (fun _ -> errorLogger)
                            let result = ParseScriptText (filename, sourceText, !tcConfig, codeContext, lexResourceManager, errorLogger) 
                            result, errorLogger.Diagnostics

                        match parseResult with 
                        | Some parsedScriptAst ->                    
                            let errorLogger = CapturingErrorLogger("FindClosureMetaCommands")                    
                            use _unwindEL = PushErrorLoggerPhaseUntilUnwind (fun _ -> errorLogger)
                            let pathOfMetaCommandSource = Path.GetDirectoryName filename
                            let preSources = (!tcConfig).GetAvailableLoadedSources()

                            let tcConfigResult, noWarns = ApplyMetaCommandsFromInputToTcConfigAndGatherNoWarn (!tcConfig, parsedScriptAst, pathOfMetaCommandSource)
                            tcConfig := tcConfigResult // We accumulate the tcConfig in order to collect assembly references
                        
                            let postSources = (!tcConfig).GetAvailableLoadedSources()
                            let sources = if preSources.Length < postSources.Length then postSources.[preSources.Length..] else []

                            //for (_, subFile) in sources do
                            //   printfn "visiting %s - has subsource of %s " filename subFile

                            for (m, subFile) in sources do
                                if IsScript subFile then 
                                    for subSource in ClosureSourceOfFilename(subFile, m, tcConfigResult.inputCodePage, false) do
                                        yield! loop subSource
                                else
                                    yield ClosureFile(subFile, m, None, [], [], []) 

                            //printfn "yielding source %s" filename
                            yield ClosureFile(filename, m, Some parsedScriptAst, parseDiagnostics, errorLogger.Diagnostics, !noWarns)

                        | None -> 
                            //printfn "yielding source %s (failed parse)" filename
                            yield ClosureFile(filename, m, None, parseDiagnostics, [], [])
                    else 
                        // Don't traverse into .fs leafs.
                        //printfn "yielding non-script source %s" filename
                        yield ClosureFile(filename, m, None, [], [], []) ]

        closureSources |> List.collect loop, !tcConfig
        
    /// Reduce the full directive closure into LoadClosure
    let GetLoadClosure(ctok, rootFilename, closureFiles, tcConfig: TcConfig, codeContext) = 
    
        // Mark the last file as isLastCompiland. 
        let closureFiles =
            if isNil closureFiles then  
                closureFiles 
            else 
                match List.frontAndBack closureFiles with
                | rest, ClosureFile
                           (filename, m, 
                            Some(ParsedInput.ImplFile (ParsedImplFileInput (name, isScript, qualNameOfFile, scopedPragmas, hashDirectives, implFileFlags, _))), 
                            parseDiagnostics, metaDiagnostics, nowarns) -> 

                    let isLastCompiland = (true, tcConfig.target.IsExe)
                    rest @ [ClosureFile
                                (filename, m, 
                                 Some(ParsedInput.ImplFile (ParsedImplFileInput (name, isScript, qualNameOfFile, scopedPragmas, hashDirectives, implFileFlags, isLastCompiland))), 
                                 parseDiagnostics, metaDiagnostics, nowarns)]

                | _ -> closureFiles

        // Get all source files.
        let sourceFiles = [ for (ClosureFile(filename, m, _, _, _, _)) in closureFiles -> (filename, m) ]

        let sourceInputs = 
            [  for (ClosureFile(filename, _, input, parseDiagnostics, metaDiagnostics, _nowarns)) in closureFiles ->
                   ({ FileName=filename
                      SyntaxTree=input
                      ParseDiagnostics=parseDiagnostics
                      MetaCommandDiagnostics=metaDiagnostics } : LoadClosureInput) ]

        let globalNoWarns = closureFiles |> List.collect (fun (ClosureFile(_, _, _, _, _, noWarns)) -> noWarns)

        // Resolve all references.
        let references, unresolvedReferences, resolutionDiagnostics = 
            let errorLogger = CapturingErrorLogger("GetLoadClosure") 
        
            use unwindEL = PushErrorLoggerPhaseUntilUnwind (fun _ -> errorLogger)
            let references, unresolvedReferences = GetAssemblyResolutionInformation(ctok, tcConfig)
            let references = references |> List.map (fun ar -> ar.resolvedPath, ar)
            references, unresolvedReferences, errorLogger.Diagnostics

        // Root errors and warnings - look at the last item in the closureFiles list
        let loadClosureRootDiagnostics, allRootDiagnostics = 
            match List.rev closureFiles with
            | ClosureFile(_, _, _, parseDiagnostics, metaDiagnostics, _) :: _ -> 
                (metaDiagnostics @ resolutionDiagnostics), 
                (parseDiagnostics @ metaDiagnostics @ resolutionDiagnostics)
            | _ -> [], [] // When no file existed.
        
        let isRootRange exn =
            match GetRangeOfDiagnostic exn with
            | Some m -> 
                // Return true if the error was *not* from a #load-ed file.
                let isArgParameterWhileNotEditing = (codeContext <> CodeContext.Editing) && (Range.equals m range0 || Range.equals m rangeStartup || Range.equals m rangeCmdArgs)
                let isThisFileName = (0 = String.Compare(rootFilename, m.FileName, StringComparison.OrdinalIgnoreCase))
                isArgParameterWhileNotEditing || isThisFileName
            | None -> true
        
        // Filter out non-root errors and warnings
        let allRootDiagnostics = allRootDiagnostics |> List.filter (fst >> isRootRange)
        
        let result: LoadClosure = 
            { SourceFiles = List.groupBy fst sourceFiles |> List.map (map2Of2 (List.map snd))
              References = List.groupBy fst references |> List.map (map2Of2 (List.map snd))
              UnresolvedReferences = unresolvedReferences
              Inputs = sourceInputs
              NoWarns = List.groupBy fst globalNoWarns |> List.map (map2Of2 (List.map snd))
              OriginalLoadReferences = tcConfig.loadedSources
              ResolutionDiagnostics = resolutionDiagnostics
              AllRootFileDiagnostics = allRootDiagnostics
              LoadClosureRootFileDiagnostics = loadClosureRootDiagnostics }       

        result

    /// Given source text, find the full load closure. Used from service.fs, when editing a script file
    let GetFullClosureOfScriptText
           (ctok, legacyReferenceResolver, defaultFSharpBinariesDir, 
            filename, sourceText, codeContext, 
            useSimpleResolution, useFsiAuxLib, useSdkRefs,
            lexResourceManager: Lexhelp.LexResourceManager, 
            applyCommmandLineArgs, assumeDotNetFramework,
<<<<<<< HEAD
            tryGetMetadataSnapshot, reduceMemoryUsage) = 
=======
            tryGetMetadataSnapshot, reduceMemoryUsage) =
>>>>>>> 888b1e9a

        // Resolve the basic references such as FSharp.Core.dll first, before processing any #I directives in the script
        //
        // This is tries to mimic the action of running the script in F# Interactive - the initial context for scripting is created
        // first, then #I and other directives are processed.
        let references0 = 
            let tcConfig = 
                CreateScriptTextTcConfig(legacyReferenceResolver, defaultFSharpBinariesDir, 
                    filename, codeContext, useSimpleResolution, 
                    useFsiAuxLib, None, applyCommmandLineArgs, assumeDotNetFramework, 
                    useSdkRefs, tryGetMetadataSnapshot, reduceMemoryUsage)

            let resolutions0, _unresolvedReferences = GetAssemblyResolutionInformation(ctok, tcConfig)
            let references0 = resolutions0 |> List.map (fun r->r.originalReference.Range, r.resolvedPath) |> Seq.distinct |> List.ofSeq
            references0

        let tcConfig = 
            CreateScriptTextTcConfig(legacyReferenceResolver, defaultFSharpBinariesDir, filename, 
                 codeContext, useSimpleResolution, useFsiAuxLib, Some references0, 
                 applyCommmandLineArgs, assumeDotNetFramework, useSdkRefs,
                 tryGetMetadataSnapshot, reduceMemoryUsage)

        let closureSources = [ClosureSource(filename, range0, sourceText, true)]
        let closureFiles, tcConfig = FindClosureFiles(closureSources, tcConfig, codeContext, lexResourceManager)
        GetLoadClosure(ctok, filename, closureFiles, tcConfig, codeContext)
        
    /// Given source filename, find the full load closure
    /// Used from fsi.fs and fsc.fs, for #load and command line
    let GetFullClosureOfScriptFiles
           (ctok, tcConfig: TcConfig, 
            files:(string*range) list, 
            codeContext, 
            lexResourceManager: Lexhelp.LexResourceManager) = 

        let mainFile = fst (List.last files)
        let closureSources = files |> List.collect (fun (filename, m) -> ClosureSourceOfFilename(filename, m, tcConfig.inputCodePage, true))
        let closureFiles, tcConfig = FindClosureFiles(closureSources, tcConfig, codeContext, lexResourceManager)
        GetLoadClosure(ctok, mainFile, closureFiles, tcConfig, codeContext)        

type LoadClosure with
    /// Analyze a script text and find the closure of its references. 
    /// Used from FCS, when editing a script file.  
    //
    /// A temporary TcConfig is created along the way, is why this routine takes so many arguments. We want to be sure to use exactly the
    /// same arguments as the rest of the application.
    static member ComputeClosureOfScriptText
                     (ctok, legacyReferenceResolver, defaultFSharpBinariesDir, 
                      filename: string, sourceText: ISourceText, codeContext, useSimpleResolution: bool, 
                      useFsiAuxLib, useSdkRefs, lexResourceManager: Lexhelp.LexResourceManager, 
                      applyCommmandLineArgs, assumeDotNetFramework, tryGetMetadataSnapshot, reduceMemoryUsage) = 

        use unwindBuildPhase = PushThreadBuildPhaseUntilUnwind BuildPhase.Parse
        ScriptPreprocessClosure.GetFullClosureOfScriptText
            (ctok, legacyReferenceResolver, defaultFSharpBinariesDir, filename, sourceText, 
             codeContext, useSimpleResolution, useFsiAuxLib, useSdkRefs, lexResourceManager, 
             applyCommmandLineArgs, assumeDotNetFramework, tryGetMetadataSnapshot, reduceMemoryUsage)

    /// Analyze a set of script files and find the closure of their references.
    static member ComputeClosureOfScriptFiles
                     (ctok, tcConfig: TcConfig, files:(string*range) list, codeContext,
                      lexResourceManager: Lexhelp.LexResourceManager) =
        use unwindBuildPhase = PushThreadBuildPhaseUntilUnwind BuildPhase.Parse
        ScriptPreprocessClosure.GetFullClosureOfScriptFiles (ctok, tcConfig, files, codeContext, lexResourceManager)
        
              

//----------------------------------------------------------------------------
// Initial type checking environment
//--------------------------------------------------------------------------

/// Build the initial type checking environment
let GetInitialTcEnv (thisAssemblyName: string, initm: range, tcConfig: TcConfig, tcImports: TcImports, tcGlobals) =    
    let initm = initm.StartRange

    let ccus = 
        tcImports.GetImportedAssemblies() 
        |> List.map (fun asm -> asm.FSharpViewOfMetadata, asm.AssemblyAutoOpenAttributes, asm.AssemblyInternalsVisibleToAttributes)    

    let amap = tcImports.GetImportMap()

    let tcEnv = CreateInitialTcEnv(tcGlobals, amap, initm, thisAssemblyName, ccus)

    if tcConfig.checkOverflow then
        try TcOpenDecl TcResultsSink.NoSink tcGlobals amap initm initm tcEnv (pathToSynLid initm (splitNamespace FSharpLib.CoreOperatorsCheckedName))
        with e -> errorRecovery e initm; tcEnv
    else
        tcEnv

//----------------------------------------------------------------------------
// Fault injection

/// Inject faults into checking
let CheckSimulateException(tcConfig: TcConfig) = 
    match tcConfig.simulateException with
    | Some("tc-oom") -> raise(System.OutOfMemoryException())
    | Some("tc-an") -> raise(System.ArgumentNullException("simulated"))
    | Some("tc-invop") -> raise(System.InvalidOperationException())
#if FX_REDUCED_EXCEPTIONS
#else
    | Some("tc-av") -> raise(System.AccessViolationException())
    | Some("tc-nfn") -> raise(System.NotFiniteNumberException())
#endif
    | Some("tc-aor") -> raise(System.ArgumentOutOfRangeException())
    | Some("tc-dv0") -> raise(System.DivideByZeroException())
    | Some("tc-oe") -> raise(System.OverflowException())
    | Some("tc-atmm") -> raise(System.ArrayTypeMismatchException())
    | Some("tc-bif") -> raise(System.BadImageFormatException())
    | Some("tc-knf") -> raise(System.Collections.Generic.KeyNotFoundException())
    | Some("tc-ior") -> raise(System.IndexOutOfRangeException())
    | Some("tc-ic") -> raise(System.InvalidCastException())
    | Some("tc-ip") -> raise(System.InvalidProgramException())
    | Some("tc-ma") -> raise(System.MemberAccessException())
    | Some("tc-ni") -> raise(System.NotImplementedException())
    | Some("tc-nr") -> raise(System.NullReferenceException())
    | Some("tc-oc") -> raise(System.OperationCanceledException())
    | Some("tc-fail") -> failwith "simulated"
    | _ -> ()

//----------------------------------------------------------------------------
// Type-check sets of files
//--------------------------------------------------------------------------

type RootSigs = Zmap<QualifiedNameOfFile, ModuleOrNamespaceType>
type RootImpls = Zset<QualifiedNameOfFile >

let qnameOrder = Order.orderBy (fun (q: QualifiedNameOfFile) -> q.Text)

type TcState = 
    { tcsCcu: CcuThunk
      tcsCcuType: ModuleOrNamespace
      tcsNiceNameGen: NiceNameGenerator
      tcsTcSigEnv: TcEnv
      tcsTcImplEnv: TcEnv
      tcsCreatesGeneratedProvidedTypes: bool
      tcsRootSigs: RootSigs 
      tcsRootImpls: RootImpls 
      tcsCcuSig: ModuleOrNamespaceType }

    member x.NiceNameGenerator = x.tcsNiceNameGen

    member x.TcEnvFromSignatures = x.tcsTcSigEnv

    member x.TcEnvFromImpls = x.tcsTcImplEnv

    member x.Ccu = x.tcsCcu

    member x.CreatesGeneratedProvidedTypes = x.tcsCreatesGeneratedProvidedTypes

    // Assem(a.fsi + b.fsi + c.fsi) (after checking implementation file )
    member x.CcuType = x.tcsCcuType
 
    // a.fsi + b.fsi + c.fsi (after checking implementation file for c.fs)
    member x.CcuSig = x.tcsCcuSig
 
    member x.NextStateAfterIncrementalFragment tcEnvAtEndOfLastInput = 
        { x with tcsTcSigEnv = tcEnvAtEndOfLastInput
                 tcsTcImplEnv = tcEnvAtEndOfLastInput } 

 
/// Create the initial type checking state for compiling an assembly
let GetInitialTcState(m, ccuName, tcConfig: TcConfig, tcGlobals, tcImports: TcImports, niceNameGen, tcEnv0) =
    ignore tcImports

    // Create a ccu to hold all the results of compilation 
    let ccuType = NewCcuContents ILScopeRef.Local m ccuName (NewEmptyModuleOrNamespaceType Namespace)

    let ccuData: CcuData = 
        { IsFSharp=true
          UsesFSharp20PlusQuotations=false
#if !NO_EXTENSIONTYPING
          InvalidateEvent=(new Event<_>()).Publish
          IsProviderGenerated = false
          ImportProvidedType = (fun ty -> Import.ImportProvidedType (tcImports.GetImportMap()) m ty)
#endif
          TryGetILModuleDef = (fun () -> None)
          FileName=None 
          Stamp = newStamp()
          QualifiedName= None
          SourceCodeDirectory = tcConfig.implicitIncludeDir 
          ILScopeRef=ILScopeRef.Local
          Contents=ccuType
          MemberSignatureEquality= (Tastops.typeEquivAux EraseAll tcGlobals)
          TypeForwarders=Map.empty }

    let ccu = CcuThunk.Create(ccuName, ccuData)

    // OK, is this is the FSharp.Core CCU then fix it up. 
    if tcConfig.compilingFslib then 
        tcGlobals.fslibCcu.Fixup ccu

    { tcsCcu= ccu
      tcsCcuType=ccuType
      tcsNiceNameGen=niceNameGen
      tcsTcSigEnv=tcEnv0
      tcsTcImplEnv=tcEnv0
      tcsCreatesGeneratedProvidedTypes=false
      tcsRootSigs = Zmap.empty qnameOrder
      tcsRootImpls = Zset.empty qnameOrder
      tcsCcuSig = NewEmptyModuleOrNamespaceType Namespace }



/// Typecheck a single file (or interactive entry into F# Interactive)
let TypeCheckOneInputEventually (checkForErrors, tcConfig: TcConfig, tcImports: TcImports, tcGlobals, prefixPathOpt, tcSink, tcState: TcState, inp: ParsedInput) =

    eventually {
        try 
          let! ctok = Eventually.token
          RequireCompilationThread ctok // Everything here requires the compilation thread since it works on the TAST

          CheckSimulateException tcConfig

          let m = inp.Range
          let amap = tcImports.GetImportMap()
          match inp with 
          | ParsedInput.SigFile (ParsedSigFileInput (_, qualNameOfFile, _, _, _) as file) ->
                
              // Check if we've seen this top module signature before. 
              if Zmap.mem qualNameOfFile tcState.tcsRootSigs then 
                  errorR(Error(FSComp.SR.buildSignatureAlreadySpecified(qualNameOfFile.Text), m.StartRange))

              // Check if the implementation came first in compilation order 
              if Zset.contains qualNameOfFile tcState.tcsRootImpls then 
                  errorR(Error(FSComp.SR.buildImplementationAlreadyGivenDetail(qualNameOfFile.Text), m))

              let conditionalDefines =
                  if tcConfig.noConditionalErasure then None else Some (tcConfig.conditionalCompilationDefines)

              // Typecheck the signature file 
              let! (tcEnv, sigFileType, createsGeneratedProvidedTypes) = 
                  TypeCheckOneSigFile (tcGlobals, tcState.tcsNiceNameGen, amap, tcState.tcsCcu, checkForErrors, conditionalDefines, tcSink, tcConfig.internalTestSpanStackReferring) tcState.tcsTcSigEnv file

              let rootSigs = Zmap.add qualNameOfFile sigFileType tcState.tcsRootSigs

              // Add the signature to the signature env (unless it had an explicit signature)
              let ccuSigForFile = CombineCcuContentFragments m [sigFileType; tcState.tcsCcuSig]
                
              // Open the prefixPath for fsi.exe 
              let tcEnv = 
                  match prefixPathOpt with 
                  | None -> tcEnv 
                  | Some prefixPath -> 
                      let m = qualNameOfFile.Range
                      TcOpenDecl tcSink tcGlobals amap m m tcEnv prefixPath

              let tcState = 
                   { tcState with 
                        tcsTcSigEnv=tcEnv
                        tcsTcImplEnv=tcState.tcsTcImplEnv
                        tcsRootSigs=rootSigs
                        tcsCreatesGeneratedProvidedTypes=tcState.tcsCreatesGeneratedProvidedTypes || createsGeneratedProvidedTypes}

              return (tcEnv, EmptyTopAttrs, None, ccuSigForFile), tcState

          | ParsedInput.ImplFile (ParsedImplFileInput (_, _, qualNameOfFile, _, _, _, _) as file) ->
            
              // Check if we've got an interface for this fragment 
              let rootSigOpt = tcState.tcsRootSigs.TryFind qualNameOfFile

              // Check if we've already seen an implementation for this fragment 
              if Zset.contains qualNameOfFile tcState.tcsRootImpls then 
                  errorR(Error(FSComp.SR.buildImplementationAlreadyGiven(qualNameOfFile.Text), m))

              let tcImplEnv = tcState.tcsTcImplEnv

              let conditionalDefines =
                  if tcConfig.noConditionalErasure then None else Some (tcConfig.conditionalCompilationDefines)

              // Typecheck the implementation file 
              let! topAttrs, implFile, _implFileHiddenType, tcEnvAtEnd, createsGeneratedProvidedTypes = 
                  TypeCheckOneImplFile (tcGlobals, tcState.tcsNiceNameGen, amap, tcState.tcsCcu, checkForErrors, conditionalDefines, tcSink, tcConfig.internalTestSpanStackReferring) tcImplEnv rootSigOpt file

              let hadSig = rootSigOpt.IsSome
              let implFileSigType = SigTypeOfImplFile implFile

              let rootImpls = Zset.add qualNameOfFile tcState.tcsRootImpls
        
              // Only add it to the environment if it didn't have a signature 
              let m = qualNameOfFile.Range

              // Add the implementation as to the implementation env
              let tcImplEnv = AddLocalRootModuleOrNamespace TcResultsSink.NoSink tcGlobals amap m tcImplEnv implFileSigType

              // Add the implementation as to the signature env (unless it had an explicit signature)
              let tcSigEnv = 
                  if hadSig then tcState.tcsTcSigEnv 
                  else AddLocalRootModuleOrNamespace TcResultsSink.NoSink tcGlobals amap m tcState.tcsTcSigEnv implFileSigType
                
              // Open the prefixPath for fsi.exe (tcImplEnv)
              let tcImplEnv = 
                  match prefixPathOpt with 
                  | Some prefixPath -> TcOpenDecl tcSink tcGlobals amap m m tcImplEnv prefixPath
                  | _ -> tcImplEnv 

              // Open the prefixPath for fsi.exe (tcSigEnv)
              let tcSigEnv = 
                  match prefixPathOpt with 
                  | Some prefixPath when not hadSig -> TcOpenDecl tcSink tcGlobals amap m m tcSigEnv prefixPath
                  | _ -> tcSigEnv 

              let ccuSig = CombineCcuContentFragments m [implFileSigType; tcState.tcsCcuSig ]

              let ccuSigForFile = CombineCcuContentFragments m [implFileSigType; tcState.tcsCcuSig]

              let tcState = 
                   { tcState with 
                        tcsTcSigEnv=tcSigEnv
                        tcsTcImplEnv=tcImplEnv
                        tcsRootImpls=rootImpls
                        tcsCcuSig=ccuSig
                        tcsCreatesGeneratedProvidedTypes=tcState.tcsCreatesGeneratedProvidedTypes || createsGeneratedProvidedTypes }
              return (tcEnvAtEnd, topAttrs, Some implFile, ccuSigForFile), tcState
     
        with e -> 
            errorRecovery e range0 
            return (tcState.TcEnvFromSignatures, EmptyTopAttrs, None, tcState.tcsCcuSig), tcState
    }

/// Typecheck a single file (or interactive entry into F# Interactive)
let TypeCheckOneInput (ctok, checkForErrors, tcConfig, tcImports, tcGlobals, prefixPathOpt) tcState inp =
    // 'use' ensures that the warning handler is restored at the end
    use unwindEL = PushErrorLoggerPhaseUntilUnwind(fun oldLogger -> GetErrorLoggerFilteringByScopedPragmas(false, GetScopedPragmasForInput inp, oldLogger) )
    use unwindBP = PushThreadBuildPhaseUntilUnwind BuildPhase.TypeCheck
    TypeCheckOneInputEventually (checkForErrors, tcConfig, tcImports, tcGlobals, prefixPathOpt, TcResultsSink.NoSink, tcState, inp) 
        |> Eventually.force ctok

/// Finish checking multiple files (or one interactive entry into F# Interactive)
let TypeCheckMultipleInputsFinish(results, tcState: TcState) =
    let tcEnvsAtEndFile, topAttrs, implFiles, ccuSigsForFiles = List.unzip4 results
    let topAttrs = List.foldBack CombineTopAttrs topAttrs EmptyTopAttrs
    let implFiles = List.choose id implFiles
    // This is the environment required by fsi.exe when incrementally adding definitions 
    let tcEnvAtEndOfLastFile = (match tcEnvsAtEndFile with h :: _ -> h | _ -> tcState.TcEnvFromSignatures)
    (tcEnvAtEndOfLastFile, topAttrs, implFiles, ccuSigsForFiles), tcState

let TypeCheckOneInputAndFinishEventually(checkForErrors, tcConfig: TcConfig, tcImports, tcGlobals, prefixPathOpt, tcSink, tcState, input) =
    eventually {
        Logger.LogBlockStart LogCompilerFunctionId.CompileOps_TypeCheckOneInputAndFinishEventually
        let! results, tcState = TypeCheckOneInputEventually(checkForErrors, tcConfig, tcImports, tcGlobals, prefixPathOpt, tcSink, tcState, input)
        let result = TypeCheckMultipleInputsFinish([results], tcState)
        Logger.LogBlockStop LogCompilerFunctionId.CompileOps_TypeCheckOneInputAndFinishEventually
        return result
    }

let TypeCheckClosedInputSetFinish (declaredImpls: TypedImplFile list, tcState) =
    // Publish the latest contents to the CCU 
    tcState.tcsCcu.Deref.Contents <- NewCcuContents ILScopeRef.Local range0 tcState.tcsCcu.AssemblyName tcState.tcsCcuSig

    // Check all interfaces have implementations 
    tcState.tcsRootSigs |> Zmap.iter (fun qualNameOfFile _ ->  
      if not (Zset.contains qualNameOfFile tcState.tcsRootImpls) then 
        errorR(Error(FSComp.SR.buildSignatureWithoutImplementation(qualNameOfFile.Text), qualNameOfFile.Range)))

    tcState, declaredImpls
    
let TypeCheckClosedInputSet (ctok, checkForErrors, tcConfig, tcImports, tcGlobals, prefixPathOpt, tcState, inputs) =
    // tcEnvAtEndOfLastFile is the environment required by fsi.exe when incrementally adding definitions 
    let results, tcState = (tcState, inputs) ||> List.mapFold (TypeCheckOneInput (ctok, checkForErrors, tcConfig, tcImports, tcGlobals, prefixPathOpt)) 
    let (tcEnvAtEndOfLastFile, topAttrs, implFiles, _), tcState = TypeCheckMultipleInputsFinish(results, tcState)
    let tcState, declaredImpls = TypeCheckClosedInputSetFinish (implFiles, tcState)
    tcState, topAttrs, declaredImpls, tcEnvAtEndOfLastFile

// Existing public APIs delegate to newer implementations
let GetFSharpCoreLibraryName () = getFSharpCoreLibraryName
let DefaultReferencesForScriptsAndOutOfProjectSources assumeDotNetFramework = defaultReferencesForScriptsAndOutOfProjectSources assumeDotNetFramework false<|MERGE_RESOLUTION|>--- conflicted
+++ resolved
@@ -5149,11 +5149,7 @@
             useSimpleResolution, useFsiAuxLib, useSdkRefs,
             lexResourceManager: Lexhelp.LexResourceManager, 
             applyCommmandLineArgs, assumeDotNetFramework,
-<<<<<<< HEAD
-            tryGetMetadataSnapshot, reduceMemoryUsage) = 
-=======
             tryGetMetadataSnapshot, reduceMemoryUsage) =
->>>>>>> 888b1e9a
 
         // Resolve the basic references such as FSharp.Core.dll first, before processing any #I directives in the script
         //
