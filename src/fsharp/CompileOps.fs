// Copyright (c) Microsoft Corporation. All Rights Reserved. See License.txt in the project root for license information.

/// Coordinating compiler operations - configuration, loading initial context, reporting errors etc.
module internal FSharp.Compiler.CompileOps

open System
open System.Collections.Generic
open System.Diagnostics
open System.IO
open System.Text

open Internal.Utilities
open Internal.Utilities.Collections
open Internal.Utilities.Filename
open Internal.Utilities.Text

open FSharp.Compiler.AbstractIL
open FSharp.Compiler.AbstractIL.IL
open FSharp.Compiler.AbstractIL.ILBinaryReader
open FSharp.Compiler.AbstractIL.Internal
open FSharp.Compiler.AbstractIL.Internal.Library
open FSharp.Compiler.AbstractIL.Extensions.ILX
open FSharp.Compiler.AbstractIL.Diagnostics

open FSharp.Compiler
open FSharp.Compiler.Ast
open FSharp.Compiler.AttributeChecking
open FSharp.Compiler.ConstraintSolver
open FSharp.Compiler.DiagnosticMessage
open FSharp.Compiler.ErrorLogger
open FSharp.Compiler.Import
open FSharp.Compiler.Infos
open FSharp.Compiler.Lexhelp
open FSharp.Compiler.Lib
open FSharp.Compiler.MethodCalls
open FSharp.Compiler.MethodOverrides
open FSharp.Compiler.NameResolution
open FSharp.Compiler.PrettyNaming
open FSharp.Compiler.Range
open FSharp.Compiler.ReferenceResolver
open FSharp.Compiler.SignatureConformance
open FSharp.Compiler.TastPickle
open FSharp.Compiler.TypeChecker
open FSharp.Compiler.Tast
open FSharp.Compiler.Tastops
open FSharp.Compiler.TcGlobals
open FSharp.Compiler.Text

open FSharp.Compiler.DotNetFrameworkDependencies

#if !NO_EXTENSIONTYPING
open FSharp.Compiler.ExtensionTyping
open Microsoft.FSharp.Core.CompilerServices
#endif

#if DEBUG
[<AutoOpen>]
module internal CompilerService =
    let showAssertForUnexpectedException = ref true
#endif // DEBUG

//----------------------------------------------------------------------------
// Some Globals
//--------------------------------------------------------------------------

let FSharpSigFileSuffixes = [".mli";".fsi"]
let mlCompatSuffixes = [".mli";".ml"]
let FSharpImplFileSuffixes = [".ml";".fs";".fsscript";".fsx"]
let resSuffixes = [".resx"]
let FSharpScriptFileSuffixes = [".fsscript";".fsx"]
let doNotRequireNamespaceOrModuleSuffixes = [".mli";".ml"] @ FSharpScriptFileSuffixes
let FSharpLightSyntaxFileSuffixes: string list = [ ".fs";".fsscript";".fsx";".fsi" ]


//----------------------------------------------------------------------------
// ERROR REPORTING
//--------------------------------------------------------------------------

exception HashIncludeNotAllowedInNonScript of range
exception HashReferenceNotAllowedInNonScript of range
exception HashDirectiveNotAllowedInNonScript of range
exception FileNameNotResolved of (*filename*) string * (*description of searched locations*) string * range
exception AssemblyNotResolved of (*originalName*) string * range
exception LoadedSourceNotFoundIgnoring of (*filename*) string * range
exception MSBuildReferenceResolutionWarning of (*MSBuild warning code*)string * (*Message*)string * range
exception MSBuildReferenceResolutionError of (*MSBuild warning code*)string * (*Message*)string * range
exception DeprecatedCommandLineOptionFull of string * range
exception DeprecatedCommandLineOptionForHtmlDoc of string * range
exception DeprecatedCommandLineOptionSuggestAlternative of string * string * range
exception DeprecatedCommandLineOptionNoDescription of string * range
exception InternalCommandLineOption of string * range
exception HashLoadedSourceHasIssues of (*warnings*) exn list * (*errors*) exn list * range
exception HashLoadedScriptConsideredSource of range


let GetRangeOfDiagnostic(err: PhasedDiagnostic) = 
  let rec RangeFromException = function
      | ErrorFromAddingConstraint(_, err2, _) -> RangeFromException err2 
#if !NO_EXTENSIONTYPING
      | ExtensionTyping.ProvidedTypeResolutionNoRange e -> RangeFromException e
      | ExtensionTyping.ProvidedTypeResolution(m, _)
#endif
      | ReservedKeyword(_, m)
      | IndentationProblem(_, m)
      | ErrorFromAddingTypeEquation(_, _, _, _, _, m) 
      | ErrorFromApplyingDefault(_, _, _, _, _, m) 
      | ErrorsFromAddingSubsumptionConstraint(_, _, _, _, _, _, m)
      | FunctionExpected(_, _, m)
      | BakedInMemberConstraintName(_, m)
      | StandardOperatorRedefinitionWarning(_, m)
      | BadEventTransformation m
      | ParameterlessStructCtor m
      | FieldNotMutable (_, _, m) 
      | Recursion (_, _, _, _, m) 
      | InvalidRuntimeCoercion(_, _, _, m) 
      | IndeterminateRuntimeCoercion(_, _, _, m)
      | IndeterminateStaticCoercion (_, _, _, m)
      | StaticCoercionShouldUseBox (_, _, _, m)
      | CoercionTargetSealed(_, _, m)
      | UpcastUnnecessary m
      | QuotationTranslator.IgnoringPartOfQuotedTermWarning (_, m) 
      
      | TypeTestUnnecessary m
      | RuntimeCoercionSourceSealed(_, _, m)
      | OverrideDoesntOverride(_, _, _, _, _, m)
      | UnionPatternsBindDifferentNames m 
      | UnionCaseWrongArguments (_, _, _, m) 
      | TypeIsImplicitlyAbstract m 
      | RequiredButNotSpecified (_, _, _, _, m) 
      | FunctionValueUnexpected (_, _, m)
      | UnitTypeExpected (_, _, m)
      | UnitTypeExpectedWithEquality (_, _, m)
      | UnitTypeExpectedWithPossiblePropertySetter (_, _, _, _, m)
      | UnitTypeExpectedWithPossibleAssignment (_, _, _, _, m)
      | UseOfAddressOfOperator m 
      | DeprecatedThreadStaticBindingWarning m 
      | NonUniqueInferredAbstractSlot (_, _, _, _, _, m) 
      | DefensiveCopyWarning (_, m)
      | LetRecCheckedAtRuntime m 
      | UpperCaseIdentifierInPattern m
      | NotUpperCaseConstructor m
      | RecursiveUseCheckedAtRuntime (_, _, m) 
      | LetRecEvaluatedOutOfOrder (_, _, _, m) 
      | Error (_, m)
      | ErrorWithSuggestions (_, m, _, _)
      | NumberedError (_, m)
      | SyntaxError (_, m) 
      | InternalError (_, m)
      | FullAbstraction(_, m)
      | InterfaceNotRevealed(_, _, m) 
      | WrappedError (_, m)
      | PatternMatchCompilation.MatchIncomplete (_, _, m)
      | PatternMatchCompilation.EnumMatchIncomplete (_, _, m)
      | PatternMatchCompilation.RuleNeverMatched m 
      | ValNotMutable(_, _, m)
      | ValNotLocal(_, _, m) 
      | MissingFields(_, m) 
      | OverrideInIntrinsicAugmentation m
      | IntfImplInIntrinsicAugmentation m 
      | OverrideInExtrinsicAugmentation m
      | IntfImplInExtrinsicAugmentation m 
      | ValueRestriction(_, _, _, _, m) 
      | LetRecUnsound (_, _, m) 
      | ObsoleteError (_, m) 
      | ObsoleteWarning (_, m) 
      | Experimental (_, m) 
      | PossibleUnverifiableCode m
      | UserCompilerMessage (_, _, m) 
      | Deprecated(_, m) 
      | LibraryUseOnly m 
      | FieldsFromDifferentTypes (_, _, _, m) 
      | IndeterminateType m
      | TyconBadArgs(_, _, _, m) -> 
          Some m

      | FieldNotContained(_, arf, _, _) -> Some arf.Range
      | ValueNotContained(_, _, aval, _, _) -> Some aval.Range
      | ConstrNotContained(_, aval, _, _) -> Some aval.Id.idRange
      | ExnconstrNotContained(_, aexnc, _, _) -> Some aexnc.Range

      | VarBoundTwice id 
      | UndefinedName(_, _, id, _) -> 
          Some id.idRange 

      | Duplicate(_, _, m) 
      | NameClash(_, _, _, m, _, _, _) 
      | UnresolvedOverloading(_, _, _, m) 
      | UnresolvedConversionOperator (_, _, _, m)
      | PossibleOverload(_, _, _, m) 
      | VirtualAugmentationOnNullValuedType m
      | NonVirtualAugmentationOnNullValuedType m
      | NonRigidTypar(_, _, _, _, _, m)
      | ConstraintSolverTupleDiffLengths(_, _, _, m, _) 
      | ConstraintSolverInfiniteTypes(_, _, _, _, m, _) 
      | ConstraintSolverMissingConstraint(_, _, _, m, _) 
      | ConstraintSolverTypesNotInEqualityRelation(_, _, _, m, _, _)
      | ConstraintSolverError(_, m, _) 
      | ConstraintSolverTypesNotInSubsumptionRelation(_, _, _, m, _) 
      | ConstraintSolverRelatedInformation(_, m, _) 
      | SelfRefObjCtor(_, m) -> 
          Some m

      | NotAFunction(_, _, mfun, _) -> 
          Some mfun
          
      | NotAFunctionButIndexer(_, _, _, mfun, _) -> 
          Some mfun

      | IllegalFileNameChar(_) -> Some rangeCmdArgs

      | UnresolvedReferenceError(_, m) 
      | UnresolvedPathReference(_, _, m) 
      | DeprecatedCommandLineOptionFull(_, m) 
      | DeprecatedCommandLineOptionForHtmlDoc(_, m) 
      | DeprecatedCommandLineOptionSuggestAlternative(_, _, m) 
      | DeprecatedCommandLineOptionNoDescription(_, m) 
      | InternalCommandLineOption(_, m)
      | HashIncludeNotAllowedInNonScript m
      | HashReferenceNotAllowedInNonScript m 
      | HashDirectiveNotAllowedInNonScript m  
      | FileNameNotResolved(_, _, m) 
      | LoadedSourceNotFoundIgnoring(_, m) 
      | MSBuildReferenceResolutionWarning(_, _, m) 
      | MSBuildReferenceResolutionError(_, _, m) 
      | AssemblyNotResolved(_, m) 
      | HashLoadedSourceHasIssues(_, _, m) 
      | HashLoadedScriptConsideredSource m -> 
          Some m
      // Strip TargetInvocationException wrappers
      | :? System.Reflection.TargetInvocationException as e -> 
          RangeFromException e.InnerException
#if !NO_EXTENSIONTYPING
      | :? TypeProviderError as e -> e.Range |> Some
#endif
      
      | _ -> None
  
  RangeFromException err.Exception

let GetDiagnosticNumber(err: PhasedDiagnostic) = 
   let rec GetFromException(e: exn) = 
      match e with
      (* DO NOT CHANGE THESE NUMBERS *)
      | ErrorFromAddingTypeEquation _ -> 1
      | FunctionExpected _ -> 2
      | NotAFunctionButIndexer _ -> 3217
      | NotAFunction _ -> 3
      | FieldNotMutable _ -> 5
      | Recursion _ -> 6
      | InvalidRuntimeCoercion _ -> 7
      | IndeterminateRuntimeCoercion _ -> 8
      | PossibleUnverifiableCode _ -> 9
      | SyntaxError _ -> 10
      // 11 cannot be reused
      // 12 cannot be reused
      | IndeterminateStaticCoercion _ -> 13
      | StaticCoercionShouldUseBox _ -> 14
      // 15 cannot be reused
      | RuntimeCoercionSourceSealed _ -> 16 
      | OverrideDoesntOverride _ -> 17
      | UnionPatternsBindDifferentNames _ -> 18
      | UnionCaseWrongArguments _ -> 19
      | UnitTypeExpected _ -> 20
      | UnitTypeExpectedWithEquality _ -> 20
      | UnitTypeExpectedWithPossiblePropertySetter _ -> 20
      | UnitTypeExpectedWithPossibleAssignment _ -> 20
      | RecursiveUseCheckedAtRuntime _ -> 21
      | LetRecEvaluatedOutOfOrder _ -> 22
      | NameClash _ -> 23
      // 24 cannot be reused
      | PatternMatchCompilation.MatchIncomplete _ -> 25
      | PatternMatchCompilation.RuleNeverMatched _ -> 26
      | ValNotMutable _ -> 27
      | ValNotLocal _ -> 28
      | MissingFields _ -> 29
      | ValueRestriction _ -> 30
      | LetRecUnsound _ -> 31
      | FieldsFromDifferentTypes _ -> 32
      | TyconBadArgs _ -> 33
      | ValueNotContained _ -> 34
      | Deprecated _ -> 35
      | ConstrNotContained _ -> 36
      | Duplicate _ -> 37
      | VarBoundTwice _ -> 38
      | UndefinedName _ -> 39
      | LetRecCheckedAtRuntime _ -> 40
      | UnresolvedOverloading _ -> 41
      | LibraryUseOnly _ -> 42
      | ErrorFromAddingConstraint _ -> 43
      | ObsoleteWarning _ -> 44
      | FullAbstraction _ -> 45
      | ReservedKeyword _ -> 46
      | SelfRefObjCtor _ -> 47
      | VirtualAugmentationOnNullValuedType _ -> 48
      | UpperCaseIdentifierInPattern _ -> 49
      | InterfaceNotRevealed _ -> 50
      | UseOfAddressOfOperator _ -> 51
      | DefensiveCopyWarning _ -> 52
      | NotUpperCaseConstructor _ -> 53
      | TypeIsImplicitlyAbstract _ -> 54
      // 55 cannot be reused
      | DeprecatedThreadStaticBindingWarning _ -> 56
      | Experimental _ -> 57
      | IndentationProblem _ -> 58
      | CoercionTargetSealed _ -> 59 
      | OverrideInIntrinsicAugmentation _ -> 60
      | NonVirtualAugmentationOnNullValuedType _ -> 61
      | UserCompilerMessage (_, n, _) -> n
      | ExnconstrNotContained _ -> 63
      | NonRigidTypar _ -> 64
      // 65 cannot be reused
      | UpcastUnnecessary _ -> 66
      | TypeTestUnnecessary _ -> 67
      | QuotationTranslator.IgnoringPartOfQuotedTermWarning _ -> 68
      | IntfImplInIntrinsicAugmentation _ -> 69
      | NonUniqueInferredAbstractSlot _ -> 70
      | ErrorFromApplyingDefault _ -> 71
      | IndeterminateType _ -> 72
      | InternalError _ -> 73
      | UnresolvedReferenceNoRange _
      | UnresolvedReferenceError _ 
      | UnresolvedPathReferenceNoRange _ 
      | UnresolvedPathReference _ -> 74
      | DeprecatedCommandLineOptionFull _
      | DeprecatedCommandLineOptionForHtmlDoc _
      | DeprecatedCommandLineOptionSuggestAlternative _
      | DeprecatedCommandLineOptionNoDescription _ 
      | InternalCommandLineOption _ -> 75
      | HashIncludeNotAllowedInNonScript _ 
      | HashReferenceNotAllowedInNonScript _ 
      | HashDirectiveNotAllowedInNonScript _ -> 76
      | BakedInMemberConstraintName _ -> 77
      | FileNameNotResolved _ -> 78  
      | LoadedSourceNotFoundIgnoring _ -> 79
      // 80 cannot be reused
      | ParameterlessStructCtor _ -> 81
      | MSBuildReferenceResolutionWarning _ -> 82
      | MSBuildReferenceResolutionError _ -> 83
      | AssemblyNotResolved _ -> 84
      | HashLoadedSourceHasIssues _ -> 85
      | StandardOperatorRedefinitionWarning _ -> 86
      | InvalidInternalsVisibleToAssemblyName _ -> 87
      // 88 cannot be reused
      | OverrideInExtrinsicAugmentation _ -> 89
      | IntfImplInExtrinsicAugmentation _ -> 90
      | BadEventTransformation _ -> 91
      | HashLoadedScriptConsideredSource _ -> 92
      | UnresolvedConversionOperator _ -> 93
      // avoid 94-100 for safety
      | ObsoleteError _ -> 101
#if !NO_EXTENSIONTYPING
      | ExtensionTyping.ProvidedTypeResolutionNoRange _
      | ExtensionTyping.ProvidedTypeResolution _ -> 103
#endif
      | PatternMatchCompilation.EnumMatchIncomplete _ -> 104
       (* DO NOT CHANGE THE NUMBERS *)

      // Strip TargetInvocationException wrappers
      | :? System.Reflection.TargetInvocationException as e -> 
          GetFromException e.InnerException
      
      | WrappedError(e, _) -> GetFromException e   

      | Error ((n, _), _) -> n
      | ErrorWithSuggestions ((n, _), _, _, _) -> n
      | Failure _ -> 192
      | NumberedError((n, _), _) -> n
      | IllegalFileNameChar(fileName, invalidChar) -> fst (FSComp.SR.buildUnexpectedFileNameCharacter(fileName, string invalidChar))
#if !NO_EXTENSIONTYPING
      | :? TypeProviderError as e -> e.Number
#endif
      | ErrorsFromAddingSubsumptionConstraint (_, _, _, _, _, ContextInfo.DowncastUsedInsteadOfUpcast _, _) -> fst (FSComp.SR.considerUpcast("", ""))
      | _ -> 193
   GetFromException err.Exception
   
let GetWarningLevel err = 
  match err.Exception with 
  // Level 5 warnings
  | RecursiveUseCheckedAtRuntime _
  | LetRecEvaluatedOutOfOrder _
  | DefensiveCopyWarning _
  | FullAbstraction _ -> 5
  | NumberedError((n, _), _) 
  | ErrorWithSuggestions((n, _), _, _, _) 
  | Error((n, _), _) -> 
      // 1178, tcNoComparisonNeeded1, "The struct, record or union type '%s' is not structurally comparable because the type parameter %s does not satisfy the 'comparison' constraint..."
      // 1178, tcNoComparisonNeeded2, "The struct, record or union type '%s' is not structurally comparable because the type '%s' does not satisfy the 'comparison' constraint...."
      // 1178, tcNoEqualityNeeded1, "The struct, record or union type '%s' does not support structural equality because the type parameter %s does not satisfy the 'equality' constraint..."
      // 1178, tcNoEqualityNeeded2, "The struct, record or union type '%s' does not support structural equality because the type '%s' does not satisfy the 'equality' constraint...."
      if (n = 1178) then 5 else 2
  // Level 2 
  | _ -> 2

let warningOn err level specificWarnOn = 
    let n = GetDiagnosticNumber err
    List.contains n specificWarnOn ||
    // Some specific warnings are never on by default, i.e. unused variable warnings
    match n with 
    | 1182 -> false // chkUnusedValue - off by default
    | 3218 -> false // ArgumentsInSigAndImplMismatch - off by default
    | 3180 -> false // abImplicitHeapAllocation - off by default
    | _ -> level >= GetWarningLevel err 

let SplitRelatedDiagnostics(err: PhasedDiagnostic) = 
    let ToPhased e = {Exception=e; Phase = err.Phase}
    let rec SplitRelatedException = function
      | UnresolvedOverloading(a, overloads, b, c) -> 
           let related = overloads |> List.map ToPhased
           UnresolvedOverloading(a, [], b, c)|>ToPhased, related
      | ConstraintSolverRelatedInformation(fopt, m2, e) -> 
          let e, related = SplitRelatedException e
          ConstraintSolverRelatedInformation(fopt, m2, e.Exception)|>ToPhased, related
      | ErrorFromAddingTypeEquation(g, denv, t1, t2, e, m) ->
          let e, related = SplitRelatedException e
          ErrorFromAddingTypeEquation(g, denv, t1, t2, e.Exception, m)|>ToPhased, related
      | ErrorFromApplyingDefault(g, denv, tp, defaultType, e, m) ->  
          let e, related = SplitRelatedException e
          ErrorFromApplyingDefault(g, denv, tp, defaultType, e.Exception, m)|>ToPhased, related
      | ErrorsFromAddingSubsumptionConstraint(g, denv, t1, t2, e, contextInfo, m) ->  
          let e, related = SplitRelatedException e
          ErrorsFromAddingSubsumptionConstraint(g, denv, t1, t2, e.Exception, contextInfo, m)|>ToPhased, related
      | ErrorFromAddingConstraint(x, e, m) ->  
          let e, related = SplitRelatedException e
          ErrorFromAddingConstraint(x, e.Exception, m)|>ToPhased, related
      | WrappedError (e, m) -> 
          let e, related = SplitRelatedException e
          WrappedError(e.Exception, m)|>ToPhased, related
      // Strip TargetInvocationException wrappers
      | :? System.Reflection.TargetInvocationException as e -> 
          SplitRelatedException e.InnerException
      | e -> 
           ToPhased e, []
    SplitRelatedException err.Exception


let DeclareMesssage = FSharp.Compiler.DiagnosticMessage.DeclareResourceString

do FSComp.SR.RunStartupValidation()
let SeeAlsoE() = DeclareResourceString("SeeAlso", "%s")
let ConstraintSolverTupleDiffLengthsE() = DeclareResourceString("ConstraintSolverTupleDiffLengths", "%d%d")
let ConstraintSolverInfiniteTypesE() = DeclareResourceString("ConstraintSolverInfiniteTypes", "%s%s")
let ConstraintSolverMissingConstraintE() = DeclareResourceString("ConstraintSolverMissingConstraint", "%s")
let ConstraintSolverTypesNotInEqualityRelation1E() = DeclareResourceString("ConstraintSolverTypesNotInEqualityRelation1", "%s%s")
let ConstraintSolverTypesNotInEqualityRelation2E() = DeclareResourceString("ConstraintSolverTypesNotInEqualityRelation2", "%s%s")
let ConstraintSolverTypesNotInSubsumptionRelationE() = DeclareResourceString("ConstraintSolverTypesNotInSubsumptionRelation", "%s%s%s")
let ErrorFromAddingTypeEquation1E() = DeclareResourceString("ErrorFromAddingTypeEquation1", "%s%s%s")
let ErrorFromAddingTypeEquation2E() = DeclareResourceString("ErrorFromAddingTypeEquation2", "%s%s%s")
let ErrorFromApplyingDefault1E() = DeclareResourceString("ErrorFromApplyingDefault1", "%s")
let ErrorFromApplyingDefault2E() = DeclareResourceString("ErrorFromApplyingDefault2", "")
let ErrorsFromAddingSubsumptionConstraintE() = DeclareResourceString("ErrorsFromAddingSubsumptionConstraint", "%s%s%s")
let UpperCaseIdentifierInPatternE() = DeclareResourceString("UpperCaseIdentifierInPattern", "")
let NotUpperCaseConstructorE() = DeclareResourceString("NotUpperCaseConstructor", "")
let PossibleOverloadE() = DeclareResourceString("PossibleOverload", "%s%s")
let FunctionExpectedE() = DeclareResourceString("FunctionExpected", "")
let BakedInMemberConstraintNameE() = DeclareResourceString("BakedInMemberConstraintName", "%s")
let BadEventTransformationE() = DeclareResourceString("BadEventTransformation", "")
let ParameterlessStructCtorE() = DeclareResourceString("ParameterlessStructCtor", "")
let InterfaceNotRevealedE() = DeclareResourceString("InterfaceNotRevealed", "%s")
let TyconBadArgsE() = DeclareResourceString("TyconBadArgs", "%s%d%d")
let IndeterminateTypeE() = DeclareResourceString("IndeterminateType", "")
let NameClash1E() = DeclareResourceString("NameClash1", "%s%s")
let NameClash2E() = DeclareResourceString("NameClash2", "%s%s%s%s%s")
let Duplicate1E() = DeclareResourceString("Duplicate1", "%s")
let Duplicate2E() = DeclareResourceString("Duplicate2", "%s%s")
let UndefinedName2E() = DeclareResourceString("UndefinedName2", "")
let FieldNotMutableE() = DeclareResourceString("FieldNotMutable", "")
let FieldsFromDifferentTypesE() = DeclareResourceString("FieldsFromDifferentTypes", "%s%s")
let VarBoundTwiceE() = DeclareResourceString("VarBoundTwice", "%s")
let RecursionE() = DeclareResourceString("Recursion", "%s%s%s%s")
let InvalidRuntimeCoercionE() = DeclareResourceString("InvalidRuntimeCoercion", "%s%s%s")
let IndeterminateRuntimeCoercionE() = DeclareResourceString("IndeterminateRuntimeCoercion", "%s%s")
let IndeterminateStaticCoercionE() = DeclareResourceString("IndeterminateStaticCoercion", "%s%s")
let StaticCoercionShouldUseBoxE() = DeclareResourceString("StaticCoercionShouldUseBox", "%s%s")
let TypeIsImplicitlyAbstractE() = DeclareResourceString("TypeIsImplicitlyAbstract", "")
let NonRigidTypar1E() = DeclareResourceString("NonRigidTypar1", "%s%s")
let NonRigidTypar2E() = DeclareResourceString("NonRigidTypar2", "%s%s")
let NonRigidTypar3E() = DeclareResourceString("NonRigidTypar3", "%s%s")
let OBlockEndSentenceE() = DeclareResourceString("BlockEndSentence", "")
let UnexpectedEndOfInputE() = DeclareResourceString("UnexpectedEndOfInput", "")
let UnexpectedE() = DeclareResourceString("Unexpected", "%s")
let NONTERM_interactionE() = DeclareResourceString("NONTERM.interaction", "")
let NONTERM_hashDirectiveE() = DeclareResourceString("NONTERM.hashDirective", "")
let NONTERM_fieldDeclE() = DeclareResourceString("NONTERM.fieldDecl", "")
let NONTERM_unionCaseReprE() = DeclareResourceString("NONTERM.unionCaseRepr", "")
let NONTERM_localBindingE() = DeclareResourceString("NONTERM.localBinding", "")
let NONTERM_hardwhiteLetBindingsE() = DeclareResourceString("NONTERM.hardwhiteLetBindings", "")
let NONTERM_classDefnMemberE() = DeclareResourceString("NONTERM.classDefnMember", "")
let NONTERM_defnBindingsE() = DeclareResourceString("NONTERM.defnBindings", "")
let NONTERM_classMemberSpfnE() = DeclareResourceString("NONTERM.classMemberSpfn", "")
let NONTERM_valSpfnE() = DeclareResourceString("NONTERM.valSpfn", "")
let NONTERM_tyconSpfnE() = DeclareResourceString("NONTERM.tyconSpfn", "")
let NONTERM_anonLambdaExprE() = DeclareResourceString("NONTERM.anonLambdaExpr", "")
let NONTERM_attrUnionCaseDeclE() = DeclareResourceString("NONTERM.attrUnionCaseDecl", "")
let NONTERM_cPrototypeE() = DeclareResourceString("NONTERM.cPrototype", "")
let NONTERM_objectImplementationMembersE() = DeclareResourceString("NONTERM.objectImplementationMembers", "")
let NONTERM_ifExprCasesE() = DeclareResourceString("NONTERM.ifExprCases", "")
let NONTERM_openDeclE() = DeclareResourceString("NONTERM.openDecl", "")
let NONTERM_fileModuleSpecE() = DeclareResourceString("NONTERM.fileModuleSpec", "")
let NONTERM_patternClausesE() = DeclareResourceString("NONTERM.patternClauses", "")
let NONTERM_beginEndExprE() = DeclareResourceString("NONTERM.beginEndExpr", "")
let NONTERM_recdExprE() = DeclareResourceString("NONTERM.recdExpr", "")
let NONTERM_tyconDefnE() = DeclareResourceString("NONTERM.tyconDefn", "")
let NONTERM_exconCoreE() = DeclareResourceString("NONTERM.exconCore", "")
let NONTERM_typeNameInfoE() = DeclareResourceString("NONTERM.typeNameInfo", "")
let NONTERM_attributeListE() = DeclareResourceString("NONTERM.attributeList", "")
let NONTERM_quoteExprE() = DeclareResourceString("NONTERM.quoteExpr", "")
let NONTERM_typeConstraintE() = DeclareResourceString("NONTERM.typeConstraint", "")
let NONTERM_Category_ImplementationFileE() = DeclareResourceString("NONTERM.Category.ImplementationFile", "")
let NONTERM_Category_DefinitionE() = DeclareResourceString("NONTERM.Category.Definition", "")
let NONTERM_Category_SignatureFileE() = DeclareResourceString("NONTERM.Category.SignatureFile", "")
let NONTERM_Category_PatternE() = DeclareResourceString("NONTERM.Category.Pattern", "")
let NONTERM_Category_ExprE() = DeclareResourceString("NONTERM.Category.Expr", "")
let NONTERM_Category_TypeE() = DeclareResourceString("NONTERM.Category.Type", "")
let NONTERM_typeArgsActualE() = DeclareResourceString("NONTERM.typeArgsActual", "")
let TokenName1E() = DeclareResourceString("TokenName1", "%s")
let TokenName1TokenName2E() = DeclareResourceString("TokenName1TokenName2", "%s%s")
let TokenName1TokenName2TokenName3E() = DeclareResourceString("TokenName1TokenName2TokenName3", "%s%s%s")
let RuntimeCoercionSourceSealed1E() = DeclareResourceString("RuntimeCoercionSourceSealed1", "%s")
let RuntimeCoercionSourceSealed2E() = DeclareResourceString("RuntimeCoercionSourceSealed2", "%s")
let CoercionTargetSealedE() = DeclareResourceString("CoercionTargetSealed", "%s")
let UpcastUnnecessaryE() = DeclareResourceString("UpcastUnnecessary", "")
let TypeTestUnnecessaryE() = DeclareResourceString("TypeTestUnnecessary", "")
let OverrideDoesntOverride1E() = DeclareResourceString("OverrideDoesntOverride1", "%s")
let OverrideDoesntOverride2E() = DeclareResourceString("OverrideDoesntOverride2", "%s")
let OverrideDoesntOverride3E() = DeclareResourceString("OverrideDoesntOverride3", "%s")
let OverrideDoesntOverride4E() = DeclareResourceString("OverrideDoesntOverride4", "%s")
let UnionCaseWrongArgumentsE() = DeclareResourceString("UnionCaseWrongArguments", "%d%d")
let UnionPatternsBindDifferentNamesE() = DeclareResourceString("UnionPatternsBindDifferentNames", "")
let RequiredButNotSpecifiedE() = DeclareResourceString("RequiredButNotSpecified", "%s%s%s")
let UseOfAddressOfOperatorE() = DeclareResourceString("UseOfAddressOfOperator", "")
let DefensiveCopyWarningE() = DeclareResourceString("DefensiveCopyWarning", "%s")
let DeprecatedThreadStaticBindingWarningE() = DeclareResourceString("DeprecatedThreadStaticBindingWarning", "")
let FunctionValueUnexpectedE() = DeclareResourceString("FunctionValueUnexpected", "%s")
let UnitTypeExpectedE() = DeclareResourceString("UnitTypeExpected", "%s")
let UnitTypeExpectedWithEqualityE() = DeclareResourceString("UnitTypeExpectedWithEquality", "%s")
let UnitTypeExpectedWithPossiblePropertySetterE() = DeclareResourceString("UnitTypeExpectedWithPossiblePropertySetter", "%s%s%s")
let UnitTypeExpectedWithPossibleAssignmentE() = DeclareResourceString("UnitTypeExpectedWithPossibleAssignment", "%s%s")
let UnitTypeExpectedWithPossibleAssignmentToMutableE() = DeclareResourceString("UnitTypeExpectedWithPossibleAssignmentToMutable", "%s%s")
let RecursiveUseCheckedAtRuntimeE() = DeclareResourceString("RecursiveUseCheckedAtRuntime", "")
let LetRecUnsound1E() = DeclareResourceString("LetRecUnsound1", "%s")
let LetRecUnsound2E() = DeclareResourceString("LetRecUnsound2", "%s%s")
let LetRecUnsoundInnerE() = DeclareResourceString("LetRecUnsoundInner", "%s")
let LetRecEvaluatedOutOfOrderE() = DeclareResourceString("LetRecEvaluatedOutOfOrder", "")
let LetRecCheckedAtRuntimeE() = DeclareResourceString("LetRecCheckedAtRuntime", "")
let SelfRefObjCtor1E() = DeclareResourceString("SelfRefObjCtor1", "")
let SelfRefObjCtor2E() = DeclareResourceString("SelfRefObjCtor2", "")
let VirtualAugmentationOnNullValuedTypeE() = DeclareResourceString("VirtualAugmentationOnNullValuedType", "")
let NonVirtualAugmentationOnNullValuedTypeE() = DeclareResourceString("NonVirtualAugmentationOnNullValuedType", "")
let NonUniqueInferredAbstractSlot1E() = DeclareResourceString("NonUniqueInferredAbstractSlot1", "%s")
let NonUniqueInferredAbstractSlot2E() = DeclareResourceString("NonUniqueInferredAbstractSlot2", "")
let NonUniqueInferredAbstractSlot3E() = DeclareResourceString("NonUniqueInferredAbstractSlot3", "%s%s")
let NonUniqueInferredAbstractSlot4E() = DeclareResourceString("NonUniqueInferredAbstractSlot4", "")
let Failure3E() = DeclareResourceString("Failure3", "%s")
let Failure4E() = DeclareResourceString("Failure4", "%s")
let FullAbstractionE() = DeclareResourceString("FullAbstraction", "%s")
let MatchIncomplete1E() = DeclareResourceString("MatchIncomplete1", "")
let MatchIncomplete2E() = DeclareResourceString("MatchIncomplete2", "%s")
let MatchIncomplete3E() = DeclareResourceString("MatchIncomplete3", "%s")
let MatchIncomplete4E() = DeclareResourceString("MatchIncomplete4", "")
let RuleNeverMatchedE() = DeclareResourceString("RuleNeverMatched", "")
let EnumMatchIncomplete1E() = DeclareResourceString("EnumMatchIncomplete1", "")
let ValNotMutableE() = DeclareResourceString("ValNotMutable", "%s")
let ValNotLocalE() = DeclareResourceString("ValNotLocal", "")
let Obsolete1E() = DeclareResourceString("Obsolete1", "")
let Obsolete2E() = DeclareResourceString("Obsolete2", "%s")
let ExperimentalE() = DeclareResourceString("Experimental", "%s")
let PossibleUnverifiableCodeE() = DeclareResourceString("PossibleUnverifiableCode", "")
let DeprecatedE() = DeclareResourceString("Deprecated", "%s")
let LibraryUseOnlyE() = DeclareResourceString("LibraryUseOnly", "")
let MissingFieldsE() = DeclareResourceString("MissingFields", "%s")
let ValueRestriction1E() = DeclareResourceString("ValueRestriction1", "%s%s%s")
let ValueRestriction2E() = DeclareResourceString("ValueRestriction2", "%s%s%s")
let ValueRestriction3E() = DeclareResourceString("ValueRestriction3", "%s")
let ValueRestriction4E() = DeclareResourceString("ValueRestriction4", "%s%s%s")
let ValueRestriction5E() = DeclareResourceString("ValueRestriction5", "%s%s%s")
let RecoverableParseErrorE() = DeclareResourceString("RecoverableParseError", "")
let ReservedKeywordE() = DeclareResourceString("ReservedKeyword", "%s")
let IndentationProblemE() = DeclareResourceString("IndentationProblem", "%s")
let OverrideInIntrinsicAugmentationE() = DeclareResourceString("OverrideInIntrinsicAugmentation", "")
let OverrideInExtrinsicAugmentationE() = DeclareResourceString("OverrideInExtrinsicAugmentation", "")
let IntfImplInIntrinsicAugmentationE() = DeclareResourceString("IntfImplInIntrinsicAugmentation", "")
let IntfImplInExtrinsicAugmentationE() = DeclareResourceString("IntfImplInExtrinsicAugmentation", "")
let UnresolvedReferenceNoRangeE() = DeclareResourceString("UnresolvedReferenceNoRange", "%s")
let UnresolvedPathReferenceNoRangeE() = DeclareResourceString("UnresolvedPathReferenceNoRange", "%s%s")
let HashIncludeNotAllowedInNonScriptE() = DeclareResourceString("HashIncludeNotAllowedInNonScript", "")
let HashReferenceNotAllowedInNonScriptE() = DeclareResourceString("HashReferenceNotAllowedInNonScript", "")
let HashDirectiveNotAllowedInNonScriptE() = DeclareResourceString("HashDirectiveNotAllowedInNonScript", "")
let FileNameNotResolvedE() = DeclareResourceString("FileNameNotResolved", "%s%s")
let AssemblyNotResolvedE() = DeclareResourceString("AssemblyNotResolved", "%s")
let HashLoadedSourceHasIssues1E() = DeclareResourceString("HashLoadedSourceHasIssues1", "")
let HashLoadedSourceHasIssues2E() = DeclareResourceString("HashLoadedSourceHasIssues2", "")
let HashLoadedScriptConsideredSourceE() = DeclareResourceString("HashLoadedScriptConsideredSource", "")  
let InvalidInternalsVisibleToAssemblyName1E() = DeclareResourceString("InvalidInternalsVisibleToAssemblyName1", "%s%s")
let InvalidInternalsVisibleToAssemblyName2E() = DeclareResourceString("InvalidInternalsVisibleToAssemblyName2", "%s")
let LoadedSourceNotFoundIgnoringE() = DeclareResourceString("LoadedSourceNotFoundIgnoring", "%s")
let MSBuildReferenceResolutionErrorE() = DeclareResourceString("MSBuildReferenceResolutionError", "%s%s")
let TargetInvocationExceptionWrapperE() = DeclareResourceString("TargetInvocationExceptionWrapper", "%s")

let getErrorString key = SR.GetString key

let (|InvalidArgument|_|) (exn: exn) = match exn with :? ArgumentException as e -> Some e.Message | _ -> None

let OutputPhasedErrorR (os: StringBuilder) (err: PhasedDiagnostic) (suggestNames: bool) =

    let rec OutputExceptionR (os: StringBuilder) error = 

      match error with
      | ConstraintSolverTupleDiffLengths(_, tl1, tl2, m, m2) -> 
          os.Append(ConstraintSolverTupleDiffLengthsE().Format tl1.Length tl2.Length) |> ignore
          if m.StartLine <> m2.StartLine then 
             os.Append(SeeAlsoE().Format (stringOfRange m)) |> ignore

      | ConstraintSolverInfiniteTypes(contextInfo, denv, t1, t2, m, m2) ->
          // REVIEW: consider if we need to show _cxs (the type parameter constraints)
          let t1, t2, _cxs = NicePrint.minimalStringsOfTwoTypes denv t1 t2
          os.Append(ConstraintSolverInfiniteTypesE().Format t1 t2) |> ignore

          match contextInfo with
          | ContextInfo.ReturnInComputationExpression ->
            os.Append(" " + FSComp.SR.returnUsedInsteadOfReturnBang()) |> ignore
          | ContextInfo.YieldInComputationExpression ->
            os.Append(" " + FSComp.SR.yieldUsedInsteadOfYieldBang()) |> ignore
          | _ -> ()

          if m.StartLine <> m2.StartLine then 
             os.Append(SeeAlsoE().Format (stringOfRange m)) |> ignore

      | ConstraintSolverMissingConstraint(denv, tpr, tpc, m, m2) -> 
          os.Append(ConstraintSolverMissingConstraintE().Format (NicePrint.stringOfTyparConstraint denv (tpr, tpc))) |> ignore
          if m.StartLine <> m2.StartLine then 
             os.Append(SeeAlsoE().Format (stringOfRange m)) |> ignore

      | ConstraintSolverTypesNotInEqualityRelation(denv, (TType_measure _ as t1), (TType_measure _ as t2), m, m2, _) -> 
          // REVIEW: consider if we need to show _cxs (the type parameter constraints)
          let t1, t2, _cxs = NicePrint.minimalStringsOfTwoTypes denv t1 t2
          
          os.Append(ConstraintSolverTypesNotInEqualityRelation1E().Format t1 t2 ) |> ignore
          
          if m.StartLine <> m2.StartLine then
             os.Append(SeeAlsoE().Format (stringOfRange m)) |> ignore

      | ConstraintSolverTypesNotInEqualityRelation(denv, t1, t2, m, m2, contextInfo) -> 
          // REVIEW: consider if we need to show _cxs (the type parameter constraints)
          let t1, t2, _cxs = NicePrint.minimalStringsOfTwoTypes denv t1 t2
          
          match contextInfo with
          | ContextInfo.IfExpression range when Range.equals range m -> os.Append(FSComp.SR.ifExpression(t1, t2)) |> ignore
          | ContextInfo.CollectionElement (isArray, range) when Range.equals range m -> 
            if isArray then
                os.Append(FSComp.SR.arrayElementHasWrongType(t1, t2)) |> ignore
            else
                os.Append(FSComp.SR.listElementHasWrongType(t1, t2)) |> ignore
          | ContextInfo.OmittedElseBranch range when Range.equals range m -> os.Append(FSComp.SR.missingElseBranch(t2)) |> ignore
          | ContextInfo.ElseBranchResult range when Range.equals range m -> os.Append(FSComp.SR.elseBranchHasWrongType(t1, t2)) |> ignore
          | ContextInfo.FollowingPatternMatchClause range when Range.equals range m -> os.Append(FSComp.SR.followingPatternMatchClauseHasWrongType(t1, t2)) |> ignore
          | ContextInfo.PatternMatchGuard range when Range.equals range m -> os.Append(FSComp.SR.patternMatchGuardIsNotBool(t2)) |> ignore
          | _ -> os.Append(ConstraintSolverTypesNotInEqualityRelation2E().Format t1 t2) |> ignore
          if m.StartLine <> m2.StartLine then 
             os.Append(SeeAlsoE().Format (stringOfRange m)) |> ignore

      | ConstraintSolverTypesNotInSubsumptionRelation(denv, t1, t2, m, m2) -> 
          // REVIEW: consider if we need to show _cxs (the type parameter constraints)
          let t1, t2, cxs = NicePrint.minimalStringsOfTwoTypes denv t1 t2
          os.Append(ConstraintSolverTypesNotInSubsumptionRelationE().Format t2 t1 cxs) |> ignore
          if m.StartLine <> m2.StartLine then 
             os.Append(SeeAlsoE().Format (stringOfRange m2)) |> ignore

      | ConstraintSolverError(msg, m, m2) -> 
         os.Append msg |> ignore
         if m.StartLine <> m2.StartLine then 
            os.Append(SeeAlsoE().Format (stringOfRange m2)) |> ignore

      | ConstraintSolverRelatedInformation(fopt, _, e) -> 
          match e with 
          | ConstraintSolverError _ -> OutputExceptionR os e
          | _ -> ()
          fopt |> Option.iter (Printf.bprintf os " %s")

      | ErrorFromAddingTypeEquation(g, denv, t1, t2, ConstraintSolverTypesNotInEqualityRelation(_, t1', t2', m, _, contextInfo), _) 
         when typeEquiv g t1 t1'
              && typeEquiv g t2 t2' ->
          let t1, t2, tpcs = NicePrint.minimalStringsOfTwoTypes denv t1 t2
          match contextInfo with
          | ContextInfo.IfExpression range when Range.equals range m -> os.Append(FSComp.SR.ifExpression(t1, t2)) |> ignore
          | ContextInfo.CollectionElement (isArray, range) when Range.equals range m -> 
            if isArray then
                os.Append(FSComp.SR.arrayElementHasWrongType(t1, t2)) |> ignore
            else
                os.Append(FSComp.SR.listElementHasWrongType(t1, t2)) |> ignore
          | ContextInfo.OmittedElseBranch range when Range.equals range m -> os.Append(FSComp.SR.missingElseBranch(t2)) |> ignore
          | ContextInfo.ElseBranchResult range when Range.equals range m -> os.Append(FSComp.SR.elseBranchHasWrongType(t1, t2)) |> ignore
          | ContextInfo.FollowingPatternMatchClause range when Range.equals range m -> os.Append(FSComp.SR.followingPatternMatchClauseHasWrongType(t1, t2)) |> ignore
          | ContextInfo.PatternMatchGuard range when Range.equals range m -> os.Append(FSComp.SR.patternMatchGuardIsNotBool(t2)) |> ignore
          | ContextInfo.TupleInRecordFields ->
                os.Append(ErrorFromAddingTypeEquation1E().Format t2 t1 tpcs) |> ignore
                os.Append(System.Environment.NewLine + FSComp.SR.commaInsteadOfSemicolonInRecord()) |> ignore
          | _ when t2 = "bool" && t1.EndsWithOrdinal(" ref") ->
                os.Append(ErrorFromAddingTypeEquation1E().Format t2 t1 tpcs) |> ignore
                os.Append(System.Environment.NewLine + FSComp.SR.derefInsteadOfNot()) |> ignore
          | _ -> os.Append(ErrorFromAddingTypeEquation1E().Format t2 t1 tpcs) |> ignore

      | ErrorFromAddingTypeEquation(_, _, _, _, ((ConstraintSolverTypesNotInEqualityRelation (_, _, _, _, _, contextInfo) ) as e), _) when (match contextInfo with ContextInfo.NoContext -> false | _ -> true) ->  
          OutputExceptionR os e

      | ErrorFromAddingTypeEquation(_, _, _, _, ((ConstraintSolverTypesNotInSubsumptionRelation _ | ConstraintSolverError _ ) as e), _) ->  
          OutputExceptionR os e

      | ErrorFromAddingTypeEquation(g, denv, t1, t2, e, _) ->
          if not (typeEquiv g t1 t2) then
              let t1, t2, tpcs = NicePrint.minimalStringsOfTwoTypes denv t1 t2
              if t1<>t2 + tpcs then os.Append(ErrorFromAddingTypeEquation2E().Format t1 t2 tpcs) |> ignore

          OutputExceptionR os e

      | ErrorFromApplyingDefault(_, denv, _, defaultType, e, _) ->  
          let defaultType = NicePrint.minimalStringOfType denv defaultType
          os.Append(ErrorFromApplyingDefault1E().Format defaultType) |> ignore
          OutputExceptionR os e
          os.Append(ErrorFromApplyingDefault2E().Format) |> ignore

      | ErrorsFromAddingSubsumptionConstraint(g, denv, t1, t2, e, contextInfo, _) ->
          match contextInfo with
          | ContextInfo.DowncastUsedInsteadOfUpcast isOperator -> 
              let t1, t2, _ = NicePrint.minimalStringsOfTwoTypes denv t1 t2
              if isOperator then
                  os.Append(FSComp.SR.considerUpcastOperator(t1, t2) |> snd) |> ignore
              else
                  os.Append(FSComp.SR.considerUpcast(t1, t2) |> snd) |> ignore
          | _ ->
              if not (typeEquiv g t1 t2) then
                  let t1, t2, tpcs = NicePrint.minimalStringsOfTwoTypes denv t1 t2
                  if t1 <> (t2 + tpcs) then 
                      os.Append(ErrorsFromAddingSubsumptionConstraintE().Format t2 t1 tpcs) |> ignore
                  else
                      OutputExceptionR os e
              else
                  OutputExceptionR os e

      | UpperCaseIdentifierInPattern(_) -> 
          os.Append(UpperCaseIdentifierInPatternE().Format) |> ignore

      | NotUpperCaseConstructor(_) -> 
          os.Append(NotUpperCaseConstructorE().Format) |> ignore

      | ErrorFromAddingConstraint(_, e, _) ->  
          OutputExceptionR os e

#if !NO_EXTENSIONTYPING
      | ExtensionTyping.ProvidedTypeResolutionNoRange e

      | ExtensionTyping.ProvidedTypeResolution(_, e) -> 
          OutputExceptionR os e

      | :? TypeProviderError as e ->
          os.Append(e.ContextualErrorMessage) |> ignore
#endif

      | UnresolvedOverloading(_, _, mtext, _) -> 
          os.Append mtext |> ignore

      | UnresolvedConversionOperator(denv, fromTy, toTy, _) -> 
          let t1, t2, _tpcs = NicePrint.minimalStringsOfTwoTypes denv fromTy toTy
          os.Append(FSComp.SR.csTypeDoesNotSupportConversion(t1, t2)) |> ignore

      | PossibleOverload(_, minfo, originalError, _) -> 
          // print original error that describes reason why this overload was rejected
          let buf = new StringBuilder()
          OutputExceptionR buf originalError

          os.Append(PossibleOverloadE().Format minfo (buf.ToString())) |> ignore

      //| PossibleBestOverload(_, minfo, m) -> 
      //    Printf.bprintf os "\n\nPossible best overload: '%s'." minfo

      | FunctionExpected _ ->
          os.Append(FunctionExpectedE().Format) |> ignore

      | BakedInMemberConstraintName(nm, _) ->
          os.Append(BakedInMemberConstraintNameE().Format nm) |> ignore

      | StandardOperatorRedefinitionWarning(msg, _) -> 
          os.Append msg |> ignore

      | BadEventTransformation(_) ->
         os.Append(BadEventTransformationE().Format) |> ignore

      | ParameterlessStructCtor(_) ->
         os.Append(ParameterlessStructCtorE().Format) |> ignore

      | InterfaceNotRevealed(denv, ity, _) ->
          os.Append(InterfaceNotRevealedE().Format (NicePrint.minimalStringOfType denv ity)) |> ignore

      | NotAFunctionButIndexer(_, _, name, _, _) ->
          match name with
          | Some name -> os.Append(FSComp.SR.notAFunctionButMaybeIndexerWithName name) |> ignore
          | _ -> os.Append(FSComp.SR.notAFunctionButMaybeIndexer()) |> ignore

      | NotAFunction(_, _, _, marg) ->
          if marg.StartColumn = 0 then
              os.Append(FSComp.SR.notAFunctionButMaybeDeclaration()) |> ignore
          else
              os.Append(FSComp.SR.notAFunction()) |> ignore

      | TyconBadArgs(_, tcref, d, _) -> 
          let exp = tcref.TyparsNoRange.Length
          if exp = 0 then
              os.Append(FSComp.SR.buildUnexpectedTypeArgs(fullDisplayTextOfTyconRef tcref, d)) |> ignore
          else
              os.Append(TyconBadArgsE().Format (fullDisplayTextOfTyconRef tcref) exp d) |> ignore

      | IndeterminateType(_) -> 
          os.Append(IndeterminateTypeE().Format) |> ignore

      | NameClash(nm, k1, nm1, _, k2, nm2, _) -> 
          if nm = nm1 && nm1 = nm2 && k1 = k2 then 
              os.Append(NameClash1E().Format k1 nm1) |> ignore
          else
              os.Append(NameClash2E().Format k1 nm1 nm k2 nm2) |> ignore

      | Duplicate(k, s, _) -> 
          if k = "member" then 
              os.Append(Duplicate1E().Format (DecompileOpName s)) |> ignore
          else 
              os.Append(Duplicate2E().Format k (DecompileOpName s)) |> ignore

      | UndefinedName(_, k, id, suggestionsF) ->
          os.Append(k (DecompileOpName id.idText)) |> ignore
          if suggestNames then
              let filtered = ErrorResolutionHints.FilterPredictions suggestionsF id.idText 
              if List.isEmpty filtered |> not then
                  os.Append(ErrorResolutionHints.FormatPredictions DecompileOpName filtered) |> ignore
          

      | InternalUndefinedItemRef(f, smr, ccuName, s) ->  
          let _, errs = f(smr, ccuName, s)  
          os.Append errs |> ignore  

      | FieldNotMutable _ -> 
          os.Append(FieldNotMutableE().Format) |> ignore

      | FieldsFromDifferentTypes (_, fref1, fref2, _) -> 
          os.Append(FieldsFromDifferentTypesE().Format fref1.FieldName fref2.FieldName) |> ignore

      | VarBoundTwice id ->  
          os.Append(VarBoundTwiceE().Format (DecompileOpName id.idText)) |> ignore

      | Recursion (denv, id, ty1, ty2, _) -> 
          let t1, t2, tpcs = NicePrint.minimalStringsOfTwoTypes denv ty1 ty2
          os.Append(RecursionE().Format (DecompileOpName id.idText) t1 t2 tpcs) |> ignore

      | InvalidRuntimeCoercion(denv, ty1, ty2, _) -> 
          let t1, t2, tpcs = NicePrint.minimalStringsOfTwoTypes denv ty1 ty2
          os.Append(InvalidRuntimeCoercionE().Format t1 t2 tpcs) |> ignore

      | IndeterminateRuntimeCoercion(denv, ty1, ty2, _) -> 
          let t1, t2, _cxs = NicePrint.minimalStringsOfTwoTypes denv ty1 ty2
          os.Append(IndeterminateRuntimeCoercionE().Format t1 t2) |> ignore

      | IndeterminateStaticCoercion(denv, ty1, ty2, _) -> 
          // REVIEW: consider if we need to show _cxs (the type parameter constraints)
          let t1, t2, _cxs = NicePrint.minimalStringsOfTwoTypes denv ty1 ty2
          os.Append(IndeterminateStaticCoercionE().Format t1 t2) |> ignore

      | StaticCoercionShouldUseBox(denv, ty1, ty2, _) ->
          // REVIEW: consider if we need to show _cxs (the type parameter constraints)
          let t1, t2, _cxs = NicePrint.minimalStringsOfTwoTypes denv ty1 ty2
          os.Append(StaticCoercionShouldUseBoxE().Format t1 t2) |> ignore

      | TypeIsImplicitlyAbstract(_) -> 
          os.Append(TypeIsImplicitlyAbstractE().Format) |> ignore

      | NonRigidTypar(denv, tpnmOpt, typarRange, ty1, ty, _) -> 
          // REVIEW: consider if we need to show _cxs (the type parameter constraints)
          let (ty1, ty), _cxs = PrettyTypes.PrettifyTypePair denv.g (ty1, ty)
          match tpnmOpt with 
          | None -> 
              os.Append(NonRigidTypar1E().Format (stringOfRange typarRange) (NicePrint.stringOfTy denv ty)) |> ignore
          | Some tpnm -> 
              match ty1 with 
              | TType_measure _ -> 
                os.Append(NonRigidTypar2E().Format tpnm (NicePrint.stringOfTy denv ty)) |> ignore
              | _ -> 
                os.Append(NonRigidTypar3E().Format tpnm (NicePrint.stringOfTy denv ty)) |> ignore

      | SyntaxError (ctxt, _) -> 
          let ctxt = unbox<Parsing.ParseErrorContext<Parser.token>>(ctxt)
          
          let (|EndOfStructuredConstructToken|_|) token = 
              match token with
              | Parser.TOKEN_ODECLEND 
              | Parser.TOKEN_OBLOCKSEP 
              | Parser.TOKEN_OEND 
              | Parser.TOKEN_ORIGHT_BLOCK_END 
              | Parser.TOKEN_OBLOCKEND | Parser.TOKEN_OBLOCKEND_COMING_SOON | Parser.TOKEN_OBLOCKEND_IS_HERE -> Some()
              | _ -> None

          let tokenIdToText tid = 
              match tid with 
              | Parser.TOKEN_IDENT -> getErrorString("Parser.TOKEN.IDENT")
              | Parser.TOKEN_BIGNUM 
              | Parser.TOKEN_INT8  
              | Parser.TOKEN_UINT8 
              | Parser.TOKEN_INT16  
              | Parser.TOKEN_UINT16 
              | Parser.TOKEN_INT32 
              | Parser.TOKEN_UINT32 
              | Parser.TOKEN_INT64 
              | Parser.TOKEN_UINT64 
              | Parser.TOKEN_UNATIVEINT 
              | Parser.TOKEN_NATIVEINT -> getErrorString("Parser.TOKEN.INT")
              | Parser.TOKEN_IEEE32 
              | Parser.TOKEN_IEEE64 -> getErrorString("Parser.TOKEN.FLOAT")
              | Parser.TOKEN_DECIMAL -> getErrorString("Parser.TOKEN.DECIMAL")
              | Parser.TOKEN_CHAR -> getErrorString("Parser.TOKEN.CHAR")
                
              | Parser.TOKEN_BASE -> getErrorString("Parser.TOKEN.BASE")
              | Parser.TOKEN_LPAREN_STAR_RPAREN -> getErrorString("Parser.TOKEN.LPAREN.STAR.RPAREN")
              | Parser.TOKEN_DOLLAR -> getErrorString("Parser.TOKEN.DOLLAR")
              | Parser.TOKEN_INFIX_STAR_STAR_OP -> getErrorString("Parser.TOKEN.INFIX.STAR.STAR.OP")
              | Parser.TOKEN_INFIX_COMPARE_OP -> getErrorString("Parser.TOKEN.INFIX.COMPARE.OP")
              | Parser.TOKEN_COLON_GREATER -> getErrorString("Parser.TOKEN.COLON.GREATER")  
              | Parser.TOKEN_COLON_COLON ->getErrorString("Parser.TOKEN.COLON.COLON")
              | Parser.TOKEN_PERCENT_OP -> getErrorString("Parser.TOKEN.PERCENT.OP")
              | Parser.TOKEN_INFIX_AT_HAT_OP -> getErrorString("Parser.TOKEN.INFIX.AT.HAT.OP")
              | Parser.TOKEN_INFIX_BAR_OP -> getErrorString("Parser.TOKEN.INFIX.BAR.OP")
              | Parser.TOKEN_PLUS_MINUS_OP -> getErrorString("Parser.TOKEN.PLUS.MINUS.OP")
              | Parser.TOKEN_PREFIX_OP -> getErrorString("Parser.TOKEN.PREFIX.OP")
              | Parser.TOKEN_COLON_QMARK_GREATER -> getErrorString("Parser.TOKEN.COLON.QMARK.GREATER")
              | Parser.TOKEN_INFIX_STAR_DIV_MOD_OP -> getErrorString("Parser.TOKEN.INFIX.STAR.DIV.MOD.OP")
              | Parser.TOKEN_INFIX_AMP_OP -> getErrorString("Parser.TOKEN.INFIX.AMP.OP")
              | Parser.TOKEN_AMP -> getErrorString("Parser.TOKEN.AMP")
              | Parser.TOKEN_AMP_AMP -> getErrorString("Parser.TOKEN.AMP.AMP")
              | Parser.TOKEN_BAR_BAR -> getErrorString("Parser.TOKEN.BAR.BAR")
              | Parser.TOKEN_LESS -> getErrorString("Parser.TOKEN.LESS")
              | Parser.TOKEN_GREATER -> getErrorString("Parser.TOKEN.GREATER")
              | Parser.TOKEN_QMARK -> getErrorString("Parser.TOKEN.QMARK")
              | Parser.TOKEN_QMARK_QMARK -> getErrorString("Parser.TOKEN.QMARK.QMARK")
              | Parser.TOKEN_COLON_QMARK-> getErrorString("Parser.TOKEN.COLON.QMARK")
              | Parser.TOKEN_INT32_DOT_DOT -> getErrorString("Parser.TOKEN.INT32.DOT.DOT")
              | Parser.TOKEN_DOT_DOT -> getErrorString("Parser.TOKEN.DOT.DOT")
              | Parser.TOKEN_QUOTE -> getErrorString("Parser.TOKEN.QUOTE")
              | Parser.TOKEN_STAR -> getErrorString("Parser.TOKEN.STAR")
              | Parser.TOKEN_HIGH_PRECEDENCE_TYAPP -> getErrorString("Parser.TOKEN.HIGH.PRECEDENCE.TYAPP")
              | Parser.TOKEN_COLON -> getErrorString("Parser.TOKEN.COLON")
              | Parser.TOKEN_COLON_EQUALS -> getErrorString("Parser.TOKEN.COLON.EQUALS")
              | Parser.TOKEN_LARROW -> getErrorString("Parser.TOKEN.LARROW")
              | Parser.TOKEN_EQUALS -> getErrorString("Parser.TOKEN.EQUALS")
              | Parser.TOKEN_GREATER_BAR_RBRACK -> getErrorString("Parser.TOKEN.GREATER.BAR.RBRACK")
              | Parser.TOKEN_MINUS -> getErrorString("Parser.TOKEN.MINUS")
              | Parser.TOKEN_ADJACENT_PREFIX_OP -> getErrorString("Parser.TOKEN.ADJACENT.PREFIX.OP")
              | Parser.TOKEN_FUNKY_OPERATOR_NAME -> getErrorString("Parser.TOKEN.FUNKY.OPERATOR.NAME") 
              | Parser.TOKEN_COMMA-> getErrorString("Parser.TOKEN.COMMA")
              | Parser.TOKEN_DOT -> getErrorString("Parser.TOKEN.DOT")
              | Parser.TOKEN_BAR-> getErrorString("Parser.TOKEN.BAR")
              | Parser.TOKEN_HASH -> getErrorString("Parser.TOKEN.HASH")
              | Parser.TOKEN_UNDERSCORE -> getErrorString("Parser.TOKEN.UNDERSCORE")
              | Parser.TOKEN_SEMICOLON -> getErrorString("Parser.TOKEN.SEMICOLON")
              | Parser.TOKEN_SEMICOLON_SEMICOLON-> getErrorString("Parser.TOKEN.SEMICOLON.SEMICOLON")
              | Parser.TOKEN_LPAREN-> getErrorString("Parser.TOKEN.LPAREN")
              | Parser.TOKEN_RPAREN | Parser.TOKEN_RPAREN_COMING_SOON | Parser.TOKEN_RPAREN_IS_HERE -> getErrorString("Parser.TOKEN.RPAREN")
              | Parser.TOKEN_LQUOTE -> getErrorString("Parser.TOKEN.LQUOTE")
              | Parser.TOKEN_LBRACK -> getErrorString("Parser.TOKEN.LBRACK")
              | Parser.TOKEN_LBRACE_BAR -> getErrorString("Parser.TOKEN.LBRACE.BAR")
              | Parser.TOKEN_LBRACK_BAR -> getErrorString("Parser.TOKEN.LBRACK.BAR")
              | Parser.TOKEN_LBRACK_LESS -> getErrorString("Parser.TOKEN.LBRACK.LESS")
              | Parser.TOKEN_LBRACE -> getErrorString("Parser.TOKEN.LBRACE")
              | Parser.TOKEN_BAR_RBRACK -> getErrorString("Parser.TOKEN.BAR.RBRACK")
              | Parser.TOKEN_BAR_RBRACE -> getErrorString("Parser.TOKEN.BAR.RBRACE")
              | Parser.TOKEN_GREATER_RBRACK -> getErrorString("Parser.TOKEN.GREATER.RBRACK")
              | Parser.TOKEN_RQUOTE_DOT _ 
              | Parser.TOKEN_RQUOTE -> getErrorString("Parser.TOKEN.RQUOTE")
              | Parser.TOKEN_RBRACK -> getErrorString("Parser.TOKEN.RBRACK")
              | Parser.TOKEN_RBRACE | Parser.TOKEN_RBRACE_COMING_SOON | Parser.TOKEN_RBRACE_IS_HERE -> getErrorString("Parser.TOKEN.RBRACE")
              | Parser.TOKEN_PUBLIC -> getErrorString("Parser.TOKEN.PUBLIC")
              | Parser.TOKEN_PRIVATE -> getErrorString("Parser.TOKEN.PRIVATE")
              | Parser.TOKEN_INTERNAL -> getErrorString("Parser.TOKEN.INTERNAL")
              | Parser.TOKEN_CONSTRAINT -> getErrorString("Parser.TOKEN.CONSTRAINT")
              | Parser.TOKEN_INSTANCE -> getErrorString("Parser.TOKEN.INSTANCE")
              | Parser.TOKEN_DELEGATE -> getErrorString("Parser.TOKEN.DELEGATE")
              | Parser.TOKEN_INHERIT -> getErrorString("Parser.TOKEN.INHERIT")
              | Parser.TOKEN_CONSTRUCTOR-> getErrorString("Parser.TOKEN.CONSTRUCTOR")
              | Parser.TOKEN_DEFAULT -> getErrorString("Parser.TOKEN.DEFAULT")
              | Parser.TOKEN_OVERRIDE-> getErrorString("Parser.TOKEN.OVERRIDE")
              | Parser.TOKEN_ABSTRACT-> getErrorString("Parser.TOKEN.ABSTRACT")
              | Parser.TOKEN_CLASS-> getErrorString("Parser.TOKEN.CLASS")
              | Parser.TOKEN_MEMBER -> getErrorString("Parser.TOKEN.MEMBER")
              | Parser.TOKEN_STATIC -> getErrorString("Parser.TOKEN.STATIC")
              | Parser.TOKEN_NAMESPACE-> getErrorString("Parser.TOKEN.NAMESPACE")
              | Parser.TOKEN_OBLOCKBEGIN -> getErrorString("Parser.TOKEN.OBLOCKBEGIN") 
              | EndOfStructuredConstructToken -> getErrorString("Parser.TOKEN.OBLOCKEND") 
              | Parser.TOKEN_THEN  
              | Parser.TOKEN_OTHEN -> getErrorString("Parser.TOKEN.OTHEN")
              | Parser.TOKEN_ELSE
              | Parser.TOKEN_OELSE -> getErrorString("Parser.TOKEN.OELSE")
              | Parser.TOKEN_LET(_) 
              | Parser.TOKEN_OLET(_) -> getErrorString("Parser.TOKEN.OLET")
              | Parser.TOKEN_OBINDER 
              | Parser.TOKEN_BINDER -> getErrorString("Parser.TOKEN.BINDER")
              | Parser.TOKEN_ODO -> getErrorString("Parser.TOKEN.ODO")
              | Parser.TOKEN_OWITH -> getErrorString("Parser.TOKEN.OWITH")
              | Parser.TOKEN_OFUNCTION -> getErrorString("Parser.TOKEN.OFUNCTION")
              | Parser.TOKEN_OFUN -> getErrorString("Parser.TOKEN.OFUN")
              | Parser.TOKEN_ORESET -> getErrorString("Parser.TOKEN.ORESET")
              | Parser.TOKEN_ODUMMY -> getErrorString("Parser.TOKEN.ODUMMY")
              | Parser.TOKEN_DO_BANG 
              | Parser.TOKEN_ODO_BANG -> getErrorString("Parser.TOKEN.ODO.BANG")
              | Parser.TOKEN_YIELD -> getErrorString("Parser.TOKEN.YIELD")
              | Parser.TOKEN_YIELD_BANG -> getErrorString("Parser.TOKEN.YIELD.BANG")
              | Parser.TOKEN_OINTERFACE_MEMBER-> getErrorString("Parser.TOKEN.OINTERFACE.MEMBER")
              | Parser.TOKEN_ELIF -> getErrorString("Parser.TOKEN.ELIF")
              | Parser.TOKEN_RARROW -> getErrorString("Parser.TOKEN.RARROW")
              | Parser.TOKEN_SIG -> getErrorString("Parser.TOKEN.SIG")
              | Parser.TOKEN_STRUCT -> getErrorString("Parser.TOKEN.STRUCT")
              | Parser.TOKEN_UPCAST -> getErrorString("Parser.TOKEN.UPCAST")
              | Parser.TOKEN_DOWNCAST -> getErrorString("Parser.TOKEN.DOWNCAST")
              | Parser.TOKEN_NULL -> getErrorString("Parser.TOKEN.NULL")
              | Parser.TOKEN_RESERVED -> getErrorString("Parser.TOKEN.RESERVED")
              | Parser.TOKEN_MODULE | Parser.TOKEN_MODULE_COMING_SOON | Parser.TOKEN_MODULE_IS_HERE -> getErrorString("Parser.TOKEN.MODULE")
              | Parser.TOKEN_AND -> getErrorString("Parser.TOKEN.AND")
              | Parser.TOKEN_AS -> getErrorString("Parser.TOKEN.AS")
              | Parser.TOKEN_ASSERT -> getErrorString("Parser.TOKEN.ASSERT")
              | Parser.TOKEN_OASSERT -> getErrorString("Parser.TOKEN.ASSERT")
              | Parser.TOKEN_ASR-> getErrorString("Parser.TOKEN.ASR")
              | Parser.TOKEN_DOWNTO -> getErrorString("Parser.TOKEN.DOWNTO")
              | Parser.TOKEN_EXCEPTION -> getErrorString("Parser.TOKEN.EXCEPTION")
              | Parser.TOKEN_FALSE -> getErrorString("Parser.TOKEN.FALSE")
              | Parser.TOKEN_FOR -> getErrorString("Parser.TOKEN.FOR")
              | Parser.TOKEN_FUN -> getErrorString("Parser.TOKEN.FUN")
              | Parser.TOKEN_FUNCTION-> getErrorString("Parser.TOKEN.FUNCTION")
              | Parser.TOKEN_FINALLY -> getErrorString("Parser.TOKEN.FINALLY")
              | Parser.TOKEN_LAZY -> getErrorString("Parser.TOKEN.LAZY")
              | Parser.TOKEN_OLAZY -> getErrorString("Parser.TOKEN.LAZY")
              | Parser.TOKEN_MATCH -> getErrorString("Parser.TOKEN.MATCH")
              | Parser.TOKEN_MATCH_BANG -> getErrorString("Parser.TOKEN.MATCH.BANG")
              | Parser.TOKEN_MUTABLE -> getErrorString("Parser.TOKEN.MUTABLE")
              | Parser.TOKEN_NEW -> getErrorString("Parser.TOKEN.NEW")
              | Parser.TOKEN_OF -> getErrorString("Parser.TOKEN.OF")
              | Parser.TOKEN_OPEN -> getErrorString("Parser.TOKEN.OPEN")
              | Parser.TOKEN_OR -> getErrorString("Parser.TOKEN.OR")
              | Parser.TOKEN_VOID -> getErrorString("Parser.TOKEN.VOID")
              | Parser.TOKEN_EXTERN-> getErrorString("Parser.TOKEN.EXTERN")
              | Parser.TOKEN_INTERFACE -> getErrorString("Parser.TOKEN.INTERFACE")
              | Parser.TOKEN_REC -> getErrorString("Parser.TOKEN.REC")
              | Parser.TOKEN_TO -> getErrorString("Parser.TOKEN.TO")
              | Parser.TOKEN_TRUE -> getErrorString("Parser.TOKEN.TRUE")
              | Parser.TOKEN_TRY -> getErrorString("Parser.TOKEN.TRY")
              | Parser.TOKEN_TYPE | Parser.TOKEN_TYPE_COMING_SOON | Parser.TOKEN_TYPE_IS_HERE -> getErrorString("Parser.TOKEN.TYPE")
              | Parser.TOKEN_VAL -> getErrorString("Parser.TOKEN.VAL")
              | Parser.TOKEN_INLINE -> getErrorString("Parser.TOKEN.INLINE")
              | Parser.TOKEN_WHEN -> getErrorString("Parser.TOKEN.WHEN")
              | Parser.TOKEN_WHILE -> getErrorString("Parser.TOKEN.WHILE")
              | Parser.TOKEN_WITH-> getErrorString("Parser.TOKEN.WITH")
              | Parser.TOKEN_IF -> getErrorString("Parser.TOKEN.IF")
              | Parser.TOKEN_DO -> getErrorString("Parser.TOKEN.DO")
              | Parser.TOKEN_GLOBAL -> getErrorString("Parser.TOKEN.GLOBAL")
              | Parser.TOKEN_DONE -> getErrorString("Parser.TOKEN.DONE")
              | Parser.TOKEN_IN | Parser.TOKEN_JOIN_IN -> getErrorString("Parser.TOKEN.IN")
              | Parser.TOKEN_HIGH_PRECEDENCE_PAREN_APP-> getErrorString("Parser.TOKEN.HIGH.PRECEDENCE.PAREN.APP")
              | Parser.TOKEN_HIGH_PRECEDENCE_BRACK_APP-> getErrorString("Parser.TOKEN.HIGH.PRECEDENCE.BRACK.APP")
              | Parser.TOKEN_BEGIN -> getErrorString("Parser.TOKEN.BEGIN")
              | Parser.TOKEN_END -> getErrorString("Parser.TOKEN.END")
              | Parser.TOKEN_HASH_LIGHT
              | Parser.TOKEN_HASH_LINE 
              | Parser.TOKEN_HASH_IF 
              | Parser.TOKEN_HASH_ELSE 
              | Parser.TOKEN_HASH_ENDIF -> getErrorString("Parser.TOKEN.HASH.ENDIF")
              | Parser.TOKEN_INACTIVECODE -> getErrorString("Parser.TOKEN.INACTIVECODE")
              | Parser.TOKEN_LEX_FAILURE-> getErrorString("Parser.TOKEN.LEX.FAILURE")
              | Parser.TOKEN_WHITESPACE -> getErrorString("Parser.TOKEN.WHITESPACE")
              | Parser.TOKEN_COMMENT -> getErrorString("Parser.TOKEN.COMMENT")
              | Parser.TOKEN_LINE_COMMENT -> getErrorString("Parser.TOKEN.LINE.COMMENT")
              | Parser.TOKEN_STRING_TEXT -> getErrorString("Parser.TOKEN.STRING.TEXT")
              | Parser.TOKEN_BYTEARRAY -> getErrorString("Parser.TOKEN.BYTEARRAY")
              | Parser.TOKEN_STRING -> getErrorString("Parser.TOKEN.STRING")
              | Parser.TOKEN_KEYWORD_STRING -> getErrorString("Parser.TOKEN.KEYWORD_STRING")
              | Parser.TOKEN_EOF -> getErrorString("Parser.TOKEN.EOF")
              | Parser.TOKEN_CONST -> getErrorString("Parser.TOKEN.CONST")
              | Parser.TOKEN_FIXED -> getErrorString("Parser.TOKEN.FIXED")
              | unknown ->           
                  Debug.Assert(false, "unknown token tag")
                  let result = sprintf "%+A" unknown
                  Debug.Assert(false, result)
                  result

          match ctxt.CurrentToken with 
          | None -> os.Append(UnexpectedEndOfInputE().Format) |> ignore
          | Some token -> 
              match (token |> Parser.tagOfToken |> Parser.tokenTagToTokenId), token with 
              | EndOfStructuredConstructToken, _ -> os.Append(OBlockEndSentenceE().Format) |> ignore
              | Parser.TOKEN_LEX_FAILURE, Parser.LEX_FAILURE str -> Printf.bprintf os "%s" str (* Fix bug://2431 *)
              | token, _ -> os.Append(UnexpectedE().Format (token |> tokenIdToText)) |> ignore

              (* Search for a state producing a single recognized non-terminal in the states on the stack *)
              let foundInContext =
              
                  (* Merge a bunch of expression non terminals *)
                  let (|NONTERM_Category_Expr|_|) = function
                        | Parser.NONTERM_argExpr|Parser.NONTERM_minusExpr|Parser.NONTERM_parenExpr|Parser.NONTERM_atomicExpr
                        | Parser.NONTERM_appExpr|Parser.NONTERM_tupleExpr|Parser.NONTERM_declExpr|Parser.NONTERM_braceExpr|Parser.NONTERM_braceBarExpr
                        | Parser.NONTERM_typedSeqExprBlock
                        | Parser.NONTERM_interactiveExpr -> Some()
                        | _ -> None
                        
                  (* Merge a bunch of pattern non terminals *)
                  let (|NONTERM_Category_Pattern|_|) = function 
                        | Parser.NONTERM_constrPattern|Parser.NONTERM_parenPattern|Parser.NONTERM_atomicPattern -> Some() 
                        | _ -> None
                  
                  (* Merge a bunch of if/then/else non terminals *)
                  let (|NONTERM_Category_IfThenElse|_|) = function
                        | Parser.NONTERM_ifExprThen|Parser.NONTERM_ifExprElifs|Parser.NONTERM_ifExprCases -> Some()
                        | _ -> None
                        
                  (* Merge a bunch of non terminals *)
                  let (|NONTERM_Category_SignatureFile|_|) = function
                        | Parser.NONTERM_signatureFile|Parser.NONTERM_moduleSpfn|Parser.NONTERM_moduleSpfns -> Some()
                        | _ -> None
                  let (|NONTERM_Category_ImplementationFile|_|) = function
                        | Parser.NONTERM_implementationFile|Parser.NONTERM_fileNamespaceImpl|Parser.NONTERM_fileNamespaceImpls -> Some()
                        | _ -> None
                  let (|NONTERM_Category_Definition|_|) = function
                        | Parser.NONTERM_fileModuleImpl|Parser.NONTERM_moduleDefn|Parser.NONTERM_interactiveDefns
                        |Parser.NONTERM_moduleDefns|Parser.NONTERM_moduleDefnsOrExpr -> Some()
                        | _ -> None
                  
                  let (|NONTERM_Category_Type|_|) = function
                        | Parser.NONTERM_typ|Parser.NONTERM_tupleType -> Some()
                        | _ -> None

                  let (|NONTERM_Category_Interaction|_|) = function
                        | Parser.NONTERM_interactiveItemsTerminator|Parser.NONTERM_interaction|Parser.NONTERM__startinteraction -> Some()
                        | _ -> None
         
                  
                  // Canonicalize the categories and check for a unique category
                  ctxt.ReducibleProductions |> List.exists (fun prods -> 
                      match prods 
                            |> List.map Parser.prodIdxToNonTerminal 
                            |> List.map (function 
                                         | NONTERM_Category_Type -> Parser.NONTERM_typ
                                         | NONTERM_Category_Expr -> Parser.NONTERM_declExpr 
                                         | NONTERM_Category_Pattern -> Parser.NONTERM_atomicPattern 
                                         | NONTERM_Category_IfThenElse -> Parser.NONTERM_ifExprThen
                                         | NONTERM_Category_SignatureFile -> Parser.NONTERM_signatureFile
                                         | NONTERM_Category_ImplementationFile -> Parser.NONTERM_implementationFile
                                         | NONTERM_Category_Definition -> Parser.NONTERM_moduleDefn
                                         | NONTERM_Category_Interaction -> Parser.NONTERM_interaction
                                         | nt -> nt)
                            |> Set.ofList 
                            |> Set.toList with 
                      | [Parser.NONTERM_interaction] -> os.Append(NONTERM_interactionE().Format) |> ignore; true
                      | [Parser.NONTERM_hashDirective] -> os.Append(NONTERM_hashDirectiveE().Format) |> ignore; true
                      | [Parser.NONTERM_fieldDecl] -> os.Append(NONTERM_fieldDeclE().Format) |> ignore; true
                      | [Parser.NONTERM_unionCaseRepr] -> os.Append(NONTERM_unionCaseReprE().Format) |> ignore; true
                      | [Parser.NONTERM_localBinding] -> os.Append(NONTERM_localBindingE().Format) |> ignore; true
                      | [Parser.NONTERM_hardwhiteLetBindings] -> os.Append(NONTERM_hardwhiteLetBindingsE().Format) |> ignore; true
                      | [Parser.NONTERM_classDefnMember] -> os.Append(NONTERM_classDefnMemberE().Format) |> ignore; true
                      | [Parser.NONTERM_defnBindings] -> os.Append(NONTERM_defnBindingsE().Format) |> ignore; true
                      | [Parser.NONTERM_classMemberSpfn] -> os.Append(NONTERM_classMemberSpfnE().Format) |> ignore; true
                      | [Parser.NONTERM_valSpfn] -> os.Append(NONTERM_valSpfnE().Format) |> ignore; true
                      | [Parser.NONTERM_tyconSpfn] -> os.Append(NONTERM_tyconSpfnE().Format) |> ignore; true
                      | [Parser.NONTERM_anonLambdaExpr] -> os.Append(NONTERM_anonLambdaExprE().Format) |> ignore; true
                      | [Parser.NONTERM_attrUnionCaseDecl] -> os.Append(NONTERM_attrUnionCaseDeclE().Format) |> ignore; true
                      | [Parser.NONTERM_cPrototype] -> os.Append(NONTERM_cPrototypeE().Format) |> ignore; true
                      | [Parser.NONTERM_objExpr|Parser.NONTERM_objectImplementationMembers] -> os.Append(NONTERM_objectImplementationMembersE().Format) |> ignore; true
                      | [Parser.NONTERM_ifExprThen|Parser.NONTERM_ifExprElifs|Parser.NONTERM_ifExprCases] -> os.Append(NONTERM_ifExprCasesE().Format) |> ignore; true
                      | [Parser.NONTERM_openDecl] -> os.Append(NONTERM_openDeclE().Format) |> ignore; true
                      | [Parser.NONTERM_fileModuleSpec] -> os.Append(NONTERM_fileModuleSpecE().Format) |> ignore; true
                      | [Parser.NONTERM_patternClauses] -> os.Append(NONTERM_patternClausesE().Format) |> ignore; true
                      | [Parser.NONTERM_beginEndExpr] -> os.Append(NONTERM_beginEndExprE().Format) |> ignore; true
                      | [Parser.NONTERM_recdExpr] -> os.Append(NONTERM_recdExprE().Format) |> ignore; true
                      | [Parser.NONTERM_tyconDefn] -> os.Append(NONTERM_tyconDefnE().Format) |> ignore; true
                      | [Parser.NONTERM_exconCore] -> os.Append(NONTERM_exconCoreE().Format) |> ignore; true
                      | [Parser.NONTERM_typeNameInfo] -> os.Append(NONTERM_typeNameInfoE().Format) |> ignore; true
                      | [Parser.NONTERM_attributeList] -> os.Append(NONTERM_attributeListE().Format) |> ignore; true
                      | [Parser.NONTERM_quoteExpr] -> os.Append(NONTERM_quoteExprE().Format) |> ignore; true
                      | [Parser.NONTERM_typeConstraint] -> os.Append(NONTERM_typeConstraintE().Format) |> ignore; true
                      | [NONTERM_Category_ImplementationFile] -> os.Append(NONTERM_Category_ImplementationFileE().Format) |> ignore; true
                      | [NONTERM_Category_Definition] -> os.Append(NONTERM_Category_DefinitionE().Format) |> ignore; true
                      | [NONTERM_Category_SignatureFile] -> os.Append(NONTERM_Category_SignatureFileE().Format) |> ignore; true
                      | [NONTERM_Category_Pattern] -> os.Append(NONTERM_Category_PatternE().Format) |> ignore; true
                      | [NONTERM_Category_Expr] -> os.Append(NONTERM_Category_ExprE().Format) |> ignore; true
                      | [NONTERM_Category_Type] -> os.Append(NONTERM_Category_TypeE().Format) |> ignore; true
                      | [Parser.NONTERM_typeArgsActual] -> os.Append(NONTERM_typeArgsActualE().Format) |> ignore; true
                      | _ -> 
                          false)
                          
#if DEBUG
              if not foundInContext then
                  Printf.bprintf os ". (no 'in' context found: %+A)" (List.map (List.map Parser.prodIdxToNonTerminal) ctxt.ReducibleProductions)
#else
              foundInContext |> ignore // suppress unused variable warning in RELEASE
#endif
              let fix (s: string) = s.Replace(SR.GetString("FixKeyword"), "").Replace(SR.GetString("FixSymbol"), "").Replace(SR.GetString("FixReplace"), "")
              match (ctxt.ShiftTokens 
                           |> List.map Parser.tokenTagToTokenId 
                           |> List.filter (function Parser.TOKEN_error | Parser.TOKEN_EOF -> false | _ -> true) 
                           |> List.map tokenIdToText 
                           |> Set.ofList 
                           |> Set.toList) with 
              | [tokenName1] -> os.Append(TokenName1E().Format (fix tokenName1)) |> ignore
              | [tokenName1;tokenName2] -> os.Append(TokenName1TokenName2E().Format (fix tokenName1) (fix tokenName2)) |> ignore
              | [tokenName1;tokenName2;tokenName3] -> os.Append(TokenName1TokenName2TokenName3E().Format (fix tokenName1) (fix tokenName2) (fix tokenName3)) |> ignore
              | _ -> ()
        (*
              Printf.bprintf os ".\n\n    state = %A\n    token = %A\n    expect (shift) %A\n    expect (reduce) %A\n   prods=%A\n     non terminals: %A" 
                  ctxt.StateStack
                  ctxt.CurrentToken
                  (List.map Parser.tokenTagToTokenId ctxt.ShiftTokens)
                  (List.map Parser.tokenTagToTokenId ctxt.ReduceTokens)
                  ctxt.ReducibleProductions
                  (List.mapSquared Parser.prodIdxToNonTerminal ctxt.ReducibleProductions)
        *)

      | RuntimeCoercionSourceSealed(denv, ty, _) -> 
          // REVIEW: consider if we need to show _cxs (the type parameter constraints)
          let ty, _cxs = PrettyTypes.PrettifyType denv.g ty
          if isTyparTy denv.g ty 
          then os.Append(RuntimeCoercionSourceSealed1E().Format (NicePrint.stringOfTy denv ty)) |> ignore
          else os.Append(RuntimeCoercionSourceSealed2E().Format (NicePrint.stringOfTy denv ty)) |> ignore

      | CoercionTargetSealed(denv, ty, _) -> 
          // REVIEW: consider if we need to show _cxs (the type parameter constraints)
          let ty, _cxs= PrettyTypes.PrettifyType denv.g ty
          os.Append(CoercionTargetSealedE().Format (NicePrint.stringOfTy denv ty)) |> ignore

      | UpcastUnnecessary(_) -> 
          os.Append(UpcastUnnecessaryE().Format) |> ignore

      | TypeTestUnnecessary(_) -> 
          os.Append(TypeTestUnnecessaryE().Format) |> ignore

      | QuotationTranslator.IgnoringPartOfQuotedTermWarning (msg, _) -> 
          Printf.bprintf os "%s" msg

      | OverrideDoesntOverride(denv, impl, minfoVirtOpt, g, amap, m) ->
          let sig1 = DispatchSlotChecking.FormatOverride denv impl
          match minfoVirtOpt with 
          | None -> 
              os.Append(OverrideDoesntOverride1E().Format sig1) |> ignore
          | Some minfoVirt ->
              // https://github.com/Microsoft/visualfsharp/issues/35 
              // Improve error message when attempting to override generic return type with unit:
              // we need to check if unit was used as a type argument
              let rec hasUnitTType_app (types: TType list) =
                  match types with
                  | TType_app (maybeUnit, []) :: ts -> 
                      match maybeUnit.TypeAbbrev with
                      | Some ttype when Tastops.isUnitTy g ttype -> true
                      | _ -> hasUnitTType_app ts
                  | _ :: ts -> hasUnitTType_app ts
                  | [] -> false

              match minfoVirt.ApparentEnclosingType with
              | TType_app (t, types) when t.IsFSharpInterfaceTycon && hasUnitTType_app types ->
                  // match abstract member with 'unit' passed as generic argument
                  os.Append(OverrideDoesntOverride4E().Format sig1) |> ignore
              | _ -> 
                  os.Append(OverrideDoesntOverride2E().Format sig1) |> ignore
                  let sig2 = DispatchSlotChecking.FormatMethInfoSig g amap m denv minfoVirt
                  if sig1 <> sig2 then 
                      os.Append(OverrideDoesntOverride3E().Format sig2) |> ignore

      | UnionCaseWrongArguments (_, n1, n2, _) ->
          os.Append(UnionCaseWrongArgumentsE().Format n2 n1) |> ignore

      | UnionPatternsBindDifferentNames _ -> 
          os.Append(UnionPatternsBindDifferentNamesE().Format) |> ignore

      | ValueNotContained (denv, mref, implVal, sigVal, f) ->
          let text1, text2 = NicePrint.minimalStringsOfTwoValues denv implVal sigVal
          os.Append(f((fullDisplayTextOfModRef mref), text1, text2)) |> ignore

      | ConstrNotContained (denv, v1, v2, f) ->
          os.Append(f((NicePrint.stringOfUnionCase denv v1), (NicePrint.stringOfUnionCase denv v2))) |> ignore

      | ExnconstrNotContained (denv, v1, v2, f) ->
          os.Append(f((NicePrint.stringOfExnDef denv v1), (NicePrint.stringOfExnDef denv v2))) |> ignore

      | FieldNotContained (denv, v1, v2, f) ->
          os.Append(f((NicePrint.stringOfRecdField denv v1), (NicePrint.stringOfRecdField denv v2))) |> ignore

      | RequiredButNotSpecified (_, mref, k, name, _) ->
          let nsb = new System.Text.StringBuilder()
          name nsb;
          os.Append(RequiredButNotSpecifiedE().Format (fullDisplayTextOfModRef mref) k (nsb.ToString())) |> ignore

      | UseOfAddressOfOperator _ -> 
          os.Append(UseOfAddressOfOperatorE().Format) |> ignore

      | DefensiveCopyWarning(s, _) -> os.Append(DefensiveCopyWarningE().Format s) |> ignore

      | DeprecatedThreadStaticBindingWarning(_) -> 
          os.Append(DeprecatedThreadStaticBindingWarningE().Format) |> ignore

      | FunctionValueUnexpected (denv, ty, _) ->
          let ty, _cxs = PrettyTypes.PrettifyType denv.g ty
          let errorText = FunctionValueUnexpectedE().Format (NicePrint.stringOfTy denv ty)
          os.Append errorText |> ignore

      | UnitTypeExpected (denv, ty, _) ->
          let ty, _cxs = PrettyTypes.PrettifyType denv.g ty
          let warningText = UnitTypeExpectedE().Format (NicePrint.stringOfTy denv ty)
          os.Append warningText |> ignore

      | UnitTypeExpectedWithEquality (denv, ty, _) ->
          let ty, _cxs = PrettyTypes.PrettifyType denv.g ty
          let warningText = UnitTypeExpectedWithEqualityE().Format (NicePrint.stringOfTy denv ty)
          os.Append warningText |> ignore

      | UnitTypeExpectedWithPossiblePropertySetter (denv, ty, bindingName, propertyName, _) ->
          let ty, _cxs = PrettyTypes.PrettifyType denv.g ty
          let warningText = UnitTypeExpectedWithPossiblePropertySetterE().Format (NicePrint.stringOfTy denv ty) bindingName propertyName
          os.Append warningText |> ignore

      | UnitTypeExpectedWithPossibleAssignment (denv, ty, isAlreadyMutable, bindingName, _) ->
          let ty, _cxs = PrettyTypes.PrettifyType denv.g ty
          let warningText = 
            if isAlreadyMutable then
                UnitTypeExpectedWithPossibleAssignmentToMutableE().Format (NicePrint.stringOfTy denv ty) bindingName
            else
                UnitTypeExpectedWithPossibleAssignmentE().Format (NicePrint.stringOfTy denv ty) bindingName
          os.Append warningText |> ignore

      | RecursiveUseCheckedAtRuntime _ -> 
          os.Append(RecursiveUseCheckedAtRuntimeE().Format) |> ignore

      | LetRecUnsound (_, [v], _) ->  
          os.Append(LetRecUnsound1E().Format v.DisplayName) |> ignore

      | LetRecUnsound (_, path, _) -> 
          let bos = new System.Text.StringBuilder()
          (path.Tail @ [path.Head]) |> List.iter (fun (v: ValRef) -> bos.Append(LetRecUnsoundInnerE().Format v.DisplayName) |> ignore) 
          os.Append(LetRecUnsound2E().Format (List.head path).DisplayName (bos.ToString())) |> ignore

      | LetRecEvaluatedOutOfOrder (_, _, _, _) -> 
          os.Append(LetRecEvaluatedOutOfOrderE().Format) |> ignore

      | LetRecCheckedAtRuntime _ -> 
          os.Append(LetRecCheckedAtRuntimeE().Format) |> ignore

      | SelfRefObjCtor(false, _) -> 
          os.Append(SelfRefObjCtor1E().Format) |> ignore

      | SelfRefObjCtor(true, _) -> 
          os.Append(SelfRefObjCtor2E().Format) |> ignore

      | VirtualAugmentationOnNullValuedType(_) ->
          os.Append(VirtualAugmentationOnNullValuedTypeE().Format) |> ignore

      | NonVirtualAugmentationOnNullValuedType(_) ->
          os.Append(NonVirtualAugmentationOnNullValuedTypeE().Format) |> ignore

      | NonUniqueInferredAbstractSlot(_, denv, bindnm, bvirt1, bvirt2, _) ->
          os.Append(NonUniqueInferredAbstractSlot1E().Format bindnm) |> ignore
          let ty1 = bvirt1.ApparentEnclosingType
          let ty2 = bvirt2.ApparentEnclosingType
          // REVIEW: consider if we need to show _cxs (the type parameter constraints)
          let t1, t2, _cxs = NicePrint.minimalStringsOfTwoTypes denv ty1 ty2
          os.Append(NonUniqueInferredAbstractSlot2E().Format) |> ignore
          if t1 <> t2 then 
              os.Append(NonUniqueInferredAbstractSlot3E().Format t1 t2) |> ignore
          os.Append(NonUniqueInferredAbstractSlot4E().Format) |> ignore

      | Error ((_, s), _) -> os.Append s |> ignore

      | ErrorWithSuggestions ((_, s), _, idText, suggestionF) -> 
          os.Append(DecompileOpName s) |> ignore
          if suggestNames then
              let filtered = ErrorResolutionHints.FilterPredictions suggestionF idText
              if List.isEmpty filtered |> not then
                  os.Append(ErrorResolutionHints.FormatPredictions DecompileOpName filtered) |> ignore

      | NumberedError ((_, s), _) -> os.Append s |> ignore

      | InternalError (s, _) 

      | InvalidArgument s 

      | Failure s as exn ->
          ignore exn // use the argument, even in non DEBUG
          let f1 = SR.GetString("Failure1")
          let f2 = SR.GetString("Failure2") 
          match s with 
          | f when f = f1 -> os.Append(Failure3E().Format s) |> ignore
          | f when f = f2 -> os.Append(Failure3E().Format s) |> ignore
          | _ -> os.Append(Failure4E().Format s) |> ignore
#if DEBUG
          Printf.bprintf os "\nStack Trace\n%s\n" (exn.ToString())
          if !showAssertForUnexpectedException then 
              System.Diagnostics.Debug.Assert(false, sprintf "Unexpected exception seen in compiler: %s\n%s" s (exn.ToString()))
#endif

      | FullAbstraction(s, _) -> os.Append(FullAbstractionE().Format s) |> ignore

      | WrappedError (exn, _) -> OutputExceptionR os exn

      | PatternMatchCompilation.MatchIncomplete (isComp, cexOpt, _) -> 
          os.Append(MatchIncomplete1E().Format) |> ignore
          match cexOpt with 
          | None -> ()
          | Some (cex, false) -> os.Append(MatchIncomplete2E().Format cex) |> ignore
          | Some (cex, true) -> os.Append(MatchIncomplete3E().Format cex) |> ignore
          if isComp then 
              os.Append(MatchIncomplete4E().Format) |> ignore

      | PatternMatchCompilation.EnumMatchIncomplete (isComp, cexOpt, _) ->
          os.Append(EnumMatchIncomplete1E().Format) |> ignore
          match cexOpt with
          | None -> ()
          | Some (cex, false) -> os.Append(MatchIncomplete2E().Format cex) |> ignore
          | Some (cex, true) -> os.Append(MatchIncomplete3E().Format cex) |> ignore
          if isComp then
              os.Append(MatchIncomplete4E().Format) |> ignore

      | PatternMatchCompilation.RuleNeverMatched _ -> os.Append(RuleNeverMatchedE().Format) |> ignore

      | ValNotMutable(_, valRef, _) -> os.Append(ValNotMutableE().Format(valRef.DisplayName)) |> ignore

      | ValNotLocal _ -> os.Append(ValNotLocalE().Format) |> ignore

      | ObsoleteError (s, _) 

      | ObsoleteWarning (s, _) -> 
            os.Append(Obsolete1E().Format) |> ignore
            if s <> "" then os.Append(Obsolete2E().Format s) |> ignore

      | Experimental (s, _) -> os.Append(ExperimentalE().Format s) |> ignore

      | PossibleUnverifiableCode _ -> os.Append(PossibleUnverifiableCodeE().Format) |> ignore

      | UserCompilerMessage (msg, _, _) -> os.Append msg |> ignore

      | Deprecated(s, _) -> os.Append(DeprecatedE().Format s) |> ignore

      | LibraryUseOnly(_) -> os.Append(LibraryUseOnlyE().Format) |> ignore

      | MissingFields(sl, _) -> os.Append(MissingFieldsE().Format (String.concat "," sl + ".")) |> ignore

      | ValueRestriction(denv, hassig, v, _, _) -> 
          let denv = { denv with showImperativeTyparAnnotations=true }
          let tau = v.TauType
          if hassig then 
              if isFunTy denv.g tau && (arityOfVal v).HasNoArgs then 
                os.Append(ValueRestriction1E().Format
                  v.DisplayName 
                  (NicePrint.stringOfQualifiedValOrMember denv v)
                  v.DisplayName) |> ignore
              else
                os.Append(ValueRestriction2E().Format
                  v.DisplayName 
                  (NicePrint.stringOfQualifiedValOrMember denv v)
                  v.DisplayName) |> ignore
          else
              match v.MemberInfo with 
              | Some membInfo when 
                  begin match membInfo.MemberFlags.MemberKind with 
                  | MemberKind.PropertyGet 
                  | MemberKind.PropertySet 
                  | MemberKind.Constructor -> true (* can't infer extra polymorphism *)
                  | _ -> false (* can infer extra polymorphism *)
                  end -> 
                      os.Append(ValueRestriction3E().Format (NicePrint.stringOfQualifiedValOrMember denv v)) |> ignore
              | _ -> 
                if isFunTy denv.g tau && (arityOfVal v).HasNoArgs then 
                    os.Append(ValueRestriction4E().Format
                      v.DisplayName
                      (NicePrint.stringOfQualifiedValOrMember denv v)
                      v.DisplayName) |> ignore
                else
                    os.Append(ValueRestriction5E().Format
                      v.DisplayName
                      (NicePrint.stringOfQualifiedValOrMember denv v)
                      v.DisplayName) |> ignore
                

      | Parsing.RecoverableParseError -> os.Append(RecoverableParseErrorE().Format) |> ignore

      | ReservedKeyword (s, _) -> os.Append(ReservedKeywordE().Format s) |> ignore

      | IndentationProblem (s, _) -> os.Append(IndentationProblemE().Format s) |> ignore

      | OverrideInIntrinsicAugmentation(_) -> os.Append(OverrideInIntrinsicAugmentationE().Format) |> ignore

      | OverrideInExtrinsicAugmentation(_) -> os.Append(OverrideInExtrinsicAugmentationE().Format) |> ignore

      | IntfImplInIntrinsicAugmentation(_) -> os.Append(IntfImplInIntrinsicAugmentationE().Format) |> ignore

      | IntfImplInExtrinsicAugmentation(_) -> os.Append(IntfImplInExtrinsicAugmentationE().Format) |> ignore

      | UnresolvedReferenceError(assemblyname, _)

      | UnresolvedReferenceNoRange assemblyname ->
          os.Append(UnresolvedReferenceNoRangeE().Format assemblyname) |> ignore

      | UnresolvedPathReference(assemblyname, pathname, _) 

      | UnresolvedPathReferenceNoRange(assemblyname, pathname) ->
          os.Append(UnresolvedPathReferenceNoRangeE().Format pathname assemblyname) |> ignore

      | DeprecatedCommandLineOptionFull(fullText, _) ->
          os.Append fullText |> ignore

      | DeprecatedCommandLineOptionForHtmlDoc(optionName, _) ->
          os.Append(FSComp.SR.optsDCLOHtmlDoc optionName) |> ignore

      | DeprecatedCommandLineOptionSuggestAlternative(optionName, altOption, _) ->
          os.Append(FSComp.SR.optsDCLODeprecatedSuggestAlternative(optionName, altOption)) |> ignore

      | InternalCommandLineOption(optionName, _) ->
          os.Append(FSComp.SR.optsInternalNoDescription optionName) |> ignore

      | DeprecatedCommandLineOptionNoDescription(optionName, _) ->
          os.Append(FSComp.SR.optsDCLONoDescription optionName) |> ignore

      | HashIncludeNotAllowedInNonScript(_) ->
          os.Append(HashIncludeNotAllowedInNonScriptE().Format) |> ignore

      | HashReferenceNotAllowedInNonScript(_) ->
          os.Append(HashReferenceNotAllowedInNonScriptE().Format) |> ignore

      | HashDirectiveNotAllowedInNonScript(_) ->
          os.Append(HashDirectiveNotAllowedInNonScriptE().Format) |> ignore

      | FileNameNotResolved(filename, locations, _) -> 
          os.Append(FileNameNotResolvedE().Format filename locations) |> ignore

      | AssemblyNotResolved(originalName, _) ->
          os.Append(AssemblyNotResolvedE().Format originalName) |> ignore

      | IllegalFileNameChar(fileName, invalidChar) ->
          os.Append(FSComp.SR.buildUnexpectedFileNameCharacter(fileName, string invalidChar)|>snd) |> ignore

      | HashLoadedSourceHasIssues(warnings, errors, _) -> 
        let Emit(l: exn list) =
            OutputExceptionR os (List.head l)
        if errors=[] then 
            os.Append(HashLoadedSourceHasIssues1E().Format) |> ignore
            Emit warnings
        else
            os.Append(HashLoadedSourceHasIssues2E().Format) |> ignore
            Emit errors

      | HashLoadedScriptConsideredSource(_) ->
          os.Append(HashLoadedScriptConsideredSourceE().Format) |> ignore

      | InvalidInternalsVisibleToAssemblyName(badName, fileNameOption) ->      
          match fileNameOption with      
          | Some file -> os.Append(InvalidInternalsVisibleToAssemblyName1E().Format badName file) |> ignore
          | None -> os.Append(InvalidInternalsVisibleToAssemblyName2E().Format badName) |> ignore

      | LoadedSourceNotFoundIgnoring(filename, _) ->
          os.Append(LoadedSourceNotFoundIgnoringE().Format filename) |> ignore

      | MSBuildReferenceResolutionWarning(code, message, _) 

      | MSBuildReferenceResolutionError(code, message, _) -> 
          os.Append(MSBuildReferenceResolutionErrorE().Format message code) |> ignore

      // Strip TargetInvocationException wrappers
      | :? System.Reflection.TargetInvocationException as e -> 
          OutputExceptionR os e.InnerException

      | :? FileNotFoundException as e -> Printf.bprintf os "%s" e.Message

      | :? DirectoryNotFoundException as e -> Printf.bprintf os "%s" e.Message

      | :? System.ArgumentException as e -> Printf.bprintf os "%s" e.Message

      | :? System.NotSupportedException as e -> Printf.bprintf os "%s" e.Message

      | :? IOException as e -> Printf.bprintf os "%s" e.Message

      | :? System.UnauthorizedAccessException as e -> Printf.bprintf os "%s" e.Message

      | e -> 
          os.Append(TargetInvocationExceptionWrapperE().Format e.Message) |> ignore
#if DEBUG
          Printf.bprintf os "\nStack Trace\n%s\n" (e.ToString())
          if !showAssertForUnexpectedException then 
              System.Diagnostics.Debug.Assert(false, sprintf "Unknown exception seen in compiler: %s" (e.ToString()))
#endif

    OutputExceptionR os err.Exception


// remove any newlines and tabs
let OutputPhasedDiagnostic (os: System.Text.StringBuilder) (err: PhasedDiagnostic) (flattenErrors: bool) (suggestNames: bool) =
    let buf = new System.Text.StringBuilder()

    OutputPhasedErrorR buf err suggestNames
    let s = if flattenErrors then ErrorLogger.NormalizeErrorString (buf.ToString()) else buf.ToString()
    
    os.Append s |> ignore

let SanitizeFileName fileName implicitIncludeDir =
    // The assert below is almost ok, but it fires in two cases:
    //  - fsi.exe sometimes passes "stdin" as a dummy filename
    //  - if you have a #line directive, e.g. 
    //        # 1000 "Line01.fs"
    //    then it also asserts. But these are edge cases that can be fixed later, e.g. in bug 4651.
    //System.Diagnostics.Debug.Assert(FileSystem.IsPathRootedShim fileName, sprintf "filename should be absolute: '%s'" fileName)
    try
        let fullPath = FileSystem.GetFullPathShim fileName
        let currentDir = implicitIncludeDir
        
        // if the file name is not rooted in the current directory, return the full path
        if not(fullPath.StartsWithOrdinal currentDir) then
            fullPath
        // if the file name is rooted in the current directory, return the relative path
        else
            fullPath.Replace(currentDir+"\\", "")
    with _ ->
        fileName

[<RequireQualifiedAccess>]
type DiagnosticLocation =
    { Range: range
      File: string
      TextRepresentation: string
      IsEmpty: bool }

[<RequireQualifiedAccess>]
type DiagnosticCanonicalInformation = 
    { ErrorNumber: int
      Subcategory: string
      TextRepresentation: string }

[<RequireQualifiedAccess>]
type DiagnosticDetailedInfo = 
    { Location: DiagnosticLocation option
      Canonical: DiagnosticCanonicalInformation
      Message: string }

[<RequireQualifiedAccess>]
type Diagnostic = 
    | Short of bool * string
    | Long of bool * DiagnosticDetailedInfo

/// returns sequence that contains Diagnostic for the given error + Diagnostic for all related errors
let CollectDiagnostic (implicitIncludeDir, showFullPaths, flattenErrors, errorStyle, isError, err: PhasedDiagnostic, suggestNames: bool) =
    let outputWhere (showFullPaths, errorStyle) m: DiagnosticLocation =
        if Range.equals m rangeStartup || Range.equals m rangeCmdArgs then
            { Range = m; TextRepresentation = ""; IsEmpty = true; File = "" }
        else
            let file = m.FileName
            let file = if showFullPaths then 
                            Filename.fullpath implicitIncludeDir file
                       else 
                            SanitizeFileName file implicitIncludeDir
            let text, m, file = 
                match errorStyle with
                  | ErrorStyle.EmacsErrors -> 
                    let file = file.Replace("\\", "/")
                    (sprintf "File \"%s\", line %d, characters %d-%d: " file m.StartLine m.StartColumn m.EndColumn), m, file

                  // We're adjusting the columns here to be 1-based - both for parity with C# and for MSBuild, which assumes 1-based columns for error output
                  | ErrorStyle.DefaultErrors -> 
                    let file = file.Replace('/', System.IO.Path.DirectorySeparatorChar)
                    let m = mkRange m.FileName (mkPos m.StartLine (m.StartColumn + 1)) m.End
                    (sprintf "%s(%d,%d): " file m.StartLine m.StartColumn), m, file

                  // We may also want to change TestErrors to be 1-based
                  | ErrorStyle.TestErrors -> 
                    let file = file.Replace("/", "\\")
                    let m = mkRange m.FileName (mkPos m.StartLine (m.StartColumn + 1)) (mkPos m.EndLine (m.EndColumn + 1) )
                    sprintf "%s(%d,%d-%d,%d): " file m.StartLine m.StartColumn m.EndLine m.EndColumn, m, file

                  | ErrorStyle.GccErrors -> 
                    let file = file.Replace('/', System.IO.Path.DirectorySeparatorChar)
                    let m = mkRange m.FileName (mkPos m.StartLine (m.StartColumn + 1)) (mkPos m.EndLine (m.EndColumn + 1) )
                    sprintf "%s:%d:%d: " file m.StartLine m.StartColumn, m, file

                  // Here, we want the complete range information so Project Systems can generate proper squiggles
                  | ErrorStyle.VSErrors -> 
                        // Show prefix only for real files. Otherwise, we just want a truncated error like:
                        //      parse error FS0031: blah blah
                        if not (Range.equals m range0) && not (Range.equals m rangeStartup) && not (Range.equals m rangeCmdArgs) then
                            let file = file.Replace("/", "\\")
                            let m = mkRange m.FileName (mkPos m.StartLine (m.StartColumn + 1)) (mkPos m.EndLine (m.EndColumn + 1) )
                            sprintf "%s(%d,%d,%d,%d): " file m.StartLine m.StartColumn m.EndLine m.EndColumn, m, file
                        else
                            "", m, file
            { Range = m; TextRepresentation = text; IsEmpty = false; File = file }

    match err.Exception with 
    | ReportedError _ -> 
        assert ("" = "Unexpected ReportedError") //  this should never happen 
        Seq.empty
    | StopProcessing -> 
        assert ("" = "Unexpected StopProcessing") // this should never happen 
        Seq.empty
    | _ -> 
        let errors = ResizeArray()
        let report err =
            let OutputWhere err = 
                match GetRangeOfDiagnostic err with 
                | Some m -> Some(outputWhere (showFullPaths, errorStyle) m)
                | None -> None

            let OutputCanonicalInformation(subcategory, errorNumber) : DiagnosticCanonicalInformation = 
                let text = 
                    match errorStyle with
                    // Show the subcategory for --vserrors so that we can fish it out in Visual Studio and use it to determine error stickiness.
                    | ErrorStyle.VSErrors -> sprintf "%s %s FS%04d: " subcategory (if isError then "error" else "warning") errorNumber
                    | _ -> sprintf "%s FS%04d: " (if isError then "error" else "warning") errorNumber
                { ErrorNumber = errorNumber; Subcategory = subcategory; TextRepresentation = text}
        
            let mainError, relatedErrors = SplitRelatedDiagnostics err
            let where = OutputWhere mainError
            let canonical = OutputCanonicalInformation(err.Subcategory(), GetDiagnosticNumber mainError)
            let message = 
                let os = System.Text.StringBuilder()
                OutputPhasedDiagnostic os mainError flattenErrors suggestNames
                os.ToString()
            
            let entry: DiagnosticDetailedInfo = { Location = where; Canonical = canonical; Message = message }
            
            errors.Add ( Diagnostic.Long(isError, entry ) )

            let OutputRelatedError(err: PhasedDiagnostic) =
                match errorStyle with
                // Give a canonical string when --vserror.
                | ErrorStyle.VSErrors -> 
                    let relWhere = OutputWhere mainError // mainError?
                    let relCanonical = OutputCanonicalInformation(err.Subcategory(), GetDiagnosticNumber mainError) // Use main error for code
                    let relMessage = 
                        let os = System.Text.StringBuilder()
                        OutputPhasedDiagnostic os err flattenErrors suggestNames
                        os.ToString()

                    let entry: DiagnosticDetailedInfo = { Location = relWhere; Canonical = relCanonical; Message = relMessage}
                    errors.Add( Diagnostic.Long (isError, entry) )

                | _ -> 
                    let os = System.Text.StringBuilder()
                    OutputPhasedDiagnostic os err flattenErrors suggestNames
                    errors.Add( Diagnostic.Short(isError, os.ToString()) )
        
            relatedErrors |> List.iter OutputRelatedError

        match err with
#if !NO_EXTENSIONTYPING
        | {Exception = (:? TypeProviderError as tpe)} ->
            tpe.Iter (fun e ->
                let newErr = {err with Exception = e}
                report newErr
            )
#endif
        | x -> report x

        errors:> seq<_>

/// used by fsc.exe and fsi.exe, but not by VS
/// prints error and related errors to the specified StringBuilder
let rec OutputDiagnostic (implicitIncludeDir, showFullPaths, flattenErrors, errorStyle, isError) os (err: PhasedDiagnostic) = 
    
    // 'true' for "suggestNames" is passed last here because we want to report suggestions in fsc.exe and fsi.exe, just not in regular IDE usage.
    let errors = CollectDiagnostic (implicitIncludeDir, showFullPaths, flattenErrors, errorStyle, isError, err, true)
    for e in errors do
        Printf.bprintf os "\n"
        match e with
        | Diagnostic.Short(_, txt) -> 
            os.Append txt |> ignore
        | Diagnostic.Long(_, details) ->
            match details.Location with
            | Some l when not l.IsEmpty -> os.Append l.TextRepresentation |> ignore
            | _ -> ()
            os.Append( details.Canonical.TextRepresentation ) |> ignore
            os.Append( details.Message ) |> ignore
      
let OutputDiagnosticContext prefix fileLineFn os err =
    match GetRangeOfDiagnostic err with
    | None -> ()      
    | Some m -> 
        let filename = m.FileName
        let lineA = m.StartLine
        let lineB = m.EndLine
        let line = fileLineFn filename lineA
        if line<>"" then 
            let iA = m.StartColumn
            let iB = m.EndColumn
            let iLen = if lineA = lineB then max (iB - iA) 1 else 1
            Printf.bprintf os "%s%s\n" prefix line
            Printf.bprintf os "%s%s%s\n" prefix (String.make iA '-') (String.make iLen '^')

let (++) x s = x @ [s]

//----------------------------------------------------------------------------
// General file name resolver
//--------------------------------------------------------------------------

/// Will return None if the filename is not found.
let TryResolveFileUsingPaths(paths, m, name) =
    let () = 
        try FileSystem.IsPathRootedShim name |> ignore 
        with :? System.ArgumentException as e -> error(Error(FSComp.SR.buildProblemWithFilename(name, e.Message), m))
    if FileSystem.IsPathRootedShim name && FileSystem.SafeExists name 
    then Some name 
    else
        let res = paths |> List.tryPick (fun path ->  
                    let n = Path.Combine (path, name)
                    if FileSystem.SafeExists n then Some n 
                    else None)
        res

/// Will raise FileNameNotResolved if the filename was not found
let ResolveFileUsingPaths(paths, m, name) =
    match TryResolveFileUsingPaths(paths, m, name) with
    | Some res -> res
    | None ->
        let searchMessage = String.concat "\n " paths
        raise (FileNameNotResolved(name, searchMessage, m))            

let GetWarningNumber(m, s: string) =
    try
        // Okay so ...
        //      #pragma strips FS of the #pragma "FS0004" and validates the warning number
        //      therefore if we have warning id that starts with a numeric digit we convert it to Some (int32)
        //      anything else is ignored None
        if Char.IsDigit(s.[0]) then Some (int32 s)
        elif s.StartsWithOrdinal("FS") = true then raise (new ArgumentException())
        else None
    with err ->
        warning(Error(FSComp.SR.buildInvalidWarningNumber s, m))
        None

let ComputeMakePathAbsolute implicitIncludeDir (path: string) = 
    try  
        // remove any quotation marks from the path first
        let path = path.Replace("\"", "")
        if not (FileSystem.IsPathRootedShim path) 
        then Path.Combine (implicitIncludeDir, path)
        else path 
    with 
        :? System.ArgumentException -> path  

//----------------------------------------------------------------------------
// Configuration
//----------------------------------------------------------------------------

[<RequireQualifiedAccess>]
type CompilerTarget = 
    | WinExe 
    | ConsoleExe 
    | Dll 
    | Module
    member x.IsExe = (match x with ConsoleExe | WinExe -> true | _ -> false)

[<RequireQualifiedAccess>]
type ResolveAssemblyReferenceMode = Speculative | ReportErrors

[<RequireQualifiedAccess>]
type CopyFSharpCoreFlag = Yes | No

/// Represents the file or string used for the --version flag
type VersionFlag = 
    | VersionString of string
    | VersionFile of string
    | VersionNone
    member x.GetVersionInfo implicitIncludeDir =
        let vstr = x.GetVersionString implicitIncludeDir
        try 
            IL.parseILVersion vstr
        with _ -> errorR(Error(FSComp.SR.buildInvalidVersionString vstr, rangeStartup)); IL.parseILVersion "0.0.0.0"

    member x.GetVersionString implicitIncludeDir = 
         match x with 
         | VersionString s -> s
         | VersionFile s ->
             let s = if FileSystem.IsPathRootedShim s then s else Path.Combine(implicitIncludeDir, s)
             if not(FileSystem.SafeExists s) then 
                 errorR(Error(FSComp.SR.buildInvalidVersionFile s, rangeStartup)); "0.0.0.0"
             else
                 use is = System.IO.File.OpenText s
                 is.ReadLine()
         | VersionNone -> "0.0.0.0"


/// Represents a reference to an assembly. May be backed by a real assembly on disk, or a cross-project
/// reference backed by information generated by the the compiler service.
type IRawFSharpAssemblyData = 
    ///  The raw list AutoOpenAttribute attributes in the assembly
    abstract GetAutoOpenAttributes: ILGlobals -> string list
    ///  The raw list InternalsVisibleToAttribute attributes in the assembly
    abstract GetInternalsVisibleToAttributes: ILGlobals -> string list
    ///  The raw IL module definition in the assembly, if any. This is not present for cross-project references
    /// in the language service
    abstract TryGetILModuleDef: unit -> ILModuleDef option
    ///  The raw F# signature data in the assembly, if any
    abstract GetRawFSharpSignatureData: range * ilShortAssemName: string * fileName: string -> (string * (unit -> byte[])) list
    ///  The raw F# optimization data in the assembly, if any
    abstract GetRawFSharpOptimizationData: range * ilShortAssemName: string * fileName: string -> (string * (unit -> byte[])) list
    ///  The table of type forwarders in the assembly
    abstract GetRawTypeForwarders: unit -> ILExportedTypesAndForwarders
    /// The identity of the module
    abstract ILScopeRef: ILScopeRef
    abstract ILAssemblyRefs: ILAssemblyRef list
    abstract ShortAssemblyName: string
    abstract HasAnyFSharpSignatureDataAttribute: bool
    abstract HasMatchingFSharpSignatureDataAttribute: ILGlobals -> bool

/// Cache of time stamps as we traverse a project description
type TimeStampCache(defaultTimeStamp: DateTime) = 
    let files = Dictionary<string, DateTime>()
    let projects = Dictionary<IProjectReference, DateTime>(HashIdentity.Reference)
    member cache.GetFileTimeStamp fileName = 
        let ok, v = files.TryGetValue fileName
        if ok then v else
        let v = 
            try 
                FileSystem.GetLastWriteTimeShim fileName
            with 
            | :? FileNotFoundException ->
                defaultTimeStamp   
        files.[fileName] <- v
        v

    member cache.GetProjectReferenceTimeStamp (pr: IProjectReference, ctok) = 
        let ok, v = projects.TryGetValue pr
        if ok then v else 
        let v = defaultArg (pr.TryGetLogicalTimeStamp (cache, ctok)) defaultTimeStamp
        projects.[pr] <- v
        v

and IProjectReference = 
    /// The name of the assembly file generated by the project
    abstract FileName: string 

    /// Evaluate raw contents of the assembly file generated by the project
    abstract EvaluateRawContents: CompilationThreadToken -> Cancellable<IRawFSharpAssemblyData option>

    /// Get the logical timestamp that would be the timestamp of the assembly file generated by the project
    ///
    /// For project references this is maximum of the timestamps of all dependent files.
    /// The project is not actually built, nor are any assemblies read, but the timestamps for each dependent file 
    /// are read via the FileSystem. If the files don't exist, then a default timestamp is used.
    ///
    /// The operation returns None only if it is not possible to create an IncrementalBuilder for the project at all, e.g. if there
    /// are fatal errors in the options for the project.
    abstract TryGetLogicalTimeStamp: TimeStampCache * CompilationThreadToken -> System.DateTime option

type AssemblyReference = 
    | AssemblyReference of range * string * IProjectReference option

    member x.Range = (let (AssemblyReference(m, _, _)) = x in m)

    member x.Text = (let (AssemblyReference(_, text, _)) = x in text)

    member x.ProjectReference = (let (AssemblyReference(_, _, contents)) = x in contents)

    member x.SimpleAssemblyNameIs name = 
        (String.Compare(fileNameWithoutExtensionWithValidate false x.Text, name, StringComparison.OrdinalIgnoreCase) = 0) ||
        (let text = x.Text.ToLowerInvariant()
         not (text.Contains "/") && not (text.Contains "\\") && not (text.Contains ".dll") && not (text.Contains ".exe") &&
           try let aname = System.Reflection.AssemblyName x.Text in aname.Name = name 
           with _ -> false) 

    override x.ToString() = sprintf "AssemblyReference(%s)" x.Text

type UnresolvedAssemblyReference = UnresolvedAssemblyReference of string * AssemblyReference list
#if !NO_EXTENSIONTYPING
type ResolvedExtensionReference = ResolvedExtensionReference of string * AssemblyReference list * Tainted<ITypeProvider> list
#endif

type ImportedBinary = 
    { FileName: string
      RawMetadata: IRawFSharpAssemblyData 
#if !NO_EXTENSIONTYPING
      ProviderGeneratedAssembly: System.Reflection.Assembly option
      IsProviderGenerated: bool
      ProviderGeneratedStaticLinkMap: ProvidedAssemblyStaticLinkingMap option
#endif
      ILAssemblyRefs: ILAssemblyRef list
      ILScopeRef: ILScopeRef }

type ImportedAssembly = 
    { ILScopeRef: ILScopeRef 
      FSharpViewOfMetadata: CcuThunk
      AssemblyAutoOpenAttributes: string list
      AssemblyInternalsVisibleToAttributes: string list
#if !NO_EXTENSIONTYPING
      IsProviderGenerated: bool
      mutable TypeProviders: Tainted<Microsoft.FSharp.Core.CompilerServices.ITypeProvider> list
#endif
      FSharpOptimizationData: Microsoft.FSharp.Control.Lazy<Option<Optimizer.LazyModuleInfo>> }

type AvailableImportedAssembly =
    | ResolvedImportedAssembly of ImportedAssembly
    | UnresolvedImportedAssembly of string

type CcuLoadFailureAction = 
    | RaiseError
    | ReturnNone

[<NoEquality; NoComparison>]
type TcConfigBuilder =
    { mutable primaryAssembly: PrimaryAssembly
      mutable autoResolveOpenDirectivesToDlls: bool
      mutable noFeedback: bool
      mutable stackReserveSize: int32 option
      mutable implicitIncludeDir: string (* normally "." *)
      mutable openDebugInformationForLaterStaticLinking: bool (* only for --standalone *)
      defaultFSharpBinariesDir: string
      mutable compilingFslib: bool
      mutable compilingFslib20: string option
      mutable compilingFslib40: bool
      mutable compilingFslibNoBigInt: bool
      mutable useIncrementalBuilder: bool
      mutable includes: string list
      mutable implicitOpens: string list
      mutable useFsiAuxLib: bool
      mutable framework: bool
      mutable resolutionEnvironment: ReferenceResolver.ResolutionEnvironment
      mutable implicitlyResolveAssemblies: bool
      mutable light: bool option
      mutable conditionalCompilationDefines: string list
      mutable loadedSources: (range * string) list
      mutable referencedDLLs: AssemblyReference list
      mutable projectReferences: IProjectReference list
      mutable knownUnresolvedReferences: UnresolvedAssemblyReference list
      reduceMemoryUsage: ReduceMemoryFlag
      mutable subsystemVersion: int * int
      mutable useHighEntropyVA: bool
      mutable inputCodePage: int option
      mutable embedResources: string list
      mutable errorSeverityOptions: FSharpErrorSeverityOptions
      mutable mlCompatibility: bool
      mutable checkOverflow: bool
      mutable showReferenceResolutions: bool
      mutable outputFile: string option
      mutable platform: ILPlatform option
      mutable prefer32Bit: bool
      mutable useSimpleResolution: bool
      mutable target: CompilerTarget
      mutable debuginfo: bool
      mutable testFlagEmitFeeFeeAs100001: bool
      mutable dumpDebugInfo: bool
      mutable debugSymbolFile: string option
      (* Backend configuration *)
      mutable typeCheckOnly: bool
      mutable parseOnly: bool
      mutable importAllReferencesOnly: bool
      mutable simulateException: string option
      mutable printAst: bool
      mutable tokenizeOnly: bool
      mutable testInteractionParser: bool
      mutable reportNumDecls: bool
      mutable printSignature: bool
      mutable printSignatureFile: string
      mutable xmlDocOutputFile: string option
      mutable stats: bool
      mutable generateFilterBlocks: bool (* don't generate filter blocks due to bugs on Mono *)

      mutable signer: string option
      mutable container: string option

      mutable delaysign: bool
      mutable publicsign: bool
      mutable version: VersionFlag 
      mutable metadataVersion: string option
      mutable standalone: bool
      mutable extraStaticLinkRoots: string list 
      mutable noSignatureData: bool
      mutable onlyEssentialOptimizationData: bool
      mutable useOptimizationDataFile: bool
      mutable jitTracking: bool
      mutable portablePDB: bool
      mutable embeddedPDB: bool
      mutable embedAllSource: bool
      mutable embedSourceList: string list 
      mutable sourceLink: string

      mutable ignoreSymbolStoreSequencePoints: bool
      mutable internConstantStrings: bool
      mutable extraOptimizationIterations: int

      mutable win32res: string 
      mutable win32manifest: string
      mutable includewin32manifest: bool
      mutable linkResources: string list
      mutable legacyReferenceResolver: ReferenceResolver.Resolver 

      mutable showFullPaths: bool
      mutable errorStyle: ErrorStyle
      mutable utf8output: bool
      mutable flatErrors: bool

      mutable maxErrors: int
      mutable abortOnError: bool (* intended for fsi scripts that should exit on first error *)
      mutable baseAddress: int32 option
#if DEBUG
      mutable showOptimizationData: bool
#endif
      mutable showTerms: bool (* show terms between passes? *)
      mutable writeTermsToFiles: bool (* show terms to files? *)
      mutable doDetuple: bool (* run detuple pass? *)
      mutable doTLR: bool (* run TLR pass? *)
      mutable doFinalSimplify: bool (* do final simplification pass *)
      mutable optsOn: bool (* optimizations are turned on *)
      mutable optSettings: Optimizer.OptimizationSettings 
      mutable emitTailcalls: bool
      mutable deterministic: bool
      mutable preferredUiLang: string option
      mutable lcid: int option
      mutable productNameForBannerText: string
      /// show the MS (c) notice, e.g. with help or fsi? 
      mutable showBanner: bool
        
      /// show times between passes? 
      mutable showTimes: bool
      mutable showLoadedAssemblies: bool
      mutable continueAfterParseFailure: bool
#if !NO_EXTENSIONTYPING
      /// show messages about extension type resolution?
      mutable showExtensionTypeMessages: bool
#endif

      /// pause between passes? 
      mutable pause: bool
      /// whenever possible, emit callvirt instead of call
      mutable alwaysCallVirt: bool

      /// if true, strip away data that would not be of use to end users, but is useful to us for debugging
      // REVIEW: "stripDebugData"?
      mutable noDebugData: bool

      /// if true, indicates all type checking and code generation is in the context of fsi.exe
      isInteractive: bool
      isInvalidationSupported: bool

      /// used to log sqm data

      /// if true - every expression in quotations will be augmented with full debug info (filename, location in file)
      mutable emitDebugInfoInQuotations: bool

      mutable exename: string option
      
      // If true - the compiler will copy FSharp.Core.dll along the produced binaries
      mutable copyFSharpCore: CopyFSharpCoreFlag

      /// When false FSI will lock referenced assemblies requiring process restart, false = disable Shadow Copy false (*default*)
      mutable shadowCopyReferences: bool

     /// A function to call to try to get an object that acts as a snapshot of the metadata section of a .NET binary,
     /// and from which we can read the metadata. Only used when metadataOnly=true.
      mutable tryGetMetadataSnapshot: ILReaderTryGetMetadataSnapshot

      mutable internalTestSpanStackReferring: bool

<<<<<<< HEAD
      mutable internalTestSpanStackReferring : bool

      mutable pathMap : PathMap
=======
      mutable noConditionalErasure: bool
>>>>>>> c4c1d9cf
      }

    static member Initial =
        {
          primaryAssembly = PrimaryAssembly.Mscorlib // defaut value, can be overridden using the command line switch
          light = None
          noFeedback = false
          stackReserveSize = None
          conditionalCompilationDefines = []
          implicitIncludeDir = String.Empty
          autoResolveOpenDirectivesToDlls = false
          openDebugInformationForLaterStaticLinking = false
          defaultFSharpBinariesDir = String.Empty
          compilingFslib = false
          compilingFslib20 = None
          compilingFslib40 = false
          compilingFslibNoBigInt = false
          useIncrementalBuilder = false
          useFsiAuxLib = false
          implicitOpens = []
          includes = []
          resolutionEnvironment = ResolutionEnvironment.EditingOrCompilation false
          framework = true
          implicitlyResolveAssemblies = true
          referencedDLLs = []
          projectReferences = []
          knownUnresolvedReferences = []
          loadedSources = []
          errorSeverityOptions = FSharpErrorSeverityOptions.Default
          embedResources = []
          inputCodePage = None
          reduceMemoryUsage = ReduceMemoryFlag.Yes // always gets set explicitly 
          subsystemVersion = 4, 0 // per spec for 357994
          useHighEntropyVA = false
          mlCompatibility = false
          checkOverflow = false
          showReferenceResolutions = false
          outputFile = None
          platform = None
          prefer32Bit = false
          useSimpleResolution = runningOnMono
          target = CompilerTarget.ConsoleExe
          debuginfo = false
          testFlagEmitFeeFeeAs100001 = false
          dumpDebugInfo = false
          debugSymbolFile = None          

          (* Backend configuration *)
          typeCheckOnly = false
          parseOnly = false
          importAllReferencesOnly = false
          simulateException = None
          printAst = false
          tokenizeOnly = false
          testInteractionParser = false
          reportNumDecls = false
          printSignature = false
          printSignatureFile = ""
          xmlDocOutputFile = None
          stats = false
          generateFilterBlocks = false (* don't generate filter blocks *)

          signer = None
          container = None
          maxErrors = 100
          abortOnError = false
          baseAddress = None

          delaysign = false
          publicsign = false
          version = VersionNone
          metadataVersion = None
          standalone = false
          extraStaticLinkRoots = []
          noSignatureData = false
          onlyEssentialOptimizationData = false
          useOptimizationDataFile = false
          jitTracking = true
          portablePDB = true
          embeddedPDB = false
          embedAllSource = false
          embedSourceList = []
          sourceLink = ""
          ignoreSymbolStoreSequencePoints = false
          internConstantStrings = true
          extraOptimizationIterations = 0

          win32res = ""
          win32manifest = ""
          includewin32manifest = true
          linkResources = []
          legacyReferenceResolver = null
          showFullPaths = false
          errorStyle = ErrorStyle.DefaultErrors

          utf8output = false
          flatErrors = false

 #if DEBUG
          showOptimizationData = false
 #endif
          showTerms = false
          writeTermsToFiles = false

          doDetuple = false
          doTLR = false
          doFinalSimplify = false
          optsOn = false
          optSettings = Optimizer.OptimizationSettings.Defaults
          emitTailcalls = true
          deterministic = false
          preferredUiLang = None
          lcid = None
          // See bug 6071 for product banner spec
          productNameForBannerText = FSComp.SR.buildProductName(FSharpEnvironment.FSharpBannerVersion)
          showBanner = true
          showTimes = false
          showLoadedAssemblies = false
          continueAfterParseFailure = false
#if !NO_EXTENSIONTYPING
          showExtensionTypeMessages = false
#endif
          pause = false 
          alwaysCallVirt = true
          noDebugData = false
          isInteractive = false
          isInvalidationSupported = false
          emitDebugInfoInQuotations = false
          exename = None
          copyFSharpCore = CopyFSharpCoreFlag.No
          shadowCopyReferences = false
          tryGetMetadataSnapshot = (fun _ -> None)
          internalTestSpanStackReferring = false
<<<<<<< HEAD
          pathMap = PathMap.empty
=======
          noConditionalErasure = false
>>>>>>> c4c1d9cf
        }

    static member CreateNew(legacyReferenceResolver, defaultFSharpBinariesDir, reduceMemoryUsage, implicitIncludeDir,
                            isInteractive, isInvalidationSupported, defaultCopyFSharpCore, tryGetMetadataSnapshot) =

        Debug.Assert(FileSystem.IsPathRootedShim implicitIncludeDir, sprintf "implicitIncludeDir should be absolute: '%s'" implicitIncludeDir)

        if (String.IsNullOrEmpty defaultFSharpBinariesDir) then
            failwith "Expected a valid defaultFSharpBinariesDir"

        { TcConfigBuilder.Initial with 
            implicitIncludeDir = implicitIncludeDir
            defaultFSharpBinariesDir = defaultFSharpBinariesDir
            reduceMemoryUsage = reduceMemoryUsage
            legacyReferenceResolver = legacyReferenceResolver
            isInteractive = isInteractive
            isInvalidationSupported = isInvalidationSupported
            copyFSharpCore = defaultCopyFSharpCore
            tryGetMetadataSnapshot = tryGetMetadataSnapshot
        }

    member tcConfigB.ResolveSourceFile(m, nm, pathLoadedFrom) = 
        use unwindBuildPhase = PushThreadBuildPhaseUntilUnwind BuildPhase.Parameter
        ResolveFileUsingPaths(tcConfigB.includes @ [pathLoadedFrom], m, nm)

    /// Decide names of output file, pdb and assembly
    member tcConfigB.DecideNames (sourceFiles) =
        use unwindBuildPhase = PushThreadBuildPhaseUntilUnwind BuildPhase.Parameter
        if sourceFiles = [] then errorR(Error(FSComp.SR.buildNoInputsSpecified(), rangeCmdArgs))
        let ext() = match tcConfigB.target with CompilerTarget.Dll -> ".dll" | CompilerTarget.Module -> ".netmodule" | CompilerTarget.ConsoleExe | CompilerTarget.WinExe -> ".exe"
        let implFiles = sourceFiles |> List.filter (fun lower -> List.exists (Filename.checkSuffix (String.lowercase lower)) FSharpImplFileSuffixes)
        let outfile = 
            match tcConfigB.outputFile, List.rev implFiles with 
            | None, [] -> "out" + ext()
            | None, h :: _ -> 
                let basic = fileNameOfPath h
                let modname = try Filename.chopExtension basic with _ -> basic
                modname+(ext())
            | Some f, _ -> f
        let assemblyName = 
            let baseName = fileNameOfPath outfile
            (fileNameWithoutExtension baseName)

        let pdbfile = 
            if tcConfigB.debuginfo then
              Some (match tcConfigB.debugSymbolFile with 
                    | None -> FSharp.Compiler.AbstractIL.ILPdbWriter.getDebugFileName outfile tcConfigB.portablePDB
#if ENABLE_MONO_SUPPORT
                    | Some _ when runningOnMono ->
                        // On Mono, the name of the debug file has to be "<assemblyname>.mdb" so specifying it explicitly is an error
                        warning(Error(FSComp.SR.ilwriteMDBFileNameCannotBeChangedWarning(), rangeCmdArgs))
                        FSharp.Compiler.AbstractIL.ILPdbWriter.getDebugFileName outfile tcConfigB.portablePDB
#endif
                    | Some f -> f)   
            elif (tcConfigB.debugSymbolFile <> None) && (not (tcConfigB.debuginfo)) then
                error(Error(FSComp.SR.buildPdbRequiresDebug(), rangeStartup))  
            else
                None
        tcConfigB.outputFile <- Some outfile
        outfile, pdbfile, assemblyName

    member tcConfigB.TurnWarningOff(m, s: string) =
        use unwindBuildPhase = PushThreadBuildPhaseUntilUnwind BuildPhase.Parameter
        match GetWarningNumber(m, s) with 
        | None -> ()
        | Some n -> 
            // nowarn:62 turns on mlCompatibility, e.g. shows ML compat items in intellisense menus
            if n = 62 then tcConfigB.mlCompatibility <- true
            tcConfigB.errorSeverityOptions <-
                { tcConfigB.errorSeverityOptions with WarnOff = ListSet.insert (=) n tcConfigB.errorSeverityOptions.WarnOff }

    member tcConfigB.TurnWarningOn(m, s: string) =
        use unwindBuildPhase = PushThreadBuildPhaseUntilUnwind BuildPhase.Parameter
        match GetWarningNumber(m, s) with 
        | None -> ()
        | Some n -> 
            // warnon 62 turns on mlCompatibility, e.g. shows ML compat items in intellisense menus
            if n = 62 then tcConfigB.mlCompatibility <- false
            tcConfigB.errorSeverityOptions <-
                { tcConfigB.errorSeverityOptions with WarnOn = ListSet.insert (=) n tcConfigB.errorSeverityOptions.WarnOn }

    member tcConfigB.AddIncludePath (m, path, pathIncludedFrom) = 
        let absolutePath = ComputeMakePathAbsolute pathIncludedFrom path
        let ok = 
            let existsOpt = 
                try Some(Directory.Exists absolutePath) 
                with e -> warning(Error(FSComp.SR.buildInvalidSearchDirectory path, m)); None
            match existsOpt with 
            | Some exists -> 
                if not exists then warning(Error(FSComp.SR.buildSearchDirectoryNotFound absolutePath, m))         
                exists
            | None -> false
        if ok && not (List.contains absolutePath tcConfigB.includes) then 
           tcConfigB.includes <- tcConfigB.includes ++ absolutePath

    member tcConfigB.AddLoadedSource(m, path, pathLoadedFrom) =
        if FileSystem.IsInvalidPathShim path then
            warning(Error(FSComp.SR.buildInvalidFilename path, m))    
        else 
            let path = 
                match TryResolveFileUsingPaths(tcConfigB.includes @ [pathLoadedFrom], m, path) with 
                | Some path -> path
                | None ->
                    // File doesn't exist in the paths. Assume it will be in the load-ed from directory.
                    ComputeMakePathAbsolute pathLoadedFrom path
            if not (List.contains path (List.map snd tcConfigB.loadedSources)) then 
                tcConfigB.loadedSources <- tcConfigB.loadedSources ++ (m, path)

    member tcConfigB.AddEmbeddedSourceFile (file) = 
        tcConfigB.embedSourceList <- tcConfigB.embedSourceList ++ file

    member tcConfigB.AddEmbeddedResource filename =
        tcConfigB.embedResources <- tcConfigB.embedResources ++ filename

    member tcConfigB.AddReferencedAssemblyByPath (m, path) = 
        if FileSystem.IsInvalidPathShim path then
            warning(Error(FSComp.SR.buildInvalidAssemblyName(path), m))
        elif not (tcConfigB.referencedDLLs |> List.exists (fun ar2 -> Range.equals m ar2.Range && path=ar2.Text)) then // NOTE: We keep same paths if range is different.
             let projectReference = tcConfigB.projectReferences |> List.tryPick (fun pr -> if pr.FileName = path then Some pr else None)
             tcConfigB.referencedDLLs <- tcConfigB.referencedDLLs ++ AssemblyReference(m, path, projectReference)
             
    member tcConfigB.RemoveReferencedAssemblyByPath (m, path) =
<<<<<<< HEAD
        tcConfigB.referencedDLLs <- tcConfigB.referencedDLLs |> List.filter (fun ar-> ar.Range <> m || ar.Text <> path)

    member tcConfigB.AddPathMapping (oldPrefix, newPrefix) =
        tcConfigB.pathMap <- tcConfigB.pathMap |> PathMap.addMapping oldPrefix newPrefix
=======
        tcConfigB.referencedDLLs <- tcConfigB.referencedDLLs |> List.filter (fun ar -> not (Range.equals ar.Range m) || ar.Text <> path)
>>>>>>> c4c1d9cf
    
    static member SplitCommandLineResourceInfo (ri: string) =
        let p = ri.IndexOf ','
        if p <> -1 then
            let file = String.sub ri 0 p 
            let rest = String.sub ri (p+1) (String.length ri - p - 1) 
            let p = rest.IndexOf ',' 
            if p <> -1 then
                let name = String.sub rest 0 p+".resources" 
                let pubpri = String.sub rest (p+1) (rest.Length - p - 1) 
                if pubpri = "public" then file, name, ILResourceAccess.Public 
                elif pubpri = "private" then file, name, ILResourceAccess.Private
                else error(Error(FSComp.SR.buildInvalidPrivacy pubpri, rangeStartup))
            else 
                file, rest, ILResourceAccess.Public
        else 
            ri, fileNameOfPath ri, ILResourceAccess.Public 


let OpenILBinary(filename, reduceMemoryUsage, ilGlobals, pdbDirPath, shadowCopyReferences, tryGetMetadataSnapshot) =
      let opts: ILReaderOptions = 
          { ilGlobals = ilGlobals
            metadataOnly = MetadataOnlyFlag.Yes
            reduceMemoryUsage = reduceMemoryUsage
            pdbDirPath = pdbDirPath
            tryGetMetadataSnapshot = tryGetMetadataSnapshot } 
                      
      let location =
#if FX_NO_APP_DOMAINS
          // In order to use memory mapped files on the shadow copied version of the Assembly, we `preload the assembly
          // We swallow all exceptions so that we do not change the exception contract of this API
          if shadowCopyReferences then 
            try
              System.Reflection.Assembly.ReflectionOnlyLoadFrom(filename).Location
            with e -> filename
          else
#else
            ignore shadowCopyReferences
#endif
            filename
      AssemblyReader.GetILModuleReader(location, opts)

#if DEBUG
[<System.Diagnostics.DebuggerDisplayAttribute("AssemblyResolution({resolvedPath})")>]
#endif
type AssemblyResolution = 
    { originalReference: AssemblyReference
      resolvedPath: string    
      prepareToolTip: unit -> string
      sysdir: bool 
      ilAssemblyRef: ILAssemblyRef option ref
    }
    override this.ToString() = sprintf "%s%s" (if this.sysdir then "[sys]" else "") this.resolvedPath

    member this.ProjectReference = this.originalReference.ProjectReference

    /// Compute the ILAssemblyRef for a resolved assembly. This is done by reading the binary if necessary. The result
    /// is cached.
    /// 
    /// For project references in the language service, this would result in a build of the project.
    /// This is because ``EvaluateRawContents ctok`` is used. However this path is only currently used
    /// in fsi.fs, which does not use project references.
    //
    member this.GetILAssemblyRef(ctok, reduceMemoryUsage, tryGetMetadataSnapshot) = 
      cancellable {
        match !this.ilAssemblyRef with 
        | Some assemblyRef -> return assemblyRef
        | None ->
            let! assemblyRefOpt = 
              cancellable {
                match this.ProjectReference with 
                | Some r ->   
                    let! contents = r.EvaluateRawContents ctok
                    match contents with 
                    | None -> return None
                    | Some contents -> 
                        match contents.ILScopeRef with 
                        | ILScopeRef.Assembly aref -> return Some aref
                        | _ -> return None
                | None -> return None
              }
            let assemblyRef = 
                match assemblyRefOpt with 
                | Some aref -> aref
                | None -> 
                    let readerSettings: ILReaderOptions = 
                        { pdbDirPath=None
                          ilGlobals = EcmaMscorlibILGlobals
                          reduceMemoryUsage = reduceMemoryUsage
                          metadataOnly = MetadataOnlyFlag.Yes
                          tryGetMetadataSnapshot = tryGetMetadataSnapshot } 
                    use reader = OpenILModuleReader this.resolvedPath readerSettings
                    mkRefToILAssembly reader.ILModuleDef.ManifestOfAssembly
            this.ilAssemblyRef := Some assemblyRef
            return assemblyRef
      }

//----------------------------------------------------------------------------
// Names to match up refs and defs for assemblies and modules
//--------------------------------------------------------------------------

let GetNameOfILModule (m: ILModuleDef) = 
    match m.Manifest with 
    | Some manifest -> manifest.Name
    | None -> m.Name


let MakeScopeRefForILModule (ilModule: ILModuleDef) = 
    match ilModule.Manifest with 
    | Some m -> ILScopeRef.Assembly (mkRefToILAssembly m)
    | None -> ILScopeRef.Module (mkRefToILModule ilModule)

let GetCustomAttributesOfILModule (ilModule: ILModuleDef) = 
    (match ilModule.Manifest with Some m -> m.CustomAttrs | None -> ilModule.CustomAttrs).AsList 

let GetAutoOpenAttributes ilg ilModule = 
    ilModule |> GetCustomAttributesOfILModule |> List.choose (TryFindAutoOpenAttr ilg)

let GetInternalsVisibleToAttributes ilg ilModule = 
    ilModule |> GetCustomAttributesOfILModule |> List.choose (TryFindInternalsVisibleToAttr ilg)
    
//----------------------------------------------------------------------------
// TcConfig 
//--------------------------------------------------------------------------

[<Sealed>]
/// This type is immutable and must be kept as such. Do not extract or mutate the underlying data except by cloning it.
type TcConfig private (data: TcConfigBuilder, validate: bool) =

    // Validate the inputs - this helps ensure errors in options are shown in visual studio rather than only when built
    // However we only validate a minimal number of options at the moment
    do if validate then try data.version.GetVersionInfo(data.implicitIncludeDir) |> ignore with e -> errorR e 

    // clone the input builder to ensure nobody messes with it.
    let data = { data with pause = data.pause }

    let computeKnownDllReference libraryName = 
        let defaultCoreLibraryReference = AssemblyReference(range0, libraryName+".dll", None)
        let nameOfDll(r: AssemblyReference) = 
            let filename = ComputeMakePathAbsolute data.implicitIncludeDir r.Text
            if FileSystem.SafeExists filename then 
                r, Some filename
            else   
                // If the file doesn't exist, let reference resolution logic report the error later...
                defaultCoreLibraryReference, if Range.equals r.Range rangeStartup then Some(filename) else None
        match data.referencedDLLs |> List.filter (fun assemblyReference -> assemblyReference.SimpleAssemblyNameIs libraryName) with
        | [r] -> nameOfDll r
        | [] -> 
            defaultCoreLibraryReference, None
        | r :: _ -> 
            // Recover by picking the first one.
            errorR(Error(FSComp.SR.buildMultipleReferencesNotAllowed libraryName, rangeCmdArgs)) 
            nameOfDll r

    // Look for an explicit reference to mscorlib and use that to compute clrRoot and targetFrameworkVersion
    let primaryAssemblyReference, primaryAssemblyExplicitFilenameOpt = computeKnownDllReference(data.primaryAssembly.Name)
    let fslibReference, fslibExplicitFilenameOpt = 
        let (_, fileNameOpt) as res = computeKnownDllReference getFSharpCoreLibraryName
        match fileNameOpt with
        | None -> 
            // if FSharp.Core was not provided explicitly - use version that was referenced by compiler
            AssemblyReference(range0, getDefaultFSharpCoreReference, None), None
        | _ -> res

    // If either mscorlib.dll/System.Runtime.dll/netstandard.dll or FSharp.Core.dll are explicitly specified then we require the --noframework flag.
    // The reason is that some non-default frameworks may not have the default dlls. For example, Client profile does
    // not have System.Web.dll.
    do if ((primaryAssemblyExplicitFilenameOpt.IsSome || fslibExplicitFilenameOpt.IsSome) && data.framework) then
            error(Error(FSComp.SR.buildExplicitCoreLibRequiresNoFramework("--noframework"), rangeStartup))

    let ilGlobals = mkILGlobals ILScopeRef.Local

    // clrRoot: the location of the primary assembly (mscorlib.dll or netstandard.dll or System.Runtime.dll)
    //
    // targetFrameworkVersionValue: Normally just HighestInstalledNetFrameworkVersion()
    //
    // Note, when mscorlib.dll has been given explicitly the actual value of
    // targetFrameworkVersion shouldn't matter since resolution has already happened.
    // In those cases where it does matter (e.g. --noframework is not being used or we are processing further
    // resolutions for a script) then it is correct to just use HighestInstalledNetFrameworkVersion().
    let clrRootValue, targetFrameworkVersionValue = 
        match primaryAssemblyExplicitFilenameOpt with
        | Some primaryAssemblyFilename ->
            let filename = ComputeMakePathAbsolute data.implicitIncludeDir primaryAssemblyFilename
            try 
                let clrRoot = Some(Path.GetDirectoryName(FileSystem.GetFullPathShim filename))
                clrRoot, data.legacyReferenceResolver.HighestInstalledNetFrameworkVersion()
            with e ->
                // We no longer expect the above to fail but leaving this just in case
                error(Error(FSComp.SR.buildErrorOpeningBinaryFile(filename, e.Message), rangeStartup))
        | None ->
#if !ENABLE_MONO_SUPPORT
            // TODO: we have to get msbuild out of this
            if data.useSimpleResolution then
                None, ""
            else
#endif
                None, data.legacyReferenceResolver.HighestInstalledNetFrameworkVersion()

    let systemAssemblies = systemAssemblies

    // Look for an explicit reference to FSharp.Core and use that to compute fsharpBinariesDir
    // FUTURE: remove this, we only read the binary for the exception it raises
    let fsharpBinariesDirValue = 
// NOTE: It's not clear why this behaviour has been changed for the NETSTANDARD compilations of the F# compiler
#if NETSTANDARD
        ignore ilGlobals
        data.defaultFSharpBinariesDir
#else
        match fslibExplicitFilenameOpt with
        | Some fslibFilename ->
            let filename = ComputeMakePathAbsolute data.implicitIncludeDir fslibFilename
            if fslibReference.ProjectReference.IsNone then 
                try 
                    use ilReader = OpenILBinary(filename, data.reduceMemoryUsage, ilGlobals, None, data.shadowCopyReferences, data.tryGetMetadataSnapshot)
                    ()
                with e -> 
                    error(Error(FSComp.SR.buildErrorOpeningBinaryFile(filename, e.Message), rangeStartup))
                
            let fslibRoot = Path.GetDirectoryName(FileSystem.GetFullPathShim filename)
            fslibRoot
        | _ ->
            data.defaultFSharpBinariesDir
#endif

    member x.primaryAssembly = data.primaryAssembly
    member x.autoResolveOpenDirectivesToDlls = data.autoResolveOpenDirectivesToDlls
    member x.noFeedback = data.noFeedback
    member x.stackReserveSize = data.stackReserveSize   
    member x.implicitIncludeDir = data.implicitIncludeDir
    member x.openDebugInformationForLaterStaticLinking = data.openDebugInformationForLaterStaticLinking
    member x.fsharpBinariesDir = fsharpBinariesDirValue
    member x.compilingFslib = data.compilingFslib
    member x.compilingFslib20 = data.compilingFslib20
    member x.compilingFslib40 = data.compilingFslib40
    member x.compilingFslibNoBigInt = data.compilingFslibNoBigInt
    member x.useIncrementalBuilder = data.useIncrementalBuilder
    member x.includes = data.includes
    member x.implicitOpens = data.implicitOpens
    member x.useFsiAuxLib = data.useFsiAuxLib
    member x.framework = data.framework
    member x.implicitlyResolveAssemblies = data.implicitlyResolveAssemblies
    member x.resolutionEnvironment = data.resolutionEnvironment
    member x.light = data.light
    member x.conditionalCompilationDefines = data.conditionalCompilationDefines
    member x.loadedSources = data.loadedSources
    member x.referencedDLLs = data.referencedDLLs
    member x.knownUnresolvedReferences = data.knownUnresolvedReferences
    member x.clrRoot = clrRootValue
    member x.reduceMemoryUsage = data.reduceMemoryUsage
    member x.subsystemVersion = data.subsystemVersion
    member x.useHighEntropyVA = data.useHighEntropyVA
    member x.inputCodePage = data.inputCodePage
    member x.embedResources = data.embedResources
    member x.errorSeverityOptions = data.errorSeverityOptions
    member x.mlCompatibility = data.mlCompatibility
    member x.checkOverflow = data.checkOverflow
    member x.showReferenceResolutions = data.showReferenceResolutions
    member x.outputFile = data.outputFile
    member x.platform = data.platform
    member x.prefer32Bit = data.prefer32Bit
    member x.useSimpleResolution = data.useSimpleResolution
    member x.target = data.target
    member x.debuginfo = data.debuginfo
    member x.testFlagEmitFeeFeeAs100001 = data.testFlagEmitFeeFeeAs100001
    member x.dumpDebugInfo = data.dumpDebugInfo
    member x.debugSymbolFile = data.debugSymbolFile
    member x.typeCheckOnly = data.typeCheckOnly
    member x.parseOnly = data.parseOnly
    member x.importAllReferencesOnly = data.importAllReferencesOnly
    member x.simulateException = data.simulateException
    member x.printAst = data.printAst
    member x.targetFrameworkVersion = targetFrameworkVersionValue
    member x.tokenizeOnly = data.tokenizeOnly
    member x.testInteractionParser = data.testInteractionParser
    member x.reportNumDecls = data.reportNumDecls
    member x.printSignature = data.printSignature
    member x.printSignatureFile = data.printSignatureFile
    member x.xmlDocOutputFile = data.xmlDocOutputFile
    member x.stats = data.stats
    member x.generateFilterBlocks = data.generateFilterBlocks
    member x.signer = data.signer
    member x.container = data.container
    member x.delaysign = data.delaysign
    member x.publicsign = data.publicsign
    member x.version = data.version
    member x.metadataVersion = data.metadataVersion
    member x.standalone = data.standalone
    member x.extraStaticLinkRoots = data.extraStaticLinkRoots
    member x.noSignatureData = data.noSignatureData
    member x.onlyEssentialOptimizationData = data.onlyEssentialOptimizationData
    member x.useOptimizationDataFile = data.useOptimizationDataFile
    member x.jitTracking = data.jitTracking
    member x.portablePDB = data.portablePDB
    member x.embeddedPDB = data.embeddedPDB
    member x.embedAllSource = data.embedAllSource
    member x.embedSourceList = data.embedSourceList
    member x.sourceLink = data.sourceLink
    member x.ignoreSymbolStoreSequencePoints = data.ignoreSymbolStoreSequencePoints
    member x.internConstantStrings = data.internConstantStrings
    member x.extraOptimizationIterations = data.extraOptimizationIterations
    member x.win32res = data.win32res
    member x.win32manifest = data.win32manifest
    member x.includewin32manifest = data.includewin32manifest
    member x.linkResources = data.linkResources
    member x.showFullPaths = data.showFullPaths
    member x.errorStyle = data.errorStyle
    member x.utf8output = data.utf8output
    member x.flatErrors = data.flatErrors
    member x.maxErrors = data.maxErrors
    member x.baseAddress = data.baseAddress
 #if DEBUG
    member x.showOptimizationData = data.showOptimizationData
#endif
<<<<<<< HEAD
    member x.showTerms          = data.showTerms
    member x.writeTermsToFiles  = data.writeTermsToFiles
    member x.doDetuple          = data.doDetuple
    member x.doTLR              = data.doTLR
    member x.doFinalSimplify    = data.doFinalSimplify
    member x.optSettings        = data.optSettings
    member x.emitTailcalls      = data.emitTailcalls
    member x.deterministic      = data.deterministic
    member x.pathMap            = data.pathMap
    member x.preferredUiLang    = data.preferredUiLang
    member x.lcid               = data.lcid
    member x.optsOn             = data.optsOn
    member x.productNameForBannerText  = data.productNameForBannerText
    member x.showBanner   = data.showBanner
    member x.showTimes  = data.showTimes
=======
    member x.showTerms = data.showTerms
    member x.writeTermsToFiles = data.writeTermsToFiles
    member x.doDetuple = data.doDetuple
    member x.doTLR = data.doTLR
    member x.doFinalSimplify = data.doFinalSimplify
    member x.optSettings = data.optSettings
    member x.emitTailcalls = data.emitTailcalls
    member x.deterministic = data.deterministic
    member x.preferredUiLang = data.preferredUiLang
    member x.lcid = data.lcid
    member x.optsOn = data.optsOn
    member x.productNameForBannerText = data.productNameForBannerText
    member x.showBanner = data.showBanner
    member x.showTimes = data.showTimes
>>>>>>> c4c1d9cf
    member x.showLoadedAssemblies = data.showLoadedAssemblies
    member x.continueAfterParseFailure = data.continueAfterParseFailure
#if !NO_EXTENSIONTYPING
    member x.showExtensionTypeMessages = data.showExtensionTypeMessages    
#endif
    member x.pause = data.pause
    member x.alwaysCallVirt = data.alwaysCallVirt
    member x.noDebugData = data.noDebugData
    member x.isInteractive = data.isInteractive
    member x.isInvalidationSupported = data.isInvalidationSupported
    member x.emitDebugInfoInQuotations = data.emitDebugInfoInQuotations
    member x.copyFSharpCore = data.copyFSharpCore
    member x.shadowCopyReferences = data.shadowCopyReferences
    member x.tryGetMetadataSnapshot = data.tryGetMetadataSnapshot
    member x.internalTestSpanStackReferring = data.internalTestSpanStackReferring
    member x.noConditionalErasure = data.noConditionalErasure

    static member Create(builder, validate) = 
        use unwindBuildPhase = PushThreadBuildPhaseUntilUnwind BuildPhase.Parameter
        TcConfig(builder, validate)

    member x.legacyReferenceResolver = data.legacyReferenceResolver
    member tcConfig.CloneOfOriginalBuilder = 
        { data with conditionalCompilationDefines=data.conditionalCompilationDefines }

    member tcConfig.ComputeCanContainEntryPoint(sourceFiles: string list) = 
        let n = sourceFiles.Length in 
        (sourceFiles |> List.mapi (fun i _ -> (i = n-1)), tcConfig.target.IsExe)
            
    // This call can fail if no CLR is found (this is the path to mscorlib)
    member tcConfig.GetTargetFrameworkDirectories() = 
        use unwindBuildPhase = PushThreadBuildPhaseUntilUnwind BuildPhase.Parameter
        try 
          [ 
            // Check if we are given an explicit framework root - if so, use that
            match tcConfig.clrRoot with 
            | Some x -> 
                yield tcConfig.MakePathAbsolute x

            | None -> 
// "there is no really good notion of runtime directory on .NETCore"
#if NETSTANDARD
                let runtimeRoot = Path.GetDirectoryName(typeof<System.Object>.Assembly.Location)
#else
                let runtimeRoot = System.Runtime.InteropServices.RuntimeEnvironment.GetRuntimeDirectory()
#endif
                let runtimeRootWithoutSlash = runtimeRoot.TrimEnd('/', '\\')
                let runtimeRootFacades = Path.Combine(runtimeRootWithoutSlash, "Facades")
                let runtimeRootWPF = Path.Combine(runtimeRootWithoutSlash, "WPF")

                match tcConfig.resolutionEnvironment with
                | ResolutionEnvironment.CompilationAndEvaluation ->
                    // Default compilation-and-execution-time references on .NET Framework and Mono, e.g. for F# Interactive
                    //
                    // In the current way of doing things, F# Interactive refers to implementation assemblies.
                    yield runtimeRoot
                    if Directory.Exists runtimeRootFacades then
                        yield runtimeRootFacades // System.Runtime.dll is in /usr/lib/mono/4.5/Facades
                    if Directory.Exists runtimeRootWPF then
                        yield runtimeRootWPF // PresentationCore.dll is in C:\Windows\Microsoft.NET\Framework\v4.0.30319\WPF

                | ResolutionEnvironment.EditingOrCompilation _ ->
#if ENABLE_MONO_SUPPORT
                    if runningOnMono then 
                        // Default compilation-time references on Mono
                        //
                        // On Mono, the default references come from the implementation assemblies.
                        // This is because we have had trouble reliably using MSBuild APIs to compute DotNetFrameworkReferenceAssembliesRootDirectory on Mono.
                        yield runtimeRoot
                        if Directory.Exists runtimeRootFacades then
                            yield runtimeRootFacades // System.Runtime.dll is in /usr/lib/mono/4.5/Facades
                        if Directory.Exists runtimeRootWPF then
                            yield runtimeRootWPF // PresentationCore.dll is in C:\Windows\Microsoft.NET\Framework\v4.0.30319\WPF
                        // On Mono we also add a default reference to the 4.5-api and 4.5-api/Facades directories.  
                        let runtimeRootApi = runtimeRootWithoutSlash + "-api"
                        let runtimeRootApiFacades = Path.Combine(runtimeRootApi, "Facades")
                        if Directory.Exists runtimeRootApi then
                            yield runtimeRootApi
                        if Directory.Exists runtimeRootApiFacades then
                             yield runtimeRootApiFacades
                    else                                
#endif
                        // Default compilation-time references on .NET Framework
                        //
                        // This is the normal case for "fsc.exe a.fs". We refer to the reference assemblies folder.
                        let frameworkRoot = tcConfig.legacyReferenceResolver.DotNetFrameworkReferenceAssembliesRootDirectory
                        let frameworkRootVersion = Path.Combine(frameworkRoot, tcConfig.targetFrameworkVersion)
                        yield frameworkRootVersion
                        let facades = Path.Combine(frameworkRootVersion, "Facades")
                        if Directory.Exists facades then
                            yield facades
                  ]                    
        with e -> 
            errorRecovery e range0; [] 

    member tcConfig.ComputeLightSyntaxInitialStatus filename = 
        use unwindBuildPhase = PushThreadBuildPhaseUntilUnwind BuildPhase.Parameter
        let lower = String.lowercase filename
        let lightOnByDefault = List.exists (Filename.checkSuffix lower) FSharpLightSyntaxFileSuffixes
        if lightOnByDefault then (tcConfig.light <> Some false) else (tcConfig.light = Some true )

    member tcConfig.GetAvailableLoadedSources() =
        use unwindBuildPhase = PushThreadBuildPhaseUntilUnwind BuildPhase.Parameter
        let resolveLoadedSource (m, path) =
            try
                if not(FileSystem.SafeExists path) then 
                    error(LoadedSourceNotFoundIgnoring(path, m))                         
                    None
                else Some(m, path)
            with e -> errorRecovery e m; None
        tcConfig.loadedSources 
        |> List.choose resolveLoadedSource 
        |> List.distinct     

    /// A closed set of assemblies where, for any subset S:
    ///    - the TcImports object built for S (and thus the F# Compiler CCUs for the assemblies in S) 
    ///       is a resource that can be shared between any two IncrementalBuild objects that reference
    ///       precisely S
    ///
    /// Determined by looking at the set of assemblies referenced by f# .
    ///
    /// Returning true may mean that the file is locked and/or placed into the
    /// 'framework' reference set that is potentially shared across multiple compilations.
    member tcConfig.IsSystemAssembly (filename: string) =  
        try 
            FileSystem.SafeExists filename && 
            ((tcConfig.GetTargetFrameworkDirectories() |> List.exists (fun clrRoot -> clrRoot = Path.GetDirectoryName filename)) ||
             (systemAssemblies.Contains(fileNameWithoutExtension filename)))
        with _ ->
            false    

    // This is not the complete set of search paths, it is just the set 
    // that is special to F# (as compared to MSBuild resolution)
    member tcConfig.GetSearchPathsForLibraryFiles() = 
        [ yield! tcConfig.GetTargetFrameworkDirectories()
          yield! List.map (tcConfig.MakePathAbsolute) tcConfig.includes
          yield tcConfig.implicitIncludeDir 
          yield tcConfig.fsharpBinariesDir ]

    member tcConfig.MakePathAbsolute path = 
        let result = ComputeMakePathAbsolute tcConfig.implicitIncludeDir path
        result

    member tcConfig.TryResolveLibWithDirectories (r: AssemblyReference) = 
        let m, nm = r.Range, r.Text
        use unwindBuildPhase = PushThreadBuildPhaseUntilUnwind BuildPhase.Parameter
        // Only want to resolve certain extensions (otherwise, 'System.Xml' is ambiguous).
        // MSBuild resolution is limited to .exe and .dll so do the same here.
        let ext = System.IO.Path.GetExtension nm
        let isNetModule = String.Compare(ext, ".netmodule", StringComparison.OrdinalIgnoreCase)=0 
        
        // See if the language service has already produced the contents of the assembly for us, virtually
        match r.ProjectReference with 
        | Some _ -> 
            let resolved = r.Text
            let sysdir = tcConfig.IsSystemAssembly resolved
            Some
                { originalReference = r
                  resolvedPath = resolved
                  prepareToolTip = (fun () -> resolved)
                  sysdir = sysdir
                  ilAssemblyRef = ref None }
        | None -> 

        if String.Compare(ext, ".dll", StringComparison.OrdinalIgnoreCase)=0 
           || String.Compare(ext, ".exe", StringComparison.OrdinalIgnoreCase)=0 
           || isNetModule then

            let searchPaths =
                // if this is a #r reference (not from dummy range), make sure the directory of the declaring
                // file is included in the search path. This should ideally already be one of the search paths, but
                // during some global checks it won't be. We append to the end of the search list so that this is the last
                // place that is checked.
                let isPoundRReference (r: range) =
                    not (Range.equals r range0) &&
                    not (Range.equals r rangeStartup) &&
                    not (Range.equals r rangeCmdArgs) &&
                    FileSystem.IsPathRootedShim r.FileName

                if isPoundRReference m then
                    tcConfig.GetSearchPathsForLibraryFiles() @ [Path.GetDirectoryName(m.FileName)]
                else    
                    tcConfig.GetSearchPathsForLibraryFiles()

            let resolved = TryResolveFileUsingPaths(searchPaths, m, nm)
            match resolved with 
            | Some resolved -> 
                let sysdir = tcConfig.IsSystemAssembly resolved
                Some
                    { originalReference = r
                      resolvedPath = resolved
                      prepareToolTip = (fun () -> 
                            let fusionName = System.Reflection.AssemblyName.GetAssemblyName(resolved).ToString()
                            let line(append: string) = append.Trim([|' '|])+"\n"
                            line resolved + line fusionName)
                      sysdir = sysdir
                      ilAssemblyRef = ref None }
            | None -> None
        else None

    member tcConfig.ResolveLibWithDirectories (ccuLoadFaulureAction, r: AssemblyReference) =
        let m, nm = r.Range, r.Text
        use unwindBuildPhase = PushThreadBuildPhaseUntilUnwind BuildPhase.Parameter
        // test for both libraries and executables
        let ext = System.IO.Path.GetExtension nm
        let isExe = (String.Compare(ext, ".exe", StringComparison.OrdinalIgnoreCase) = 0)
        let isDLL = (String.Compare(ext, ".dll", StringComparison.OrdinalIgnoreCase) = 0)
        let isNetModule = (String.Compare(ext, ".netmodule", StringComparison.OrdinalIgnoreCase) = 0)

        let rs = 
            if isExe || isDLL || isNetModule then
                [r]
            else
                [AssemblyReference(m, nm+".dll", None);AssemblyReference(m, nm+".exe", None);AssemblyReference(m, nm+".netmodule", None)]

        match rs |> List.tryPick (fun r -> tcConfig.TryResolveLibWithDirectories r) with
        | Some res -> Some res
        | None ->
            match ccuLoadFaulureAction with
            | CcuLoadFailureAction.RaiseError ->
                let searchMessage = String.concat "\n " (tcConfig.GetSearchPathsForLibraryFiles())
                raise (FileNameNotResolved(nm, searchMessage, m))
            | CcuLoadFailureAction.ReturnNone -> None

    member tcConfig.ResolveSourceFile(m, nm, pathLoadedFrom) = 
        data.ResolveSourceFile(m, nm, pathLoadedFrom)

    // NOTE!! if mode=Speculative then this method must not report ANY warnings or errors through 'warning' or 'error'. Instead
    // it must return warnings and errors as data
    //
    // NOTE!! if mode=ReportErrors then this method must not raise exceptions. It must just report the errors and recover
    static member TryResolveLibsUsingMSBuildRules (tcConfig: TcConfig, originalReferences: AssemblyReference list, errorAndWarningRange: range, mode: ResolveAssemblyReferenceMode) : AssemblyResolution list * UnresolvedAssemblyReference list =
        use unwindBuildPhase = PushThreadBuildPhaseUntilUnwind BuildPhase.Parameter
        if tcConfig.useSimpleResolution then
            failwith "MSBuild resolution is not supported."
        if originalReferences=[] then [], []
        else            
            // Group references by name with range values in the grouped value list.
            // In the grouped reference, store the index of the last use of the reference.
            let groupedReferences = 
                originalReferences
                |> List.indexed
                |> Seq.groupBy(fun (_, reference) -> reference.Text)
                |> Seq.map(fun (assemblyName, assemblyAndIndexGroup)->
                    let assemblyAndIndexGroup = assemblyAndIndexGroup |> List.ofSeq
                    let highestPosition = assemblyAndIndexGroup |> List.maxBy fst |> fst
                    let assemblyGroup = assemblyAndIndexGroup |> List.map snd
                    assemblyName, highestPosition, assemblyGroup)
                |> Array.ofSeq

            let logMessage showMessages = 
                if showMessages && tcConfig.showReferenceResolutions then (fun (message: string)->dprintf "%s\n" message)
                else ignore

            let logDiagnostic showMessages = 
                (fun isError code message->
                    if showMessages && mode = ResolveAssemblyReferenceMode.ReportErrors then 
                      if isError then
                        errorR(MSBuildReferenceResolutionError(code, message, errorAndWarningRange))
                      else
                        match code with 
                        // These are warnings that mean 'not resolved' for some assembly.
                        // Note that we don't get to know the name of the assembly that couldn't be resolved.
                        // Ignore these and rely on the logic below to emit an error for each unresolved reference.
                        | "MSB3246" // Resolved file has a bad image, no metadata, or is otherwise inaccessible.
                        | "MSB3106"  
                            -> ()
                        | _ -> 
                            if code = "MSB3245" then 
                                errorR(MSBuildReferenceResolutionWarning(code, message, errorAndWarningRange))
                            else
                                warning(MSBuildReferenceResolutionWarning(code, message, errorAndWarningRange)))

            let targetProcessorArchitecture = 
                    match tcConfig.platform with
                    | None -> "MSIL"
                    | Some X86 -> "x86"
                    | Some AMD64 -> "amd64"
                    | Some IA64 -> "ia64"

            // First, try to resolve everything as a file using simple resolution
            let resolvedAsFile = 
                groupedReferences 
                |> Array.map(fun (_filename, maxIndexOfReference, references)->
                                let assemblyResolution = references |> List.choose (fun r -> tcConfig.TryResolveLibWithDirectories r)
                                (maxIndexOfReference, assemblyResolution))  
                |> Array.filter(fun (_, refs)->refs |> isNil |> not)
                
                                       
            // Whatever is left, pass to MSBuild.
            let Resolve(references, showMessages) =
                try 
                    tcConfig.legacyReferenceResolver.Resolve
                       (tcConfig.resolutionEnvironment, 
                        references, 
                        tcConfig.targetFrameworkVersion, 
                        tcConfig.GetTargetFrameworkDirectories(), 
                        targetProcessorArchitecture, 
                        tcConfig.fsharpBinariesDir, // FSharp binaries directory
                        tcConfig.includes, // Explicit include directories
                        tcConfig.implicitIncludeDir, // Implicit include directory (likely the project directory)
                        logMessage showMessages, logDiagnostic showMessages)
                with 
                    ReferenceResolver.ResolutionFailure -> error(Error(FSComp.SR.buildAssemblyResolutionFailed(), errorAndWarningRange))
            
            let toMsBuild = [|0..groupedReferences.Length-1|] 
                             |> Array.map(fun i->(p13 groupedReferences.[i]), (p23 groupedReferences.[i]), i) 
                             |> Array.filter (fun (_, i0, _)->resolvedAsFile|>Array.exists(fun (i1, _) -> i0=i1)|>not)
                             |> Array.map(fun (ref, _, i)->ref, string i)

            let resolutions = Resolve(toMsBuild, (*showMessages*)true)  

            // Map back to original assembly resolutions.
            let resolvedByMsbuild = 
                resolutions
                    |> Array.map(fun resolvedFile -> 
                                    let i = int resolvedFile.baggage
                                    let _, maxIndexOfReference, ms = groupedReferences.[i]
                                    let assemblyResolutions =
                                        ms|>List.map(fun originalReference ->
                                                    System.Diagnostics.Debug.Assert(FileSystem.IsPathRootedShim(resolvedFile.itemSpec), sprintf "msbuild-resolved path is not absolute: '%s'" resolvedFile.itemSpec)
                                                    let canonicalItemSpec = FileSystem.GetFullPathShim(resolvedFile.itemSpec)
                                                    { originalReference=originalReference 
                                                      resolvedPath=canonicalItemSpec 
                                                      prepareToolTip = (fun () -> resolvedFile.prepareToolTip (originalReference.Text, canonicalItemSpec))
                                                      sysdir= tcConfig.IsSystemAssembly canonicalItemSpec
                                                      ilAssemblyRef = ref None })
                                    (maxIndexOfReference, assemblyResolutions))

            // When calculating the resulting resolutions, we're going to use the index of the reference
            // in the original specification and resort it to match the ordering that we had.
            let resultingResolutions =
                    [resolvedByMsbuild;resolvedAsFile]
                    |> Array.concat                                  
                    |> Array.sortBy fst
                    |> Array.map snd
                    |> List.ofArray
                    |> List.concat                                                 
                    
            // O(N^2) here over a small set of referenced assemblies.
            let IsResolved(originalName: string) =
                if resultingResolutions |> List.exists(fun resolution -> resolution.originalReference.Text = originalName) then true
                else 
                    // MSBuild resolution may have unified the result of two duplicate references. Try to re-resolve now.
                    // If re-resolution worked then this was a removed duplicate.
                    Resolve([|originalName, ""|], (*showMessages*)false).Length<>0 
                    
            let unresolvedReferences =                     
                    groupedReferences 
                    //|> Array.filter(p13 >> IsNotFileOrIsAssembly)
                    |> Array.filter(p13 >> IsResolved >> not)   
                    |> List.ofArray                 

            // If mode=Speculative, then we haven't reported any errors.
            // We report the error condition by returning an empty list of resolutions
            if mode = ResolveAssemblyReferenceMode.Speculative && (List.length unresolvedReferences) > 0 then 
                [], (List.ofArray groupedReferences) |> List.map (fun (name, _, r) -> (name, r)) |> List.map UnresolvedAssemblyReference
            else 
                resultingResolutions, unresolvedReferences |> List.map (fun (name, _, r) -> (name, r)) |> List.map UnresolvedAssemblyReference    


    member tcConfig.PrimaryAssemblyDllReference() = primaryAssemblyReference
    member tcConfig.CoreLibraryDllReference() = fslibReference
               

let ReportWarning options err = 
    warningOn err (options.WarnLevel) (options.WarnOn) && not (List.contains (GetDiagnosticNumber err) (options.WarnOff))

let ReportWarningAsError options err =
    warningOn err (options.WarnLevel) (options.WarnOn) &&
    not (List.contains (GetDiagnosticNumber err) (options.WarnAsWarn)) &&
    ((options.GlobalWarnAsError && not (List.contains (GetDiagnosticNumber err) options.WarnOff)) ||
     List.contains (GetDiagnosticNumber err) (options.WarnAsError))

//----------------------------------------------------------------------------
// Scoped #nowarn pragmas


let GetScopedPragmasForHashDirective hd = 
    [ match hd with 
      | ParsedHashDirective("nowarn", numbers, m) ->
          for s in numbers do
          match GetWarningNumber(m, s) with 
            | None -> ()
            | Some n -> yield ScopedPragma.WarningOff(m, n) 
      | _ -> () ]


let GetScopedPragmasForInput input = 

    match input with 
    | ParsedInput.SigFile (ParsedSigFileInput (scopedPragmas=pragmas)) -> pragmas
    | ParsedInput.ImplFile (ParsedImplFileInput (scopedPragmas=pragmas)) -> pragmas



/// Build an ErrorLogger that delegates to another ErrorLogger but filters warnings turned off by the given pragma declarations
//
// NOTE: we allow a flag to turn of strict file checking. This is because file names sometimes don't match due to use of 
// #line directives, e.g. for pars.fs/pars.fsy. In this case we just test by line number - in most cases this is sufficient
// because we install a filtering error handler on a file-by-file basis for parsing and type-checking.
// However this is indicative of a more systematic problem where source-line 
// sensitive operations (lexfilter and warning filtering) do not always
// interact well with #line directives.
type ErrorLoggerFilteringByScopedPragmas (checkFile, scopedPragmas, errorLogger: ErrorLogger) =
    inherit ErrorLogger("ErrorLoggerFilteringByScopedPragmas")

    override x.DiagnosticSink (phasedError, isError) = 
        if isError then 
            errorLogger.DiagnosticSink (phasedError, isError)
        else 
          let report = 
            let warningNum = GetDiagnosticNumber phasedError
            match GetRangeOfDiagnostic phasedError with 
            | Some m -> 
                not (scopedPragmas |> List.exists (fun pragma ->
                    match pragma with 
                    | ScopedPragma.WarningOff(pragmaRange, warningNumFromPragma) -> 
                        warningNum = warningNumFromPragma && 
                        (not checkFile || m.FileIndex = pragmaRange.FileIndex) &&
                        Range.posGeq m.Start pragmaRange.Start))  
            | None -> true
          if report then errorLogger.DiagnosticSink(phasedError, false)

    override x.ErrorCount = errorLogger.ErrorCount

let GetErrorLoggerFilteringByScopedPragmas(checkFile, scopedPragmas, errorLogger) = 
    (ErrorLoggerFilteringByScopedPragmas(checkFile, scopedPragmas, errorLogger) :> ErrorLogger)


//----------------------------------------------------------------------------
// Parsing
//--------------------------------------------------------------------------


let CanonicalizeFilename filename = 
    let basic = fileNameOfPath filename
    String.capitalize (try Filename.chopExtension basic with _ -> basic)

let IsScript filename = 
    let lower = String.lowercase filename 
    FSharpScriptFileSuffixes |> List.exists (Filename.checkSuffix lower)
    
// Give a unique name to the different kinds of inputs. Used to correlate signature and implementation files
//   QualFileNameOfModuleName - files with a single module declaration or an anonymous module
let QualFileNameOfModuleName m filename modname = QualifiedNameOfFile(mkSynId m (textOfLid modname + (if IsScript filename then "$fsx" else "")))
let QualFileNameOfFilename m filename = QualifiedNameOfFile(mkSynId m (CanonicalizeFilename filename + (if IsScript filename then "$fsx" else "")))

// Interactive fragments
let ComputeQualifiedNameOfFileFromUniquePath (m, p: string list) = QualifiedNameOfFile(mkSynId m (String.concat "_" p))

let QualFileNameOfSpecs filename specs = 
    match specs with 
    | [SynModuleOrNamespaceSig(modname, _, kind, _, _, _, _, m)] when kind.IsModule -> QualFileNameOfModuleName m filename modname
    | [SynModuleOrNamespaceSig(_, _, kind, _, _, _, _, m)] when not kind.IsModule -> QualFileNameOfFilename m filename
    | _ -> QualFileNameOfFilename (mkRange filename pos0 pos0) filename

let QualFileNameOfImpls filename specs = 
    match specs with 
    | [SynModuleOrNamespace(modname, _, kind, _, _, _, _, m)] when kind.IsModule -> QualFileNameOfModuleName m filename modname
    | [SynModuleOrNamespace(_, _, kind, _, _, _, _, m)] when not kind.IsModule -> QualFileNameOfFilename m filename
    | _ -> QualFileNameOfFilename (mkRange filename pos0 pos0) filename

let PrepandPathToQualFileName x (QualifiedNameOfFile q) = ComputeQualifiedNameOfFileFromUniquePath (q.idRange, pathOfLid x@[q.idText])
let PrepandPathToImpl x (SynModuleOrNamespace(p, b, c, d, e, f, g, h)) = SynModuleOrNamespace(x@p, b, c, d, e, f, g, h)
let PrepandPathToSpec x (SynModuleOrNamespaceSig(p, b, c, d, e, f, g, h)) = SynModuleOrNamespaceSig(x@p, b, c, d, e, f, g, h)

let PrependPathToInput x inp = 
    match inp with 
    | ParsedInput.ImplFile (ParsedImplFileInput (b, c, q, d, hd, impls, e)) -> ParsedInput.ImplFile (ParsedImplFileInput (b, c, PrepandPathToQualFileName x q, d, hd, List.map (PrepandPathToImpl x) impls, e))
    | ParsedInput.SigFile (ParsedSigFileInput (b, q, d, hd, specs)) -> ParsedInput.SigFile (ParsedSigFileInput (b, PrepandPathToQualFileName x q, d, hd, List.map (PrepandPathToSpec x) specs))

let ComputeAnonModuleName check defaultNamespace filename (m: range) = 
    let modname = CanonicalizeFilename filename
    if check && not (modname |> String.forall (fun c -> System.Char.IsLetterOrDigit c || c = '_')) then
          if not (filename.EndsWith("fsx", StringComparison.OrdinalIgnoreCase) || filename.EndsWith("fsscript", StringComparison.OrdinalIgnoreCase)) then
              warning(Error(FSComp.SR.buildImplicitModuleIsNotLegalIdentifier(modname, (fileNameOfPath filename)), m))
    let combined = 
      match defaultNamespace with 
      | None -> modname
      | Some ns -> textOfPath [ns;modname]

    let anonymousModuleNameRange =
        let filename = m.FileName
        mkRange filename pos0 pos0
    pathToSynLid anonymousModuleNameRange (splitNamespace combined)

let PostParseModuleImpl (_i, defaultNamespace, isLastCompiland, filename, impl) = 
    match impl with 
    | ParsedImplFileFragment.NamedModule(SynModuleOrNamespace(lid, isRec, kind, decls, xmlDoc, attribs, access, m)) -> 
        let lid = 
            match lid with 
            | [id] when kind.IsModule && id.idText = MangledGlobalName ->
                error(Error(FSComp.SR.buildInvalidModuleOrNamespaceName(), id.idRange))
            | id :: rest when id.idText = MangledGlobalName -> rest
            | _ -> lid
        SynModuleOrNamespace(lid, isRec, kind, decls, xmlDoc, attribs, access, m)

    | ParsedImplFileFragment.AnonModule (defs, m)-> 
        let isLast, isExe = isLastCompiland 
        let lower = String.lowercase filename
        if not (isLast && isExe) && not (doNotRequireNamespaceOrModuleSuffixes |> List.exists (Filename.checkSuffix lower)) then
            match defs with
            | SynModuleDecl.NestedModule(_) :: _ -> errorR(Error(FSComp.SR.noEqualSignAfterModule(), trimRangeToLine m))
            | _ -> errorR(Error(FSComp.SR.buildMultiFileRequiresNamespaceOrModule(), trimRangeToLine m))

        let modname = ComputeAnonModuleName (not (isNil defs)) defaultNamespace filename (trimRangeToLine m)
        SynModuleOrNamespace(modname, false, AnonModule, defs, PreXmlDoc.Empty, [], None, m)

    | ParsedImplFileFragment.NamespaceFragment (lid, a, kind, c, d, e, m)-> 
        let lid, kind = 
            match lid with 
            | id :: rest when id.idText = MangledGlobalName ->
                rest, if List.isEmpty rest then GlobalNamespace else kind
            | _ -> lid, kind
        SynModuleOrNamespace(lid, a, kind, c, d, e, None, m)

let PostParseModuleSpec (_i, defaultNamespace, isLastCompiland, filename, intf) = 
    match intf with 
    | ParsedSigFileFragment.NamedModule(SynModuleOrNamespaceSig(lid, isRec, kind, decls, xmlDoc, attribs, access, m)) -> 
        let lid = 
            match lid with 
            | [id] when kind.IsModule && id.idText = MangledGlobalName ->
                error(Error(FSComp.SR.buildInvalidModuleOrNamespaceName(), id.idRange))
            | id :: rest when id.idText = MangledGlobalName -> rest
            | _ -> lid
        SynModuleOrNamespaceSig(lid, isRec, NamedModule, decls, xmlDoc, attribs, access, m)

    | ParsedSigFileFragment.AnonModule (defs, m) -> 
        let isLast, isExe = isLastCompiland
        let lower = String.lowercase filename
        if not (isLast && isExe) && not (doNotRequireNamespaceOrModuleSuffixes |> List.exists (Filename.checkSuffix lower)) then 
            match defs with
            | SynModuleSigDecl.NestedModule(_) :: _ -> errorR(Error(FSComp.SR.noEqualSignAfterModule(), m))
            | _ -> errorR(Error(FSComp.SR.buildMultiFileRequiresNamespaceOrModule(), m))

        let modname = ComputeAnonModuleName (not (isNil defs)) defaultNamespace filename (trimRangeToLine m)
        SynModuleOrNamespaceSig(modname, false, AnonModule, defs, PreXmlDoc.Empty, [], None, m)

    | ParsedSigFileFragment.NamespaceFragment (lid, a, kind, c, d, e, m)-> 
        let lid, kind = 
            match lid with 
            | id :: rest when id.idText = MangledGlobalName ->
                rest, if List.isEmpty rest then GlobalNamespace else kind
            | _ -> lid, kind
        SynModuleOrNamespaceSig(lid, a, kind, c, d, e, None, m)



let PostParseModuleImpls (defaultNamespace, filename, isLastCompiland, ParsedImplFile (hashDirectives, impls)) = 
    match impls |> List.rev |> List.tryPick (function ParsedImplFileFragment.NamedModule(SynModuleOrNamespace(lid, _, _, _, _, _, _, _)) -> Some lid | _ -> None) with
    | Some lid when impls.Length > 1 -> 
        errorR(Error(FSComp.SR.buildMultipleToplevelModules(), rangeOfLid lid))
    | _ -> 
        ()
    let impls = impls |> List.mapi (fun i x -> PostParseModuleImpl (i, defaultNamespace, isLastCompiland, filename, x)) 
    let qualName = QualFileNameOfImpls filename impls
    let isScript = IsScript filename

    let scopedPragmas = 
        [ for (SynModuleOrNamespace(_, _, _, decls, _, _, _, _)) in impls do 
            for d in decls do
                match d with 
                | SynModuleDecl.HashDirective (hd, _) -> yield! GetScopedPragmasForHashDirective hd
                | _ -> () 
          for hd in hashDirectives do 
              yield! GetScopedPragmasForHashDirective hd ]
    ParsedInput.ImplFile (ParsedImplFileInput (filename, isScript, qualName, scopedPragmas, hashDirectives, impls, isLastCompiland))
  
let PostParseModuleSpecs (defaultNamespace, filename, isLastCompiland, ParsedSigFile (hashDirectives, specs)) = 
    match specs |> List.rev |> List.tryPick (function ParsedSigFileFragment.NamedModule(SynModuleOrNamespaceSig(lid, _, _, _, _, _, _, _)) -> Some lid | _ -> None) with
    | Some lid when specs.Length > 1 -> 
        errorR(Error(FSComp.SR.buildMultipleToplevelModules(), rangeOfLid lid))
    | _ -> 
        ()
        
    let specs = specs |> List.mapi (fun i x -> PostParseModuleSpec(i, defaultNamespace, isLastCompiland, filename, x)) 
    let qualName = QualFileNameOfSpecs filename specs
    let scopedPragmas = 
        [ for (SynModuleOrNamespaceSig(_, _, _, decls, _, _, _, _)) in specs do 
            for d in decls do
                match d with 
                | SynModuleSigDecl.HashDirective(hd, _) -> yield! GetScopedPragmasForHashDirective hd
                | _ -> () 
          for hd in hashDirectives do 
              yield! GetScopedPragmasForHashDirective hd ]

    ParsedInput.SigFile (ParsedSigFileInput (filename, qualName, scopedPragmas, hashDirectives, specs))

type ModuleNamesDict = Map<string,Map<string,QualifiedNameOfFile>>

/// Checks if a module name is already given and deduplicates the name if needed.
let DeduplicateModuleName (moduleNamesDict: ModuleNamesDict) fileName (qualNameOfFile: QualifiedNameOfFile) =
    let path = Path.GetDirectoryName fileName
    let path = if FileSystem.IsPathRootedShim path then try FileSystem.GetFullPathShim path with _ -> path else path
    match moduleNamesDict.TryGetValue qualNameOfFile.Text with
    | true, paths ->
        if paths.ContainsKey path then 
            paths.[path], moduleNamesDict
        else
            let count = paths.Count + 1
            let id = qualNameOfFile.Id
            let qualNameOfFileT = if count = 1 then qualNameOfFile else QualifiedNameOfFile(Ident(id.idText + "___" + count.ToString(), id.idRange))
            let moduleNamesDictT = moduleNamesDict.Add(qualNameOfFile.Text, paths.Add(path, qualNameOfFileT))
            qualNameOfFileT, moduleNamesDictT
    | _ ->
        let moduleNamesDictT = moduleNamesDict.Add(qualNameOfFile.Text, Map.empty.Add(path, qualNameOfFile))
        qualNameOfFile, moduleNamesDictT

/// Checks if a ParsedInput is using a module name that was already given and deduplicates the name if needed.
let DeduplicateParsedInputModuleName (moduleNamesDict: ModuleNamesDict) input =
    match input with
    | ParsedInput.ImplFile (ParsedImplFileInput.ParsedImplFileInput (fileName, isScript, qualNameOfFile, scopedPragmas, hashDirectives, modules, (isLastCompiland, isExe))) ->
        let qualNameOfFileT, moduleNamesDictT = DeduplicateModuleName moduleNamesDict fileName qualNameOfFile
        let inputT = ParsedInput.ImplFile (ParsedImplFileInput.ParsedImplFileInput (fileName, isScript, qualNameOfFileT, scopedPragmas, hashDirectives, modules, (isLastCompiland, isExe)))
        inputT, moduleNamesDictT
    | ParsedInput.SigFile (ParsedSigFileInput.ParsedSigFileInput (fileName, qualNameOfFile, scopedPragmas, hashDirectives, modules)) ->
        let qualNameOfFileT, moduleNamesDictT = DeduplicateModuleName moduleNamesDict fileName qualNameOfFile
        let inputT = ParsedInput.SigFile (ParsedSigFileInput.ParsedSigFileInput (fileName, qualNameOfFileT, scopedPragmas, hashDirectives, modules))
        inputT, moduleNamesDictT

let ParseInput (lexer, errorLogger: ErrorLogger, lexbuf: UnicodeLexing.Lexbuf, defaultNamespace, filename, isLastCompiland) = 
    // The assert below is almost ok, but it fires in two cases:
    //  - fsi.exe sometimes passes "stdin" as a dummy filename
    //  - if you have a #line directive, e.g. 
    //        # 1000 "Line01.fs"
    //    then it also asserts. But these are edge cases that can be fixed later, e.g. in bug 4651.
    //System.Diagnostics.Debug.Assert(System.IO.Path.IsPathRooted filename, sprintf "should be absolute: '%s'" filename)
    let lower = String.lowercase filename 
    // Delay sending errors and warnings until after the file is parsed. This gives us a chance to scrape the
    // #nowarn declarations for the file
    let delayLogger = CapturingErrorLogger("Parsing")
    use unwindEL = PushErrorLoggerPhaseUntilUnwind (fun _ -> delayLogger)
    use unwindBP = PushThreadBuildPhaseUntilUnwind BuildPhase.Parse
    let mutable scopedPragmas = []
    try     
        let input = 
            if mlCompatSuffixes |> List.exists (Filename.checkSuffix lower) then  
                mlCompatWarning (FSComp.SR.buildCompilingExtensionIsForML()) rangeStartup 

            if FSharpImplFileSuffixes |> List.exists (Filename.checkSuffix lower) then  
                let impl = Parser.implementationFile lexer lexbuf 
                PostParseModuleImpls (defaultNamespace, filename, isLastCompiland, impl)
            elif FSharpSigFileSuffixes |> List.exists (Filename.checkSuffix lower) then  
                let intfs = Parser.signatureFile lexer lexbuf 
                PostParseModuleSpecs (defaultNamespace, filename, isLastCompiland, intfs)
            else 
                delayLogger.Error(Error(FSComp.SR.buildInvalidSourceFileExtension filename, Range.rangeStartup))
        scopedPragmas <- GetScopedPragmasForInput input
        input
    finally
        // OK, now commit the errors, since the ScopedPragmas will (hopefully) have been scraped
        let filteringErrorLogger = ErrorLoggerFilteringByScopedPragmas(false, scopedPragmas, errorLogger)
        delayLogger.CommitDelayedDiagnostics filteringErrorLogger

//----------------------------------------------------------------------------
// parsing - ParseOneInputFile
// Filename is (ml/mli/fs/fsi source). Parse it to AST. 
//----------------------------------------------------------------------------
let ParseOneInputLexbuf (tcConfig: TcConfig, lexResourceManager, conditionalCompilationDefines, lexbuf, filename, isLastCompiland, errorLogger) =
    use unwindbuildphase = PushThreadBuildPhaseUntilUnwind BuildPhase.Parse
    try 
        let skip = true in (* don't report whitespace from lexer *)
<<<<<<< HEAD
        let lightSyntaxStatus = LightSyntaxStatus (tcConfig.ComputeLightSyntaxInitialStatus(filename), true) 
        let lexargs = mkLexargs (filename, conditionalCompilationDefines@tcConfig.conditionalCompilationDefines, lightSyntaxStatus, lexResourceManager, ref [], errorLogger, tcConfig.pathMap)
=======
        let lightSyntaxStatus = LightSyntaxStatus (tcConfig.ComputeLightSyntaxInitialStatus filename, true) 
        let lexargs = mkLexargs (filename, conditionalCompilationDefines@tcConfig.conditionalCompilationDefines, lightSyntaxStatus, lexResourceManager, ref [], errorLogger)
>>>>>>> c4c1d9cf
        let shortFilename = SanitizeFileName filename tcConfig.implicitIncludeDir 
        let input = 
            Lexhelp.usingLexbufForParsing (lexbuf, filename) (fun lexbuf ->
                if verbose then dprintn ("Parsing... "+shortFilename)
                let tokenizer = LexFilter.LexFilter(lightSyntaxStatus, tcConfig.compilingFslib, Lexer.token lexargs skip, lexbuf)

                if tcConfig.tokenizeOnly then 
                    while true do 
                        printf "tokenize - getting one token from %s\n" shortFilename
                        let t = tokenizer.Lexer lexbuf
                        printf "tokenize - got %s @ %a\n" (Parser.token_to_string t) outputRange lexbuf.LexemeRange
                        (match t with Parser.EOF _ -> exit 0 | _ -> ())
                        if lexbuf.IsPastEndOfStream then printf "!!! at end of stream\n"

                if tcConfig.testInteractionParser then 
                    while true do 
                        match (Parser.interaction tokenizer.Lexer lexbuf) with
                        | IDefns(l, m) -> dprintf "Parsed OK, got %d defs @ %a\n" l.Length outputRange m
                        | IHash (_, m) -> dprintf "Parsed OK, got hash @ %a\n" outputRange m
                    exit 0

                let res = ParseInput(tokenizer.Lexer, errorLogger, lexbuf, None, filename, isLastCompiland)

                if tcConfig.reportNumDecls then 
                    let rec flattenSpecs specs = 
                          specs |> List.collect (function (SynModuleSigDecl.NestedModule (_, _, subDecls, _)) -> flattenSpecs subDecls | spec -> [spec])
                    let rec flattenDefns specs = 
                          specs |> List.collect (function (SynModuleDecl.NestedModule (_, _, subDecls, _, _)) -> flattenDefns subDecls | defn -> [defn])

                    let flattenModSpec (SynModuleOrNamespaceSig(_, _, _, decls, _, _, _, _)) = flattenSpecs decls
                    let flattenModImpl (SynModuleOrNamespace(_, _, _, decls, _, _, _, _)) = flattenDefns decls
                    match res with 
                    | ParsedInput.SigFile (ParsedSigFileInput (_, _, _, _, specs)) -> 
                        dprintf "parsing yielded %d specs" (List.collect flattenModSpec specs).Length
                    | ParsedInput.ImplFile (ParsedImplFileInput (modules = impls)) -> 
                        dprintf "parsing yielded %d definitions" (List.collect flattenModImpl impls).Length
                res
            )
        if verbose then dprintn ("Parsed "+shortFilename)
        Some input 
    with e -> (* errorR(Failure("parse failed")); *) errorRecovery e rangeStartup; None 
            
            
let ParseOneInputFile (tcConfig: TcConfig, lexResourceManager, conditionalCompilationDefines, filename, isLastCompiland, errorLogger, retryLocked) =
    try 
       let lower = String.lowercase filename
       if List.exists (Filename.checkSuffix lower) (FSharpSigFileSuffixes@FSharpImplFileSuffixes) then  
            if not(FileSystem.SafeExists filename) then
                error(Error(FSComp.SR.buildCouldNotFindSourceFile filename, rangeStartup))
            // bug 3155: if the file name is indirect, use a full path
            let lexbuf = UnicodeLexing.UnicodeFileAsLexbuf(filename, tcConfig.inputCodePage, retryLocked) 
            ParseOneInputLexbuf(tcConfig, lexResourceManager, conditionalCompilationDefines, lexbuf, filename, isLastCompiland, errorLogger)
       else error(Error(FSComp.SR.buildInvalidSourceFileExtension(SanitizeFileName filename tcConfig.implicitIncludeDir), rangeStartup))
    with e -> (* errorR(Failure("parse failed")); *) errorRecovery e rangeStartup; None 
     

[<Sealed>] 
type TcAssemblyResolutions(tcConfig: TcConfig, results: AssemblyResolution list, unresolved: UnresolvedAssemblyReference list) = 

    let originalReferenceToResolution = results |> List.map (fun r -> r.originalReference.Text, r) |> Map.ofList
    let resolvedPathToResolution = results |> List.map (fun r -> r.resolvedPath, r) |> Map.ofList

    /// Add some resolutions to the map of resolution results.                
    member tcResolutions.AddResolutionResults newResults = TcAssemblyResolutions(tcConfig, results @ newResults, unresolved)

    /// Add some unresolved results.
    member tcResolutions.AddUnresolvedReferences newUnresolved = TcAssemblyResolutions(tcConfig, results, unresolved @ newUnresolved)

    /// Get information about referenced DLLs
    member tcResolutions.GetAssemblyResolutions() = results
    member tcResolutions.GetUnresolvedReferences() = unresolved
    member tcResolutions.TryFindByOriginalReference(assemblyReference: AssemblyReference) = originalReferenceToResolution.TryFind assemblyReference.Text

    /// This doesn't need to be cancellable, it is only used by F# Interactive
    member tcResolution.TryFindByExactILAssemblyRef (ctok, assemblyRef) = 
        results |> List.tryFind (fun ar->
            let r = ar.GetILAssemblyRef(ctok, tcConfig.reduceMemoryUsage, tcConfig.tryGetMetadataSnapshot) |> Cancellable.runWithoutCancellation 
            r = assemblyRef)

    /// This doesn't need to be cancellable, it is only used by F# Interactive
    member tcResolution.TryFindBySimpleAssemblyName (ctok, simpleAssemName) = 
        results |> List.tryFind (fun ar->
            let r = ar.GetILAssemblyRef(ctok, tcConfig.reduceMemoryUsage, tcConfig.tryGetMetadataSnapshot) |> Cancellable.runWithoutCancellation 
            r.Name = simpleAssemName)

    member tcResolutions.TryFindByResolvedPath nm = resolvedPathToResolution.TryFind nm
    member tcResolutions.TryFindByOriginalReferenceText nm = originalReferenceToResolution.TryFind nm
        
    static member ResolveAssemblyReferences (ctok, tcConfig: TcConfig, assemblyList: AssemblyReference list, knownUnresolved: UnresolvedAssemblyReference list) : TcAssemblyResolutions =
        let resolved, unresolved = 
            if tcConfig.useSimpleResolution then 
                let resolutions = 
                    assemblyList 
                    |> List.map (fun assemblyReference -> 
                           try 
                               Choice1Of2 (tcConfig.ResolveLibWithDirectories (CcuLoadFailureAction.RaiseError, assemblyReference) |> Option.get)
                           with e -> 
                               errorRecovery e assemblyReference.Range
                               Choice2Of2 assemblyReference)
                let successes = resolutions |> List.choose (function Choice1Of2 x -> Some x | _ -> None)
                let failures = resolutions |> List.choose (function Choice2Of2 x -> Some (UnresolvedAssemblyReference(x.Text, [x])) | _ -> None)
                successes, failures
            else
                RequireCompilationThread ctok // we don't want to do assembly resolution concurrently, we assume MSBuild doesn't handle this
                TcConfig.TryResolveLibsUsingMSBuildRules (tcConfig, assemblyList, rangeStartup, ResolveAssemblyReferenceMode.ReportErrors)
        TcAssemblyResolutions(tcConfig, resolved, unresolved @ knownUnresolved)                    


    static member GetAllDllReferences (tcConfig: TcConfig) =
        [
            let primaryReference = tcConfig.PrimaryAssemblyDllReference()
            yield primaryReference

            if not tcConfig.compilingFslib then 
                yield tcConfig.CoreLibraryDllReference()

            let assumeDotNetFramework = primaryReference.SimpleAssemblyNameIs("mscorlib")
            if tcConfig.framework then 
                for s in defaultReferencesForScriptsAndOutOfProjectSources assumeDotNetFramework do
                    yield AssemblyReference(rangeStartup, (if s.EndsWith(".dll", StringComparison.OrdinalIgnoreCase) then s else s+".dll"), None)

            if tcConfig.useFsiAuxLib then
                let name = Path.Combine(tcConfig.fsharpBinariesDir, getFsiLibraryName + ".dll")
                yield AssemblyReference(rangeStartup, name, None)

            yield! tcConfig.referencedDLLs
        ]

    static member SplitNonFoundationalResolutions (ctok, tcConfig: TcConfig) =
        let assemblyList = TcAssemblyResolutions.GetAllDllReferences tcConfig
        let resolutions = TcAssemblyResolutions.ResolveAssemblyReferences (ctok, tcConfig, assemblyList, tcConfig.knownUnresolvedReferences)
        let frameworkDLLs, nonFrameworkReferences = resolutions.GetAssemblyResolutions() |> List.partition (fun r -> r.sysdir) 
        let unresolved = resolutions.GetUnresolvedReferences()
#if DEBUG
        let itFailed = ref false
        let addedText = "\nIf you want to debug this right now, attach a debugger, and put a breakpoint in 'CompileOps.fs' near the text '!itFailed', and you can re-step through the assembly resolution logic."
        unresolved 
        |> List.iter (fun (UnresolvedAssemblyReference(referenceText, _ranges)) ->
            if referenceText.Contains("mscorlib") then
                System.Diagnostics.Debug.Assert(false, sprintf "whoops, did not resolve mscorlib: '%s'%s" referenceText addedText)
                itFailed := true)
        frameworkDLLs 
        |> List.iter (fun x ->
            if not(FileSystem.IsPathRootedShim(x.resolvedPath)) then
                System.Diagnostics.Debug.Assert(false, sprintf "frameworkDLL should be absolute path: '%s'%s" x.resolvedPath addedText)
                itFailed := true)
        nonFrameworkReferences 
        |> List.iter (fun x -> 
            if not(FileSystem.IsPathRootedShim(x.resolvedPath)) then
                System.Diagnostics.Debug.Assert(false, sprintf "nonFrameworkReference should be absolute path: '%s'%s" x.resolvedPath addedText) 
                itFailed := true)
        if !itFailed then
            // idea is, put a breakpoint here and then step through
            let assemblyList = TcAssemblyResolutions.GetAllDllReferences tcConfig
            let resolutions = TcAssemblyResolutions.ResolveAssemblyReferences (ctok, tcConfig, assemblyList, [])
            let _frameworkDLLs, _nonFrameworkReferences = resolutions.GetAssemblyResolutions() |> List.partition (fun r -> r.sysdir) 
            ()
#endif
        frameworkDLLs, nonFrameworkReferences, unresolved

    static member BuildFromPriorResolutions (ctok, tcConfig: TcConfig, resolutions, knownUnresolved) =
        let references = resolutions |> List.map (fun r -> r.originalReference)
        TcAssemblyResolutions.ResolveAssemblyReferences (ctok, tcConfig, references, knownUnresolved)
            

//----------------------------------------------------------------------------
// Typecheck and optimization environments on disk
//--------------------------------------------------------------------------

let IsSignatureDataResource (r: ILResource) = 
    r.Name.StartsWithOrdinal FSharpSignatureDataResourceName ||
    r.Name.StartsWithOrdinal FSharpSignatureDataResourceName2

let IsOptimizationDataResource (r: ILResource) = 
    r.Name.StartsWithOrdinal FSharpOptimizationDataResourceName|| 
    r.Name.StartsWithOrdinal FSharpOptimizationDataResourceName2

let GetSignatureDataResourceName (r: ILResource) = 
    if r.Name.StartsWithOrdinal FSharpSignatureDataResourceName then 
        String.dropPrefix r.Name FSharpSignatureDataResourceName
    elif r.Name.StartsWithOrdinal FSharpSignatureDataResourceName2 then 
        String.dropPrefix r.Name FSharpSignatureDataResourceName2
    else failwith "GetSignatureDataResourceName"

let GetOptimizationDataResourceName (r: ILResource) = 
    if r.Name.StartsWithOrdinal FSharpOptimizationDataResourceName then 
        String.dropPrefix r.Name FSharpOptimizationDataResourceName
    elif r.Name.StartsWithOrdinal FSharpOptimizationDataResourceName2 then 
        String.dropPrefix r.Name FSharpOptimizationDataResourceName2
    else failwith "GetOptimizationDataResourceName"

let IsReflectedDefinitionsResource (r: ILResource) =
    r.Name.StartsWithOrdinal(QuotationPickler.SerializedReflectedDefinitionsResourceNameBase)

let MakeILResource rname bytes = 
    { Name = rname
      Location = ILResourceLocation.LocalOut bytes
      Access = ILResourceAccess.Public
      CustomAttrsStored = storeILCustomAttrs emptyILCustomAttrs
      MetadataIndex = NoMetadataIdx }

let PickleToResource inMem file (g: TcGlobals) scope rname p x =
    let file = PathMap.apply g.pathMap file

    { Name = rname
      Location = (let bytes = pickleObjWithDanglingCcus inMem file g scope p x in ILResourceLocation.LocalOut bytes)
      Access = ILResourceAccess.Public
      CustomAttrsStored = storeILCustomAttrs emptyILCustomAttrs
      MetadataIndex = NoMetadataIdx }

let GetSignatureData (file, ilScopeRef, ilModule, byteReader) : PickledDataWithReferences<PickledCcuInfo> = 
    unpickleObjWithDanglingCcus file ilScopeRef ilModule unpickleCcuInfo (byteReader())

let WriteSignatureData (tcConfig: TcConfig, tcGlobals, exportRemapping, ccu: CcuThunk, file, inMem) : ILResource =
    let mspec = ccu.Contents
    let mspec = ApplyExportRemappingToEntity tcGlobals exportRemapping mspec
    // For historical reasons, we use a different resource name for FSharp.Core, so older F# compilers 
    // don't complain when they see the resource.
<<<<<<< HEAD
    let rname = if ccu.AssemblyName = GetFSharpCoreLibraryName() then FSharpSignatureDataResourceName2 else FSharpSignatureDataResourceName

    let includeDir =
        if String.IsNullOrEmpty tcConfig.implicitIncludeDir then ""
        else
            tcConfig.implicitIncludeDir
            |> System.IO.Path.GetFullPath
            |> PathMap.applyDir tcGlobals.pathMap

=======
    let rname = if ccu.AssemblyName = getFSharpCoreLibraryName then FSharpSignatureDataResourceName2 else FSharpSignatureDataResourceName 
>>>>>>> c4c1d9cf
    PickleToResource inMem file tcGlobals ccu (rname+ccu.AssemblyName) pickleCcuInfo 
        { mspec=mspec 
          compileTimeWorkingDir=includeDir
          usesQuotations = ccu.UsesFSharp20PlusQuotations }

let GetOptimizationData (file, ilScopeRef, ilModule, byteReader) = 
    unpickleObjWithDanglingCcus file ilScopeRef ilModule Optimizer.u_CcuOptimizationInfo (byteReader())

let WriteOptimizationData (tcGlobals, file, inMem, ccu: CcuThunk, modulInfo) = 
    // For historical reasons, we use a different resource name for FSharp.Core, so older F# compilers 
    // don't complain when they see the resource.
<<<<<<< HEAD
    let rname = if ccu.AssemblyName = GetFSharpCoreLibraryName() then FSharpOptimizationDataResourceName2 else FSharpOptimizationDataResourceName
=======
    let rname = if ccu.AssemblyName = getFSharpCoreLibraryName then FSharpOptimizationDataResourceName2 else FSharpOptimizationDataResourceName 
>>>>>>> c4c1d9cf
    PickleToResource inMem file tcGlobals ccu (rname+ccu.AssemblyName) Optimizer.p_CcuOptimizationInfo modulInfo

//----------------------------------------------------------------------------
// Abstraction for project reference

type RawFSharpAssemblyDataBackedByFileOnDisk (ilModule: ILModuleDef, ilAssemblyRefs) = 
    let externalSigAndOptData = ["FSharp.Core"]
    interface IRawFSharpAssemblyData with 
         member __.GetAutoOpenAttributes ilg = GetAutoOpenAttributes ilg ilModule 
         member __.GetInternalsVisibleToAttributes ilg = GetInternalsVisibleToAttributes ilg ilModule 
         member __.TryGetILModuleDef() = Some ilModule 
         member __.GetRawFSharpSignatureData(m, ilShortAssemName, filename) = 
            let resources = ilModule.Resources.AsList
            let sigDataReaders = 
                [ for iresource in resources do
                    if IsSignatureDataResource iresource then 
                        let ccuName = GetSignatureDataResourceName iresource
                        yield (ccuName, fun () -> iresource.GetBytes()) ]
                        
            let sigDataReaders = 
                if sigDataReaders.IsEmpty && List.contains ilShortAssemName externalSigAndOptData then 
                    let sigFileName = Path.ChangeExtension(filename, "sigdata")
                    if not (FileSystem.SafeExists sigFileName) then 
                        error(Error(FSComp.SR.buildExpectedSigdataFile (FileSystem.GetFullPathShim sigFileName), m))
                    [ (ilShortAssemName, fun () -> FileSystem.ReadAllBytesShim sigFileName)]
                else
                    sigDataReaders
            sigDataReaders
         member __.GetRawFSharpOptimizationData(m, ilShortAssemName, filename) =             
            let optDataReaders = 
                ilModule.Resources.AsList
                |> List.choose (fun r -> if IsOptimizationDataResource r then Some(GetOptimizationDataResourceName r, (fun () -> r.GetBytes())) else None)

            // Look for optimization data in a file 
            let optDataReaders = 
                if optDataReaders.IsEmpty && List.contains ilShortAssemName externalSigAndOptData then 
                    let optDataFile = Path.ChangeExtension(filename, "optdata")
                    if not (FileSystem.SafeExists optDataFile) then 
                        error(Error(FSComp.SR.buildExpectedFileAlongSideFSharpCore(optDataFile, FileSystem.GetFullPathShim optDataFile), m))
                    [ (ilShortAssemName, (fun () -> FileSystem.ReadAllBytesShim optDataFile))]
                else
                    optDataReaders
            optDataReaders
         member __.GetRawTypeForwarders() =
            match ilModule.Manifest with 
            | Some manifest -> manifest.ExportedTypes
            | None -> mkILExportedTypes []
         member __.ShortAssemblyName = GetNameOfILModule ilModule 
         member __.ILScopeRef = MakeScopeRefForILModule ilModule
         member __.ILAssemblyRefs = ilAssemblyRefs
         member __.HasAnyFSharpSignatureDataAttribute = 
            let attrs = GetCustomAttributesOfILModule ilModule
            List.exists IsSignatureDataVersionAttr attrs
         member __.HasMatchingFSharpSignatureDataAttribute ilg = 
            let attrs = GetCustomAttributesOfILModule ilModule
            List.exists (IsMatchingSignatureDataVersionAttr ilg (IL.parseILVersion Internal.Utilities.FSharpEnvironment.FSharpBinaryMetadataFormatRevision)) attrs


//----------------------------------------------------------------------------
// Relink blobs of saved data by fixing up ccus.
//--------------------------------------------------------------------------

let availableToOptionalCcu = function
    | ResolvedCcu ccu -> Some ccu
    | UnresolvedCcu _ -> None


//----------------------------------------------------------------------------
// TcConfigProvider
//--------------------------------------------------------------------------

/// Represents a computation to return a TcConfig. Normally this is just a constant immutable TcConfig, 
/// but for F# Interactive it may be based on an underlying mutable TcConfigBuilder.
type TcConfigProvider = 
    | TcConfigProvider of (CompilationThreadToken -> TcConfig)
    member x.Get ctok = (let (TcConfigProvider f) = x in f ctok)

    /// Get a TcConfigProvider which will return only the exact TcConfig.
    static member Constant tcConfig = TcConfigProvider(fun _ctok -> tcConfig)

    /// Get a TcConfigProvider which will continue to respect changes in the underlying
    /// TcConfigBuilder rather than delivering snapshots.
    static member BasedOnMutableBuilder tcConfigB = TcConfigProvider(fun _ctok -> TcConfig.Create(tcConfigB, validate=false))
    
    
//----------------------------------------------------------------------------
// TcImports
//--------------------------------------------------------------------------

          
/// Represents a table of imported assemblies with their resolutions.
[<Sealed>] 
type TcImports(tcConfigP: TcConfigProvider, initialResolutions: TcAssemblyResolutions, importsBase: TcImports option, ilGlobalsOpt) = 

    let mutable resolutions = initialResolutions
    let mutable importsBase: TcImports option = importsBase
    let mutable dllInfos: ImportedBinary list = []
    let mutable dllTable: NameMap<ImportedBinary> = NameMap.empty
    let mutable ccuInfos: ImportedAssembly list = []
    let mutable ccuTable: NameMap<ImportedAssembly> = NameMap.empty
    let mutable disposeActions = []
    let mutable disposed = false
    let mutable ilGlobalsOpt = ilGlobalsOpt
    let mutable tcGlobals = None
#if !NO_EXTENSIONTYPING
    let mutable generatedTypeRoots = new System.Collections.Generic.Dictionary<ILTypeRef, int * ProviderGeneratedType>()
#endif
    
    let CheckDisposed() =
        if disposed then assert false

    static let ccuHasType (ccu: CcuThunk) (nsname: string list) (tname: string) =
        let matchNameSpace (entityOpt: Entity option) n =
            match entityOpt with
            | None -> None
            | Some entity ->
                entity.ModuleOrNamespaceType.AllEntitiesByCompiledAndLogicalMangledNames.TryFind n

        match (Some ccu.Contents, nsname) ||> List.fold matchNameSpace with
        | Some ns ->
                match Map.tryFind tname ns.ModuleOrNamespaceType.TypesByMangledName with
                | Some _ -> true
                | None -> false
        | None -> false
  
    member private tcImports.Base = 
            CheckDisposed()
            importsBase

    member tcImports.CcuTable =
            CheckDisposed()
            ccuTable
        
    member tcImports.DllTable =
            CheckDisposed()
            dllTable        
        
    member tcImports.RegisterCcu ccuInfo =
        CheckDisposed()
        ccuInfos <- ccuInfos ++ ccuInfo
        // Assembly Ref Resolution: remove this use of ccu.AssemblyName
        ccuTable <- NameMap.add (ccuInfo.FSharpViewOfMetadata.AssemblyName) ccuInfo ccuTable
    
    member tcImports.RegisterDll dllInfo =
        CheckDisposed()
        dllInfos <- dllInfos ++ dllInfo
        dllTable <- NameMap.add (getNameOfScopeRef dllInfo.ILScopeRef) dllInfo dllTable

    member tcImports.GetDllInfos() = 
        CheckDisposed()
        match importsBase with 
        | Some importsBase-> importsBase.GetDllInfos() @ dllInfos
        | None -> dllInfos
        
    member tcImports.AllAssemblyResolutions() = 
        CheckDisposed()
        let ars = resolutions.GetAssemblyResolutions()
        match importsBase with 
        | Some importsBase-> importsBase.AllAssemblyResolutions() @ ars
        | None -> ars
        
    member tcImports.TryFindDllInfo (ctok: CompilationThreadToken, m, assemblyName, lookupOnly) =
        CheckDisposed()
        let rec look (t: TcImports) =       
            match NameMap.tryFind assemblyName t.DllTable with
            | Some res -> Some res
            | None -> 
                match t.Base with 
                | Some t2 -> look t2
                | None -> None
        match look tcImports with
        | Some res -> Some res
        | None ->
            tcImports.ImplicitLoadIfAllowed(ctok, m, assemblyName, lookupOnly)
            look tcImports
    

    member tcImports.FindDllInfo (ctok, m, assemblyName) =
        match tcImports.TryFindDllInfo (ctok, m, assemblyName, lookupOnly=false) with 
        | Some res -> res
        | None -> error(Error(FSComp.SR.buildCouldNotResolveAssembly assemblyName, m))

    member tcImports.GetImportedAssemblies() = 
        CheckDisposed()
        match importsBase with 
        | Some importsBase-> List.append (importsBase.GetImportedAssemblies()) ccuInfos
        | None -> ccuInfos        
        
    member tcImports.GetCcusExcludingBase() = 
        CheckDisposed()
        ccuInfos |> List.map (fun x -> x.FSharpViewOfMetadata)        

    member tcImports.GetCcusInDeclOrder() =         
        CheckDisposed()
        List.map (fun x -> x.FSharpViewOfMetadata) (tcImports.GetImportedAssemblies())  
        
    // This is the main "assembly reference --> assembly" resolution routine. 
    member tcImports.FindCcuInfo (ctok, m, assemblyName, lookupOnly) = 
        CheckDisposed()
        let rec look (t: TcImports) = 
            match NameMap.tryFind assemblyName t.CcuTable with
            | Some res -> Some res
            | None -> 
                 match t.Base with 
                 | Some t2 -> look t2 
                 | None -> None

        match look tcImports with
        | Some res -> ResolvedImportedAssembly res
        | None ->
            tcImports.ImplicitLoadIfAllowed(ctok, m, assemblyName, lookupOnly)
            match look tcImports with 
            | Some res -> ResolvedImportedAssembly res
            | None -> UnresolvedImportedAssembly assemblyName
        

    member tcImports.FindCcu (ctok, m, assemblyName, lookupOnly) = 
        CheckDisposed()
        match tcImports.FindCcuInfo(ctok, m, assemblyName, lookupOnly) with
        | ResolvedImportedAssembly importedAssembly -> ResolvedCcu(importedAssembly.FSharpViewOfMetadata)
        | UnresolvedImportedAssembly assemblyName -> UnresolvedCcu assemblyName

    member tcImports.FindCcuFromAssemblyRef(ctok, m, assemblyRef: ILAssemblyRef) = 
        CheckDisposed()
        match tcImports.FindCcuInfo(ctok, m, assemblyRef.Name, lookupOnly=false) with
        | ResolvedImportedAssembly importedAssembly -> ResolvedCcu(importedAssembly.FSharpViewOfMetadata)
        | UnresolvedImportedAssembly _ -> UnresolvedCcu(assemblyRef.QualifiedName)


#if !NO_EXTENSIONTYPING
    member tcImports.GetProvidedAssemblyInfo(ctok, m, assembly: Tainted<ProvidedAssembly>) = 
        let anameOpt = assembly.PUntaint((fun assembly -> match assembly with null -> None | a -> Some (a.GetName())), m)
        match anameOpt with 
        | None -> false, None
        | Some aname -> 
        let ilShortAssemName = aname.Name
        match tcImports.FindCcu (ctok, m, ilShortAssemName, lookupOnly=true) with 
        | ResolvedCcu ccu -> 
            if ccu.IsProviderGenerated then 
                let dllinfo = tcImports.FindDllInfo(ctok, m, ilShortAssemName)
                true, dllinfo.ProviderGeneratedStaticLinkMap
            else
                false, None

        | UnresolvedCcu _ -> 
            let g = tcImports.GetTcGlobals()
            let ilScopeRef = ILScopeRef.Assembly (ILAssemblyRef.FromAssemblyName aname)
            let fileName = aname.Name + ".dll"
            let bytes = assembly.PApplyWithProvider((fun (assembly, provider) -> assembly.GetManifestModuleContents provider), m).PUntaint(id, m)
            let tcConfig = tcConfigP.Get ctok
            let ilModule, ilAssemblyRefs = 
                let opts: ILReaderOptions = 
                    { ilGlobals = g.ilg 
                      reduceMemoryUsage = tcConfig.reduceMemoryUsage
                      pdbDirPath = None 
                      metadataOnly = MetadataOnlyFlag.Yes
                      tryGetMetadataSnapshot = tcConfig.tryGetMetadataSnapshot }
                let reader = OpenILModuleReaderFromBytes fileName bytes opts
                reader.ILModuleDef, reader.ILAssemblyRefs

            let theActualAssembly = assembly.PUntaint((fun x -> x.Handle), m)
            let dllinfo = 
                { RawMetadata= RawFSharpAssemblyDataBackedByFileOnDisk (ilModule, ilAssemblyRefs) 
                  FileName=fileName
                  ProviderGeneratedAssembly=Some theActualAssembly
                  IsProviderGenerated=true
                  ProviderGeneratedStaticLinkMap= if g.isInteractive then None else Some (ProvidedAssemblyStaticLinkingMap.CreateNew())
                  ILScopeRef = ilScopeRef
                  ILAssemblyRefs = ilAssemblyRefs }
            tcImports.RegisterDll dllinfo
            let ccuData: CcuData = 
              { IsFSharp=false
                UsesFSharp20PlusQuotations=false
                InvalidateEvent=(new Event<_>()).Publish
                IsProviderGenerated = true
                QualifiedName= Some (assembly.PUntaint((fun a -> a.FullName), m))
                Contents = NewCcuContents ilScopeRef m ilShortAssemName (NewEmptyModuleOrNamespaceType Namespace) 
                ILScopeRef = ilScopeRef
                Stamp = newStamp()
                SourceCodeDirectory = ""  
                FileName = Some fileName
                MemberSignatureEquality = (fun ty1 ty2 -> Tastops.typeEquivAux EraseAll g ty1 ty2)
                ImportProvidedType = (fun ty -> Import.ImportProvidedType (tcImports.GetImportMap()) m ty)
                TryGetILModuleDef = (fun () -> Some ilModule)
                TypeForwarders = Map.empty }
                    
            let ccu = CcuThunk.Create(ilShortAssemName, ccuData)
            let ccuinfo = 
                { FSharpViewOfMetadata=ccu 
                  ILScopeRef = ilScopeRef 
                  AssemblyAutoOpenAttributes = []
                  AssemblyInternalsVisibleToAttributes = []
                  IsProviderGenerated = true
                  TypeProviders=[]
                  FSharpOptimizationData = notlazy None }
            tcImports.RegisterCcu ccuinfo
            // Yes, it is generative
            true, dllinfo.ProviderGeneratedStaticLinkMap

    member tcImports.RecordGeneratedTypeRoot root = 
        // checking if given ProviderGeneratedType was already recorded before (probably for another set of static parameters) 
        let (ProviderGeneratedType(_, ilTyRef, _)) = root
        let index = 
            match generatedTypeRoots.TryGetValue ilTyRef with
            | true, (index, _) -> index
            | false, _ -> generatedTypeRoots.Count
        generatedTypeRoots.[ilTyRef] <- (index, root)

    member tcImports.ProviderGeneratedTypeRoots = 
        generatedTypeRoots.Values
        |> Seq.sortBy fst
        |> Seq.map snd
        |> Seq.toList
#endif

    member tcImports.AttachDisposeAction action =
        CheckDisposed()
        disposeActions <- action :: disposeActions
  
    // Note: the returned binary reader is associated with the tcImports, i.e. when the tcImports are closed 
    // then the reader is closed. 
    member tcImports.OpenILBinaryModule(ctok, filename, m) = 
      try
        CheckDisposed()
        let tcConfig = tcConfigP.Get ctok
        let pdbDirPath =
            // We open the pdb file if one exists parallel to the binary we 
            // are reading, so that --standalone will preserve debug information. 
            if tcConfig.openDebugInformationForLaterStaticLinking then 
                let pdbDir = try Filename.directoryName filename with _ -> "."
                let pdbFile = (try Filename.chopExtension filename with _ -> filename) + ".pdb" 

                if FileSystem.SafeExists pdbFile then 
                    if verbose then dprintf "reading PDB file %s from directory %s\n" pdbFile pdbDir
                    Some pdbDir
                else
                    None
            else
                None

        let ilGlobals =
            // ILScopeRef.Local can be used only for primary assembly (mscorlib or System.Runtime) itself
            // Remaining assemblies should be opened using existing ilGlobals (so they can properly locate fundamental types)
            match ilGlobalsOpt with
            | None -> mkILGlobals ILScopeRef.Local
            | Some g -> g

        let ilILBinaryReader =
            OpenILBinary (filename, tcConfig.reduceMemoryUsage, ilGlobals, pdbDirPath, tcConfig.shadowCopyReferences, tcConfig.tryGetMetadataSnapshot)

        tcImports.AttachDisposeAction(fun _ -> (ilILBinaryReader :> IDisposable).Dispose())
        ilILBinaryReader.ILModuleDef, ilILBinaryReader.ILAssemblyRefs
      with e ->
        error(Error(FSComp.SR.buildErrorOpeningBinaryFile(filename, e.Message), m))

    (* auxModTable is used for multi-module assemblies *)
    member tcImports.MkLoaderForMultiModuleILAssemblies ctok m =
        CheckDisposed()
        let auxModTable = HashMultiMap(10, HashIdentity.Structural)
        fun viewedScopeRef ->
        
            let tcConfig = tcConfigP.Get ctok
            match viewedScopeRef with
            | ILScopeRef.Module modref -> 
                let key = modref.Name
                if not (auxModTable.ContainsKey key) then
                    let resolution = tcConfig.ResolveLibWithDirectories (CcuLoadFailureAction.RaiseError, AssemblyReference(m, key, None)) |> Option.get
                    let ilModule, _ = tcImports.OpenILBinaryModule(ctok, resolution.resolvedPath, m)
                    auxModTable.[key] <- ilModule
                auxModTable.[key] 

            | _ -> 
                error(InternalError("Unexpected ILScopeRef.Local or ILScopeRef.Assembly in exported type table", m))

    member tcImports.IsAlreadyRegistered nm =
        CheckDisposed()
        tcImports.GetDllInfos() |> List.exists (fun dll -> 
            match dll.ILScopeRef with 
            | ILScopeRef.Assembly a -> a.Name = nm 
            | _ -> false)

    member tcImports.GetImportMap() = 
        CheckDisposed()
        let loaderInterface = 
            { new Import.AssemblyLoader with 
                 member x.FindCcuFromAssemblyRef (ctok, m, ilAssemblyRef) = 
                     tcImports.FindCcuFromAssemblyRef (ctok, m, ilAssemblyRef)
#if !NO_EXTENSIONTYPING
                 member x.GetProvidedAssemblyInfo (ctok, m, assembly) = tcImports.GetProvidedAssemblyInfo (ctok, m, assembly)
                 member x.RecordGeneratedTypeRoot root = tcImports.RecordGeneratedTypeRoot root
#endif
             }
        new Import.ImportMap (tcImports.GetTcGlobals(), loaderInterface)

    // Note the tcGlobals are only available once mscorlib and fslib have been established. For TcImports, 
    // they are logically only needed when converting AbsIL data structures into F# data structures, and
    // when converting AbsIL types in particular, since these types are normalized through the tables
    // in the tcGlobals (E.g. normalizing 'System.Int32' to 'int'). On the whole ImportILAssembly doesn't
    // actually convert AbsIL types - it only converts the outer shell of type definitions - the vast majority of
    // types such as those in method signatures are currently converted on-demand. However ImportILAssembly does have to
    // convert the types that are constraints in generic parameters, which was the original motivation for making sure that
    // ImportILAssembly had a tcGlobals available when it really needs it.
    member tcImports.GetTcGlobals() : TcGlobals =
        CheckDisposed()
        match tcGlobals with 
        | Some g -> g 
        | None -> 
            match importsBase with 
            | Some b -> b.GetTcGlobals() 
            | None -> failwith "unreachable: GetGlobals - are the references to mscorlib.dll and FSharp.Core.dll valid?"

    member private tcImports.SetILGlobals ilg =
        CheckDisposed()
        ilGlobalsOpt <- Some ilg

    member private tcImports.SetTcGlobals g =
        CheckDisposed()
        tcGlobals <- Some g

#if !NO_EXTENSIONTYPING
    member private tcImports.InjectProvidedNamespaceOrTypeIntoEntity 
            (typeProviderEnvironment, 
             tcConfig: TcConfig, 
             m, entity: Entity, 
             injectedNamspace, remainingNamespace, 
             provider, 
             st: Tainted<ProvidedType> option) = 
        match remainingNamespace with
        | next :: rest ->
            // Inject the namespace entity 
            match entity.ModuleOrNamespaceType.ModulesAndNamespacesByDemangledName.TryFind next with
            | Some childEntity ->
                tcImports.InjectProvidedNamespaceOrTypeIntoEntity (typeProviderEnvironment, tcConfig, m, childEntity, next :: injectedNamspace, rest, provider, st)
            | None -> 
                // Build up the artificial namespace if there is not a real one.
                let cpath = CompPath(ILScopeRef.Local, injectedNamspace |> List.rev |> List.map (fun n -> (n, ModuleOrNamespaceKind.Namespace)) )
                let newNamespace = NewModuleOrNamespace (Some cpath) taccessPublic (ident(next, rangeStartup)) XmlDoc.Empty [] (MaybeLazy.Strict (NewEmptyModuleOrNamespaceType Namespace)) 
                entity.ModuleOrNamespaceType.AddModuleOrNamespaceByMutation newNamespace
                tcImports.InjectProvidedNamespaceOrTypeIntoEntity (typeProviderEnvironment, tcConfig, m, newNamespace, next :: injectedNamspace, rest, provider, st)
        | [] -> 
            match st with
            | Some st ->
                // Inject the wrapper type into the provider assembly.
                //
                // Generated types get properly injected into the provided (i.e. generated) assembly CCU in tc.fs

                let importProvidedType t = Import.ImportProvidedType (tcImports.GetImportMap()) m t
                let isSuppressRelocate = tcConfig.isInteractive || st.PUntaint((fun st -> st.IsSuppressRelocate), m) 
                let newEntity = Construct.NewProvidedTycon(typeProviderEnvironment, st, importProvidedType, isSuppressRelocate, m) 
                entity.ModuleOrNamespaceType.AddProvidedTypeEntity newEntity
            | None -> ()

            entity.entity_tycon_repr <-
                match entity.TypeReprInfo with 
                // This is the first extension 
                | TNoRepr -> 
                    TProvidedNamespaceExtensionPoint(typeProviderEnvironment, [provider])
                                
                // Add to the existing list of extensions
                | TProvidedNamespaceExtensionPoint(resolutionFolder, prior) as repr -> 
                    if not(prior |> List.exists(fun r->Tainted.EqTainted r provider)) then 
                        TProvidedNamespaceExtensionPoint(resolutionFolder, provider :: prior)
                    else 
                        repr

                | _ -> failwith "Unexpected representation in namespace entity referred to by a type provider"

    member tcImports.ImportTypeProviderExtensions 
               (ctok, tcConfig: TcConfig, 
                fileNameOfRuntimeAssembly, 
                ilScopeRefOfRuntimeAssembly, 
                runtimeAssemblyAttributes: ILAttribute list, 
                entityToInjectInto, invalidateCcu: Event<_>, m) = 

        let startingErrorCount = CompileThreadStatic.ErrorLogger.ErrorCount

        // Find assembly level TypeProviderAssemblyAttributes. These will point to the assemblies that 
        // have class which implement ITypeProvider and which have TypeProviderAttribute on them.
        let designTimeAssemblyNames = 
            runtimeAssemblyAttributes 
            |> List.choose (TryDecodeTypeProviderAssemblyAttr (defaultArg ilGlobalsOpt EcmaMscorlibILGlobals))
            // If no design-time assembly is specified, use the runtime assembly
            |> List.map (function null -> fileNameOfRuntimeAssembly | s -> s)
            // For each simple name of a design-time assembly, we take the first matching one in the order they are 
            // specified in the attributes
            |> List.distinctBy (fun s -> try Path.GetFileNameWithoutExtension s with _ -> s)

        if not (List.isEmpty designTimeAssemblyNames) then

            // Find the SystemRuntimeAssemblyVersion value to report in the TypeProviderConfig.
            let primaryAssemblyVersion = 
                let primaryAssemblyRef = tcConfig.PrimaryAssemblyDllReference()
                let resolution = tcConfig.ResolveLibWithDirectories (CcuLoadFailureAction.RaiseError, primaryAssemblyRef) |> Option.get
                 // MSDN: this method causes the file to be opened and closed, but the assembly is not added to this domain
                let name = System.Reflection.AssemblyName.GetAssemblyName(resolution.resolvedPath)
                name.Version

            let typeProviderEnvironment = 
                 { resolutionFolder = tcConfig.implicitIncludeDir
                   outputFile = tcConfig.outputFile
                   showResolutionMessages = tcConfig.showExtensionTypeMessages 
                   referencedAssemblies = Array.distinct [| for r in tcImports.AllAssemblyResolutions() -> r.resolvedPath |]
                   temporaryFolder = FileSystem.GetTempPathShim() }

            // The type provider should not hold strong references to disposed
            // TcImport objects. So the callbacks provided in the type provider config
            // dispatch via a thunk which gets set to a non-resource-capturing 
            // failing function when the object is disposed. 
            let systemRuntimeContainsType =  
                // NOTE: do not touch this
                let systemRuntimeContainsTypeRef = ref (fun typeName -> tcImports.SystemRuntimeContainsType typeName)
                tcImports.AttachDisposeAction(fun () -> systemRuntimeContainsTypeRef := (fun _ -> raise (System.ObjectDisposedException("The type provider has been disposed"))))  
                fun arg -> systemRuntimeContainsTypeRef.Value arg  

            let providers = 
                [ for designTimeAssemblyName in designTimeAssemblyNames do
                      yield! ExtensionTyping.GetTypeProvidersOfAssembly(fileNameOfRuntimeAssembly, ilScopeRefOfRuntimeAssembly, designTimeAssemblyName, typeProviderEnvironment, 
                                                                        tcConfig.isInvalidationSupported, tcConfig.isInteractive, systemRuntimeContainsType, primaryAssemblyVersion, m) ]

            // Note, type providers are disposable objects. The TcImports owns the provider objects - when/if it is disposed, the providers are disposed.
            // We ignore all exceptions from provider disposal.
            for provider in providers do 
                tcImports.AttachDisposeAction(fun () -> 
                    try 
                        provider.PUntaintNoFailure(fun x -> x).Dispose() 
                    with e -> 
                        ())
            
            // Add the invalidation signal handlers to each provider
            for provider in providers do 
                provider.PUntaint((fun tp -> 

                    // Register the type provider invalidation handler.
                    //
                    // We are explicit about what the handler closure captures to help reason about the
                    // lifetime of captured objects, especially in case the type provider instance gets leaked
                    // or keeps itself alive mistakenly, e.g. via some global state in the type provider instance.
                    //
                    // The closure captures 
                    //   1. an Event value, ultimately this is made available in all CCus as ccu.InvalidateEvent
                    //   2. any handlers registered to ccu.InvalidateEvent 
                    //   3. a message string
                    //
                    // Note that the invalidation handler does not explicitly capture the TcImports. 
                    // The only place where handlers are registered is to ccu.InvalidateEvent is in IncrementalBuilder.fs.

                    let capturedInvalidateCcu = invalidateCcu
                    let capturedMessage = "The provider '" + fileNameOfRuntimeAssembly + "' reported a change"
                    let handler = tp.Invalidate.Subscribe(fun _ -> capturedInvalidateCcu.Trigger (capturedMessage))  

                    // When the TcImports is disposed we detach the invalidation callback
                    tcImports.AttachDisposeAction(fun () -> try handler.Dispose() with _ -> ())), m)  
                
            match providers with
            | [] -> 
                warning(Error(FSComp.SR.etHostingAssemblyFoundWithoutHosts(fileNameOfRuntimeAssembly, typeof<Microsoft.FSharp.Core.CompilerServices.TypeProviderAssemblyAttribute>.FullName), m)) 
            | _ -> 

#if DEBUG
                if typeProviderEnvironment.showResolutionMessages then
                    dprintfn "Found extension type hosting hosting assembly '%s' with the following extensions:" fileNameOfRuntimeAssembly
                    providers |> List.iter(fun provider ->dprintfn " %s" (ExtensionTyping.DisplayNameOfTypeProvider(provider.TypeProvider, m)))
#endif
                    
                for provider in providers do 
                    try
                        // Inject an entity for the namespace, or if one already exists, then record this as a provider
                        // for that namespace.
                        let rec loop (providedNamespace: Tainted<IProvidedNamespace>) =
                            let path = ExtensionTyping.GetProvidedNamespaceAsPath(m, provider, providedNamespace.PUntaint((fun r -> r.NamespaceName), m))
                            tcImports.InjectProvidedNamespaceOrTypeIntoEntity (typeProviderEnvironment, tcConfig, m, entityToInjectInto, [], path, provider, None)

                            // Inject entities for the types returned by provider.GetTypes(). 
                            //
                            // NOTE: The types provided by GetTypes() are available for name resolution
                            // when the namespace is "opened". This is part of the specification of the language
                            // feature.
                            let tys = providedNamespace.PApplyArray((fun provider -> provider.GetTypes()), "GetTypes", m)
                            let ptys = [| for ty in tys -> ty.PApply((fun ty -> ty |> ProvidedType.CreateNoContext), m) |]
                            for st in ptys do 
                                tcImports.InjectProvidedNamespaceOrTypeIntoEntity (typeProviderEnvironment, tcConfig, m, entityToInjectInto, [], path, provider, Some st)

                            for providedNestedNamespace in providedNamespace.PApplyArray((fun provider -> provider.GetNestedNamespaces()), "GetNestedNamespaces", m) do 
                                loop providedNestedNamespace

                        RequireCompilationThread ctok // IProvidedType.GetNamespaces is an example of a type provider call
                        let providedNamespaces = provider.PApplyArray((fun r -> r.GetNamespaces()), "GetNamespaces", m)

                        for providedNamespace in providedNamespaces do
                            loop providedNamespace
                    with e -> 
                        errorRecovery e m

                if startingErrorCount<CompileThreadStatic.ErrorLogger.ErrorCount then
                    error(Error(FSComp.SR.etOneOrMoreErrorsSeenDuringExtensionTypeSetting(), m))  

            providers 
        else []
#endif

    /// Query information about types available in target system runtime library
    member tcImports.SystemRuntimeContainsType (typeName: string) : bool = 
        let ns, typeName = IL.splitILTypeName typeName
        let tcGlobals = tcImports.GetTcGlobals()
        tcGlobals.TryFindSysTyconRef ns typeName |> Option.isSome

    // Add a referenced assembly
    //
    // Retargetable assembly refs are required for binaries that must run 
    // against DLLs supported by multiple publishers. For example
    // Compact Framework binaries must use this. However it is not
    // clear when else it is required, e.g. for Mono.
    
    member tcImports.PrepareToImportReferencedILAssembly (ctok, m, filename, dllinfo: ImportedBinary) =
        CheckDisposed()
        let tcConfig = tcConfigP.Get ctok
        assert dllinfo.RawMetadata.TryGetILModuleDef().IsSome
        let ilModule = dllinfo.RawMetadata.TryGetILModuleDef().Value
        let ilScopeRef = dllinfo.ILScopeRef
        let aref =   
            match ilScopeRef with 
            | ILScopeRef.Assembly aref -> aref 
            | _ -> error(InternalError("PrepareToImportReferencedILAssembly: cannot reference .NET netmodules directly, reference the containing assembly instead", m))

        let nm = aref.Name
        if verbose then dprintn ("Converting IL assembly to F# data structures "+nm)
        let auxModuleLoader = tcImports.MkLoaderForMultiModuleILAssemblies ctok m
        let invalidateCcu = new Event<_>()
        let ccu = Import.ImportILAssembly(tcImports.GetImportMap, m, auxModuleLoader, ilScopeRef, tcConfig.implicitIncludeDir, Some filename, ilModule, invalidateCcu.Publish)
        
        let ilg = defaultArg ilGlobalsOpt EcmaMscorlibILGlobals

        let ccuinfo = 
            { FSharpViewOfMetadata=ccu 
              ILScopeRef = ilScopeRef 
              AssemblyAutoOpenAttributes = GetAutoOpenAttributes ilg ilModule
              AssemblyInternalsVisibleToAttributes = GetInternalsVisibleToAttributes ilg ilModule
#if !NO_EXTENSIONTYPING
              IsProviderGenerated = false 
              TypeProviders = []
#endif
              FSharpOptimizationData = notlazy None }
        tcImports.RegisterCcu ccuinfo
        let phase2 () = 
#if !NO_EXTENSIONTYPING
            ccuinfo.TypeProviders <- tcImports.ImportTypeProviderExtensions (ctok, tcConfig, filename, ilScopeRef, ilModule.ManifestOfAssembly.CustomAttrs.AsList, ccu.Contents, invalidateCcu, m)
#endif
            [ResolvedImportedAssembly ccuinfo]
        phase2

    member tcImports.PrepareToImportReferencedFSharpAssembly (ctok, m, filename, dllinfo: ImportedBinary) =
        CheckDisposed()
#if !NO_EXTENSIONTYPING
        let tcConfig = tcConfigP.Get ctok
#endif
        let ilModule = dllinfo.RawMetadata 
        let ilScopeRef = dllinfo.ILScopeRef 
        let ilShortAssemName = getNameOfScopeRef ilScopeRef 
        if verbose then dprintn ("Converting F# assembly to F# data structures "+(getNameOfScopeRef ilScopeRef))
        if verbose then dprintn ("Relinking interface info from F# assembly "+ilShortAssemName)
        let optDataReaders = ilModule.GetRawFSharpOptimizationData(m, ilShortAssemName, filename)

        let ccuRawDataAndInfos = 
            ilModule.GetRawFSharpSignatureData(m, ilShortAssemName, filename)
            |> List.map (fun (ccuName, sigDataReader) -> 
                let data = GetSignatureData (filename, ilScopeRef, ilModule.TryGetILModuleDef(), sigDataReader)

                let optDatas = Map.ofList optDataReaders

                let minfo: PickledCcuInfo = data.RawData 
                let mspec = minfo.mspec 

#if !NO_EXTENSIONTYPING
                let invalidateCcu = new Event<_>()
#endif

                let codeDir = minfo.compileTimeWorkingDir
                let ccuData: CcuData = 
                    { ILScopeRef=ilScopeRef
                      Stamp = newStamp()
                      FileName = Some filename 
                      QualifiedName= Some(ilScopeRef.QualifiedName)
                      SourceCodeDirectory = codeDir (* note: in some cases we fix up this information later *)
                      IsFSharp=true
                      Contents = mspec 
#if !NO_EXTENSIONTYPING
                      InvalidateEvent=invalidateCcu.Publish
                      IsProviderGenerated = false
                      ImportProvidedType = (fun ty -> Import.ImportProvidedType (tcImports.GetImportMap()) m ty)
#endif
                      TryGetILModuleDef = ilModule.TryGetILModuleDef
                      UsesFSharp20PlusQuotations = minfo.usesQuotations
                      MemberSignatureEquality= (fun ty1 ty2 -> Tastops.typeEquivAux EraseAll (tcImports.GetTcGlobals()) ty1 ty2)
                      TypeForwarders = ImportILAssemblyTypeForwarders(tcImports.GetImportMap, m, ilModule.GetRawTypeForwarders()) }

                let ccu = CcuThunk.Create(ccuName, ccuData)

                let optdata = 
                    lazy 
                        (match Map.tryFind ccuName optDatas with 
                         | None -> 
                            if verbose then dprintf "*** no optimization data for CCU %s, was DLL compiled with --no-optimization-data??\n" ccuName 
                            None
                         | Some info -> 
                            let data = GetOptimizationData (filename, ilScopeRef, ilModule.TryGetILModuleDef(), info)
                            let res = data.OptionalFixup(fun nm -> availableToOptionalCcu(tcImports.FindCcu(ctok, m, nm, lookupOnly=false))) 
                            if verbose then dprintf "found optimization data for CCU %s\n" ccuName 
                            Some res)
                let ilg = defaultArg ilGlobalsOpt EcmaMscorlibILGlobals
                let ccuinfo = 
                    { FSharpViewOfMetadata=ccu 
                      AssemblyAutoOpenAttributes = ilModule.GetAutoOpenAttributes ilg
                      AssemblyInternalsVisibleToAttributes = ilModule.GetInternalsVisibleToAttributes ilg
                      FSharpOptimizationData=optdata 
#if !NO_EXTENSIONTYPING
                      IsProviderGenerated = false
                      TypeProviders = []
#endif
                      ILScopeRef = ilScopeRef }  
                let phase2() = 
#if !NO_EXTENSIONTYPING
                     match ilModule.TryGetILModuleDef() with 
                     | None -> () // no type providers can be used without a real IL Module present
                     | Some ilModule ->
                         ccuinfo.TypeProviders <- tcImports.ImportTypeProviderExtensions (ctok, tcConfig, filename, ilScopeRef, ilModule.ManifestOfAssembly.CustomAttrs.AsList, ccu.Contents, invalidateCcu, m)
#else
                     ()
#endif
                data, ccuinfo, phase2)
                     
        // Register all before relinking to cope with mutually-referential ccus 
        ccuRawDataAndInfos |> List.iter (p23 >> tcImports.RegisterCcu)
        let phase2 () = 
            (* Relink *)
            (* dprintf "Phase2: %s\n" filename; REMOVE DIAGNOSTICS *)
            ccuRawDataAndInfos |> List.iter (fun (data, _, _) -> data.OptionalFixup(fun nm -> availableToOptionalCcu(tcImports.FindCcu(ctok, m, nm, lookupOnly=false))) |> ignore)
#if !NO_EXTENSIONTYPING
            ccuRawDataAndInfos |> List.iter (fun (_, _, phase2) -> phase2())
#endif
            ccuRawDataAndInfos |> List.map p23 |> List.map ResolvedImportedAssembly  
        phase2
         

    // NOTE: When used in the Language Service this can cause the transitive checking of projects. Hence it must be cancellable.
    member tcImports.RegisterAndPrepareToImportReferencedDll (ctok, r: AssemblyResolution) : Cancellable<_ * (unit -> AvailableImportedAssembly list)> =
      cancellable {
        CheckDisposed()
        let m = r.originalReference.Range
        let filename = r.resolvedPath
        let! contentsOpt = 
          cancellable {
            match r.ProjectReference with 
            | Some ilb -> return! ilb.EvaluateRawContents ctok
            | None -> return None
          }

        let assemblyData = 
            match contentsOpt with 
            | Some ilb -> ilb
            | None -> 
                let ilModule, ilAssemblyRefs = tcImports.OpenILBinaryModule(ctok, filename, m)
                RawFSharpAssemblyDataBackedByFileOnDisk (ilModule, ilAssemblyRefs) :> IRawFSharpAssemblyData

        let ilShortAssemName = assemblyData.ShortAssemblyName 
        let ilScopeRef = assemblyData.ILScopeRef

        if tcImports.IsAlreadyRegistered ilShortAssemName then 
            let dllinfo = tcImports.FindDllInfo(ctok, m, ilShortAssemName)
            let phase2() = [tcImports.FindCcuInfo(ctok, m, ilShortAssemName, lookupOnly=true)] 
            return dllinfo, phase2
        else 
            let dllinfo = 
                { RawMetadata=assemblyData 
                  FileName=filename
#if !NO_EXTENSIONTYPING
                  ProviderGeneratedAssembly=None
                  IsProviderGenerated=false
                  ProviderGeneratedStaticLinkMap = None
#endif
                  ILScopeRef = ilScopeRef
                  ILAssemblyRefs = assemblyData.ILAssemblyRefs }
            tcImports.RegisterDll dllinfo
            let ilg = defaultArg ilGlobalsOpt EcmaMscorlibILGlobals
            let phase2 = 
                if assemblyData.HasAnyFSharpSignatureDataAttribute then 
                    if not (assemblyData.HasMatchingFSharpSignatureDataAttribute ilg) then 
                      errorR(Error(FSComp.SR.buildDifferentVersionMustRecompile filename, m))
                      tcImports.PrepareToImportReferencedILAssembly (ctok, m, filename, dllinfo)
                    else 
                      try
                        tcImports.PrepareToImportReferencedFSharpAssembly (ctok, m, filename, dllinfo)
                      with e -> error(Error(FSComp.SR.buildErrorOpeningBinaryFile(filename, e.Message), m))
                else 
                    tcImports.PrepareToImportReferencedILAssembly (ctok, m, filename, dllinfo)
            return dllinfo, phase2
         }

    // NOTE: When used in the Language Service this can cause the transitive checking of projects. Hence it must be cancellable.
    member tcImports.RegisterAndImportReferencedAssemblies (ctok, nms: AssemblyResolution list) =
      cancellable {
        CheckDisposed()

        let! results = 
           nms |> Cancellable.each (fun nm -> 
               cancellable {
                   try
                            let! res = tcImports.RegisterAndPrepareToImportReferencedDll (ctok, nm)
                            return Some res
                   with e ->
                            errorR(Error(FSComp.SR.buildProblemReadingAssembly(nm.resolvedPath, e.Message), nm.originalReference.Range))
                            return None 
               })

        let dllinfos, phase2s = results |> List.choose id |> List.unzip
        let ccuinfos = (List.collect (fun phase2 -> phase2()) phase2s) 
        return dllinfos, ccuinfos
      }
      
    /// Note that implicit loading is not used for compilations from MSBuild, which passes ``--noframework``
    /// Implicit loading is done in non-cancellation mode. Implicit loading is never used in the language service, so 
    /// no cancellation is needed.
    member tcImports.ImplicitLoadIfAllowed (ctok, m, assemblyName, lookupOnly) = 
        CheckDisposed()
        // If the user is asking for the default framework then also try to resolve other implicit assemblies as they are discovered.
        // Using this flag to mean 'allow implicit discover of assemblies'.
        let tcConfig = tcConfigP.Get ctok
        if not lookupOnly && tcConfig.implicitlyResolveAssemblies then 
            let tryFile speculativeFileName = 
                let foundFile = tcImports.TryResolveAssemblyReference (ctok, AssemblyReference (m, speculativeFileName, None), ResolveAssemblyReferenceMode.Speculative)
                match foundFile with 
                | OkResult (warns, res) ->
                    ReportWarnings warns
                    tcImports.RegisterAndImportReferencedAssemblies(ctok, res) |> Cancellable.runWithoutCancellation |> ignore
                    true
                | ErrorResult (_warns, _err) -> 
                    // Throw away warnings and errors - this is speculative loading
                    false

            if tryFile (assemblyName + ".dll") then ()
            else tryFile (assemblyName + ".exe") |> ignore

#if !NO_EXTENSIONTYPING
    member tcImports.TryFindProviderGeneratedAssemblyByName(ctok, assemblyName: string) : System.Reflection.Assembly option = 
        // The assembly may not be in the resolutions, but may be in the load set including EST injected assemblies
        match tcImports.TryFindDllInfo (ctok, range0, assemblyName, lookupOnly=true) with 
        | Some res -> 
            // Provider-generated assemblies don't necessarily have an on-disk representation we can load.
            res.ProviderGeneratedAssembly 
        | _ -> None
#endif

    /// This doesn't need to be cancellable, it is only used by F# Interactive
    member tcImports.TryFindExistingFullyQualifiedPathBySimpleAssemblyName (ctok, simpleAssemName) : string option = 
        resolutions.TryFindBySimpleAssemblyName (ctok, simpleAssemName) |> Option.map (fun r -> r.resolvedPath)

    /// This doesn't need to be cancellable, it is only used by F# Interactive
    member tcImports.TryFindExistingFullyQualifiedPathByExactAssemblyRef(ctok, assemblyRef: ILAssemblyRef) : string option = 
        resolutions.TryFindByExactILAssemblyRef (ctok, assemblyRef) |> Option.map (fun r -> r.resolvedPath)

    member tcImports.TryResolveAssemblyReference(ctok, assemblyReference: AssemblyReference, mode: ResolveAssemblyReferenceMode) : OperationResult<AssemblyResolution list> = 
        let tcConfig = tcConfigP.Get ctok
        // First try to lookup via the original reference text.
        match resolutions.TryFindByOriginalReference assemblyReference with
        | Some assemblyResolution -> 
            ResultD [assemblyResolution]
        | None ->
#if NO_MSBUILD_REFERENCE_RESOLUTION
           try 
               ResultD [tcConfig.ResolveLibWithDirectories assemblyReference]
           with e -> 
               ErrorD e
#else                      
            // Next try to lookup up by the exact full resolved path.
            match resolutions.TryFindByResolvedPath assemblyReference.Text with 
            | Some assemblyResolution -> 
                ResultD [assemblyResolution]
            | None ->      
                if tcConfigP.Get(ctok).useSimpleResolution then
                    let action = 
                        match mode with 
                        | ResolveAssemblyReferenceMode.ReportErrors -> CcuLoadFailureAction.RaiseError
                        | ResolveAssemblyReferenceMode.Speculative -> CcuLoadFailureAction.ReturnNone
                    match tcConfig.ResolveLibWithDirectories (action, assemblyReference) with 
                    | Some resolved -> 
                        resolutions <- resolutions.AddResolutionResults [resolved]
                        ResultD [resolved]
                    | None ->
                        ErrorD(AssemblyNotResolved(assemblyReference.Text, assemblyReference.Range))
                else 
                    // This is a previously unencounterd assembly. Resolve it and add it to the list.
                    // But don't cache resolution failures because the assembly may appear on the disk later.
                    let resolved, unresolved = TcConfig.TryResolveLibsUsingMSBuildRules(tcConfig, [ assemblyReference ], assemblyReference.Range, mode)
                    match resolved, unresolved with
                    | (assemblyResolution :: _, _) -> 
                        resolutions <- resolutions.AddResolutionResults resolved
                        ResultD [assemblyResolution]
                    | (_, _ :: _) -> 
                        resolutions <- resolutions.AddUnresolvedReferences unresolved
                        ErrorD(AssemblyNotResolved(assemblyReference.Text, assemblyReference.Range))
                    | [], [] -> 
                        // Note, if mode=ResolveAssemblyReferenceMode.Speculative and the resolution failed then TryResolveLibsUsingMSBuildRules returns
                        // the empty list and we convert the failure into an AssemblyNotResolved here.
                        ErrorD(AssemblyNotResolved(assemblyReference.Text, assemblyReference.Range))

#endif                        
     

    member tcImports.ResolveAssemblyReference(ctok, assemblyReference, mode) : AssemblyResolution list = 
        CommitOperationResult(tcImports.TryResolveAssemblyReference(ctok, assemblyReference, mode))

    // Note: This returns a TcImports object. However, framework TcImports are not currently disposed. The only reason
    // we dispose TcImports is because we need to dispose type providers, and type providers are never included in the framework DLL set.
    //
    // If this ever changes then callers may need to begin disposing the TcImports (though remember, not before all derived 
    // non-framework TcImports built related to this framework TcImports are disposed).
    static member BuildFrameworkTcImports (ctok, tcConfigP: TcConfigProvider, frameworkDLLs, nonFrameworkDLLs) =
      cancellable {

        let tcConfig = tcConfigP.Get ctok
        let tcResolutions = TcAssemblyResolutions.BuildFromPriorResolutions(ctok, tcConfig, frameworkDLLs, [])
        let tcAltResolutions = TcAssemblyResolutions.BuildFromPriorResolutions(ctok, tcConfig, nonFrameworkDLLs, [])

        // Note: TcImports are disposable - the caller owns this object and must dispose
        let frameworkTcImports = new TcImports(tcConfigP, tcResolutions, None, None) 
        
        let primaryAssemblyReference = tcConfig.PrimaryAssemblyDllReference()
        let primaryAssemblyResolution = frameworkTcImports.ResolveAssemblyReference(ctok, primaryAssemblyReference, ResolveAssemblyReferenceMode.ReportErrors)
        let! primaryAssem = frameworkTcImports.RegisterAndImportReferencedAssemblies(ctok, primaryAssemblyResolution)
        let primaryScopeRef = 
            match primaryAssem with
              | (_, [ResolvedImportedAssembly ccu]) -> ccu.FSharpViewOfMetadata.ILScopeRef
              | _ -> failwith "unexpected"

        let ilGlobals = mkILGlobals primaryScopeRef
        frameworkTcImports.SetILGlobals ilGlobals

        // Load the rest of the framework DLLs all at once (they may be mutually recursive)
        let! _assemblies = frameworkTcImports.RegisterAndImportReferencedAssemblies (ctok, tcResolutions.GetAssemblyResolutions())

        // These are the DLLs we can search for well-known types
        let sysCcus =  
             [| for ccu in frameworkTcImports.GetCcusInDeclOrder() do
                   //printfn "found sys ccu %s" ccu.AssemblyName
                   yield ccu |]

        //for ccu in nonFrameworkDLLs do
        //    printfn "found non-sys ccu %s" ccu.resolvedPath

        let tryFindSysTypeCcu path typeName =
            sysCcus |> Array.tryFind (fun ccu -> ccuHasType ccu path typeName) 

        let fslibCcu = 
            if tcConfig.compilingFslib then 
                // When compiling FSharp.Core.dll, the fslibCcu reference to FSharp.Core.dll is a delayed ccu thunk fixed up during type checking
                CcuThunk.CreateDelayed getFSharpCoreLibraryName
            else
                let fslibCcuInfo =
                    let coreLibraryReference = tcConfig.CoreLibraryDllReference()
                    
                    let resolvedAssemblyRef = 
                        match tcResolutions.TryFindByOriginalReference coreLibraryReference with
                        | Some resolution -> Some resolution
                        | _ -> 
                            // Are we using a "non-canonical" FSharp.Core?
                            match tcAltResolutions.TryFindByOriginalReference coreLibraryReference with
                            | Some resolution -> Some resolution
                            | _ -> tcResolutions.TryFindByOriginalReferenceText (getFSharpCoreLibraryName)  // was the ".dll" elided?
                    
                    match resolvedAssemblyRef with 
                    | Some coreLibraryResolution -> 
                        match frameworkTcImports.RegisterAndImportReferencedAssemblies(ctok, [coreLibraryResolution]) |> Cancellable.runWithoutCancellation with
                        | (_, [ResolvedImportedAssembly fslibCcuInfo ]) -> fslibCcuInfo
                        | _ -> 
                            error(InternalError("BuildFrameworkTcImports: no successful import of "+coreLibraryResolution.resolvedPath, coreLibraryResolution.originalReference.Range))
                    | None -> 
                        error(InternalError(sprintf "BuildFrameworkTcImports: no resolution of '%s'" coreLibraryReference.Text, rangeStartup))
                IlxSettings.ilxFsharpCoreLibAssemRef := 
                    (let scoref = fslibCcuInfo.ILScopeRef
                     match scoref with
                     | ILScopeRef.Assembly aref -> Some aref
                     | ILScopeRef.Local | ILScopeRef.Module _ -> error(InternalError("not ILScopeRef.Assembly", rangeStartup)))
                fslibCcuInfo.FSharpViewOfMetadata            
                  
        // OK, now we have both mscorlib.dll and FSharp.Core.dll we can create TcGlobals
        let tcGlobals = TcGlobals(tcConfig.compilingFslib, ilGlobals, fslibCcu, 
                                    tcConfig.implicitIncludeDir, tcConfig.mlCompatibility,
                                    tcConfig.isInteractive, tryFindSysTypeCcu, tcConfig.emitDebugInfoInQuotations,
                                    tcConfig.noDebugData, tcConfig.pathMap)

#if DEBUG
        // the global_g reference cell is used only for debug printing
        global_g := Some tcGlobals
#endif
        // do this prior to parsing, since parsing IL assembly code may refer to mscorlib
#if !NO_INLINE_IL_PARSER
        FSharp.Compiler.AbstractIL.Internal.AsciiConstants.parseILGlobals := tcGlobals.ilg 
#endif
        frameworkTcImports.SetTcGlobals tcGlobals
        return tcGlobals, frameworkTcImports
      }

    member tcImports.ReportUnresolvedAssemblyReferences knownUnresolved =
        // Report that an assembly was not resolved.
        let reportAssemblyNotResolved(file, originalReferences: AssemblyReference list) = 
            originalReferences |> List.iter(fun originalReference -> errorR(AssemblyNotResolved(file, originalReference.Range)))
        knownUnresolved
        |> List.map (function UnresolvedAssemblyReference(file, originalReferences) -> file, originalReferences)
        |> List.iter reportAssemblyNotResolved
        
    // Note: This returns a TcImports object. TcImports are disposable - the caller owns the returned TcImports object 
    // and when hosted in Visual Studio or another long-running process must dispose this object. 
    static member BuildNonFrameworkTcImports (ctok, tcConfigP: TcConfigProvider, tcGlobals: TcGlobals, baseTcImports, nonFrameworkReferences, knownUnresolved) = 
      cancellable {
        let tcConfig = tcConfigP.Get ctok
        let tcResolutions = TcAssemblyResolutions.BuildFromPriorResolutions(ctok, tcConfig, nonFrameworkReferences, knownUnresolved)
        let references = tcResolutions.GetAssemblyResolutions()
        let tcImports = new TcImports(tcConfigP, tcResolutions, Some baseTcImports, Some tcGlobals.ilg)
        let! _assemblies = tcImports.RegisterAndImportReferencedAssemblies(ctok, references)
        tcImports.ReportUnresolvedAssemblyReferences knownUnresolved
        return tcImports
      }
      
    // Note: This returns a TcImports object. TcImports are disposable - the caller owns the returned TcImports object 
    // and if hosted in Visual Studio or another long-running process must dispose this object. However this
    // function is currently only used from fsi.exe. If we move to a long-running hosted evaluation service API then
    // we should start disposing these objects.
    static member BuildTcImports(ctok, tcConfigP: TcConfigProvider) = 
      cancellable {
        let tcConfig = tcConfigP.Get ctok
        //let foundationalTcImports, tcGlobals = TcImports.BuildFoundationalTcImports tcConfigP
        let frameworkDLLs, nonFrameworkReferences, knownUnresolved = TcAssemblyResolutions.SplitNonFoundationalResolutions(ctok, tcConfig)
        let! tcGlobals, frameworkTcImports = TcImports.BuildFrameworkTcImports (ctok, tcConfigP, frameworkDLLs, nonFrameworkReferences)
        let! tcImports = TcImports.BuildNonFrameworkTcImports(ctok, tcConfigP, tcGlobals, frameworkTcImports, nonFrameworkReferences, knownUnresolved)
        return tcGlobals, tcImports
      }
        
    interface System.IDisposable with 
        member tcImports.Dispose() = 
            CheckDisposed()
            // disposing deliberately only closes this tcImports, not the ones up the chain 
            disposed <- true        
            if verbose then 
                dprintf "disposing of TcImports, %d binaries\n" disposeActions.Length
            let actions = disposeActions
            disposeActions <- []
            for action in actions do action()

    override tcImports.ToString() = "TcImports(...)"
        
/// Process #r in F# Interactive.
/// Adds the reference to the tcImports and add the ccu to the type checking environment.
let RequireDLL (ctok, tcImports: TcImports, tcEnv, thisAssemblyName, m, file) = 
    let resolutions = CommitOperationResult(tcImports.TryResolveAssemblyReference(ctok, AssemblyReference(m, file, None), ResolveAssemblyReferenceMode.ReportErrors))
    let dllinfos, ccuinfos = tcImports.RegisterAndImportReferencedAssemblies(ctok, resolutions) |> Cancellable.runWithoutCancellation
   
    let asms = 
        ccuinfos |> List.map (function
            | ResolvedImportedAssembly asm -> asm
            | UnresolvedImportedAssembly assemblyName -> error(Error(FSComp.SR.buildCouldNotResolveAssemblyRequiredByFile(assemblyName, file), m)))

    let g = tcImports.GetTcGlobals()
    let amap = tcImports.GetImportMap()
    let tcEnv = (tcEnv, asms) ||> List.fold (fun tcEnv asm -> AddCcuToTcEnv(g, amap, m, tcEnv, thisAssemblyName, asm.FSharpViewOfMetadata, asm.AssemblyAutoOpenAttributes, asm.AssemblyInternalsVisibleToAttributes)) 
    tcEnv, (dllinfos, asms)

       
       
let ProcessMetaCommandsFromInput 
     (nowarnF: 'state -> range * string -> 'state, 
      dllRequireF: 'state -> range * string -> 'state, 
      loadSourceF: 'state -> range * string -> unit) 
     (tcConfig: TcConfigBuilder, inp, pathOfMetaCommandSource, state0) =
     
    use unwindBuildPhase = PushThreadBuildPhaseUntilUnwind BuildPhase.Parse

    let canHaveScriptMetaCommands = 
        match inp with 
        | ParsedInput.SigFile (_) -> false
        | ParsedInput.ImplFile (ParsedImplFileInput (isScript = isScript)) -> isScript

    let ProcessMetaCommand state hash =
        let mutable matchedm = range0
        try 
            match hash with 
            | ParsedHashDirective("I", args, m) ->
               if not canHaveScriptMetaCommands then 
                   errorR(HashIncludeNotAllowedInNonScript m)
               match args with 
               | [path] -> 
                   matchedm<-m
                   tcConfig.AddIncludePath(m, path, pathOfMetaCommandSource)
                   state
               | _ -> 
                   errorR(Error(FSComp.SR.buildInvalidHashIDirective(), m))
                   state
            | ParsedHashDirective("nowarn", numbers, m) ->
               List.fold (fun state d -> nowarnF state (m, d)) state numbers
            | ParsedHashDirective(("reference" | "r"), args, m) -> 
               if not canHaveScriptMetaCommands then 
                   errorR(HashReferenceNotAllowedInNonScript m)
               match args with 
               | [path] -> 
                   matchedm<-m
                   dllRequireF state (m, path)
               | _ -> 
                   errorR(Error(FSComp.SR.buildInvalidHashrDirective(), m))
                   state
            | ParsedHashDirective("load", args, m) -> 
               if not canHaveScriptMetaCommands then 
                   errorR(HashDirectiveNotAllowedInNonScript m)
               match args with 
               | _ :: _ -> 
                  matchedm<-m
                  args |> List.iter (fun path -> loadSourceF state (m, path))
               | _ -> 
                  errorR(Error(FSComp.SR.buildInvalidHashloadDirective(), m))
               state
            | ParsedHashDirective("time", args, m) -> 
               if not canHaveScriptMetaCommands then 
                   errorR(HashDirectiveNotAllowedInNonScript m)
               match args with 
               | [] -> 
                   ()
               | ["on" | "off"] -> 
                   ()
               | _ -> 
                   errorR(Error(FSComp.SR.buildInvalidHashtimeDirective(), m))
               state
               
            | _ -> 
               
            (* warning(Error("This meta-command has been ignored", m)) *) 
               state
        with e -> errorRecovery e matchedm; state

    let rec WarnOnIgnoredSpecDecls decls = 
        decls |> List.iter (fun d -> 
            match d with 
            | SynModuleSigDecl.HashDirective (_, m) -> warning(Error(FSComp.SR.buildDirectivesInModulesAreIgnored(), m)) 
            | SynModuleSigDecl.NestedModule (_, _, subDecls, _) -> WarnOnIgnoredSpecDecls subDecls
            | _ -> ())

    let rec WarnOnIgnoredImplDecls decls = 
        decls |> List.iter (fun d -> 
            match d with 
            | SynModuleDecl.HashDirective (_, m) -> warning(Error(FSComp.SR.buildDirectivesInModulesAreIgnored(), m)) 
            | SynModuleDecl.NestedModule (_, _, subDecls, _, _) -> WarnOnIgnoredImplDecls subDecls
            | _ -> ())

    let ProcessMetaCommandsFromModuleSpec state (SynModuleOrNamespaceSig(_, _, _, decls, _, _, _, _)) =
        List.fold (fun s d -> 
            match d with 
            | SynModuleSigDecl.HashDirective (h, _) -> ProcessMetaCommand s h
            | SynModuleSigDecl.NestedModule (_, _, subDecls, _) -> WarnOnIgnoredSpecDecls subDecls; s
            | _ -> s)
         state
         decls 

    let ProcessMetaCommandsFromModuleImpl state (SynModuleOrNamespace(_, _, _, decls, _, _, _, _)) =
        List.fold (fun s d -> 
            match d with 
            | SynModuleDecl.HashDirective (h, _) -> ProcessMetaCommand s h
            | SynModuleDecl.NestedModule (_, _, subDecls, _, _) -> WarnOnIgnoredImplDecls subDecls; s
            | _ -> s)
         state
         decls

    match inp with 
    | ParsedInput.SigFile (ParsedSigFileInput (_, _, _, hashDirectives, specs)) -> 
        let state = List.fold ProcessMetaCommand state0 hashDirectives
        let state = List.fold ProcessMetaCommandsFromModuleSpec state specs
        state
    | ParsedInput.ImplFile (ParsedImplFileInput (_, _, _, _, hashDirectives, impls, _)) -> 
        let state = List.fold ProcessMetaCommand state0 hashDirectives
        let state = List.fold ProcessMetaCommandsFromModuleImpl state impls
        state

let ApplyNoWarnsToTcConfig (tcConfig: TcConfig, inp: ParsedInput, pathOfMetaCommandSource) = 
    // Clone
    let tcConfigB = tcConfig.CloneOfOriginalBuilder 
    let addNoWarn = fun () (m, s) -> tcConfigB.TurnWarningOff(m, s)
    let addReferencedAssemblyByPath = fun () (_m, _s) -> ()
    let addLoadedSource = fun () (_m, _s) -> ()
    ProcessMetaCommandsFromInput (addNoWarn, addReferencedAssemblyByPath, addLoadedSource) (tcConfigB, inp, pathOfMetaCommandSource, ())
    TcConfig.Create(tcConfigB, validate=false)

let ApplyMetaCommandsFromInputToTcConfig (tcConfig: TcConfig, inp: ParsedInput, pathOfMetaCommandSource) = 
    // Clone
    let tcConfigB = tcConfig.CloneOfOriginalBuilder 
    let getWarningNumber = fun () _ -> () 
    let addReferencedAssemblyByPath = fun () (m, s) -> tcConfigB.AddReferencedAssemblyByPath(m, s)
    let addLoadedSource = fun () (m, s) -> tcConfigB.AddLoadedSource(m, s, pathOfMetaCommandSource)
    ProcessMetaCommandsFromInput (getWarningNumber, addReferencedAssemblyByPath, addLoadedSource) (tcConfigB, inp, pathOfMetaCommandSource, ())
    TcConfig.Create(tcConfigB, validate=false)

//----------------------------------------------------------------------------
// Compute the load closure of a set of script files
//--------------------------------------------------------------------------

let GetAssemblyResolutionInformation(ctok, tcConfig: TcConfig) =
    use unwindBuildPhase = PushThreadBuildPhaseUntilUnwind BuildPhase.Parameter
    let assemblyList = TcAssemblyResolutions.GetAllDllReferences tcConfig
    let resolutions = TcAssemblyResolutions.ResolveAssemblyReferences (ctok, tcConfig, assemblyList, [])
    resolutions.GetAssemblyResolutions(), resolutions.GetUnresolvedReferences()
    

[<RequireQualifiedAccess>]
type LoadClosureInput = 
    { FileName: string
      SyntaxTree: ParsedInput option
      ParseDiagnostics: (PhasedDiagnostic * bool) list 
      MetaCommandDiagnostics: (PhasedDiagnostic * bool) list }

[<RequireQualifiedAccess>]
type LoadClosure = 
    { /// The source files along with the ranges of the #load positions in each file.
      SourceFiles: (string * range list) list
      /// The resolved references along with the ranges of the #r positions in each file.
      References: (string * AssemblyResolution list) list
      /// The list of references that were not resolved during load closure. These may still be extension references.
      UnresolvedReferences: UnresolvedAssemblyReference list
      /// The list of all sources in the closure with inputs when available
      Inputs: LoadClosureInput list
      /// The #load, including those that didn't resolve
      OriginalLoadReferences: (range * string) list
      /// The #nowarns
      NoWarns: (string * range list) list
      /// Diagnostics seen while processing resolutions
      ResolutionDiagnostics: (PhasedDiagnostic * bool) list
      /// Diagnostics seen while parsing root of closure
      AllRootFileDiagnostics: (PhasedDiagnostic * bool) list
      /// Diagnostics seen while processing the compiler options implied root of closure
      LoadClosureRootFileDiagnostics: (PhasedDiagnostic * bool) list }   


[<RequireQualifiedAccess>]
type CodeContext =
    | CompilationAndEvaluation // in fsi.exe
    | Compilation  // in fsc.exe
    | Editing // in VS
    

module private ScriptPreprocessClosure = 
    open Internal.Utilities.Text.Lexing
    
    /// Represents an input to the closure finding process
    type ClosureSource = ClosureSource of filename: string * referenceRange: range * sourceText: ISourceText * parseRequired: bool 
        
    /// Represents an output of the closure finding process
    type ClosureFile = ClosureFile of string * range * ParsedInput option * (PhasedDiagnostic * bool) list * (PhasedDiagnostic * bool) list * (string * range) list // filename, range, errors, warnings, nowarns

    type Observed() =
        let seen = System.Collections.Generic.Dictionary<_, bool>()
        member ob.SetSeen check = 
            if not(seen.ContainsKey check) then 
                seen.Add(check, true)
        
        member ob.HaveSeen check =
            seen.ContainsKey check
    
    /// Parse a script from source.
    let ParseScriptText
           (filename: string, sourceText: ISourceText, tcConfig: TcConfig, codeContext,
            lexResourceManager: Lexhelp.LexResourceManager, errorLogger: ErrorLogger) =

        // fsc.exe -- COMPILED\!INTERACTIVE
        // fsi.exe -- !COMPILED\INTERACTIVE
        // Language service
        //     .fs -- EDITING + COMPILED\!INTERACTIVE
        //     .fsx -- EDITING + !COMPILED\INTERACTIVE    
        let defines =
            match codeContext with 
            | CodeContext.CompilationAndEvaluation -> ["INTERACTIVE"]
            | CodeContext.Compilation -> ["COMPILED"]
            | CodeContext.Editing -> "EDITING" :: (if IsScript filename then ["INTERACTIVE"] else ["COMPILED"])
        let lexbuf = UnicodeLexing.SourceTextAsLexbuf(sourceText) 
        
        let isLastCompiland = (IsScript filename), tcConfig.target.IsExe        // The root compiland is last in the list of compilands.
        ParseOneInputLexbuf (tcConfig, lexResourceManager, defines, lexbuf, filename, isLastCompiland, errorLogger) 
          
    /// Create a TcConfig for load closure starting from a single .fsx file
    let CreateScriptTextTcConfig 
           (legacyReferenceResolver, defaultFSharpBinariesDir, 
            filename: string, codeContext, 
            useSimpleResolution, useFsiAuxLib, 
            basicReferences, applyCommandLineArgs, 
            assumeDotNetFramework, tryGetMetadataSnapshot, 
            reduceMemoryUsage) =  

        let projectDir = Path.GetDirectoryName filename
        let isInteractive = (codeContext = CodeContext.CompilationAndEvaluation)
        let isInvalidationSupported = (codeContext = CodeContext.Editing)

        let tcConfigB = 
            TcConfigBuilder.CreateNew
                (legacyReferenceResolver, defaultFSharpBinariesDir, reduceMemoryUsage, projectDir, 
                 isInteractive, isInvalidationSupported, defaultCopyFSharpCore=CopyFSharpCoreFlag.No, 
                 tryGetMetadataSnapshot=tryGetMetadataSnapshot) 

        applyCommandLineArgs tcConfigB

        match basicReferences with 
        | None -> (basicReferencesForScriptLoadClosure useFsiAuxLib assumeDotNetFramework) |> List.iter(fun f->tcConfigB.AddReferencedAssemblyByPath(range0, f)) // Add script references
        | Some rs -> for m, r in rs do tcConfigB.AddReferencedAssemblyByPath(m, r)

        tcConfigB.resolutionEnvironment <-
            match codeContext with 
            | CodeContext.Editing -> ResolutionEnvironment.EditingOrCompilation true
            | CodeContext.Compilation -> ResolutionEnvironment.EditingOrCompilation false
            | CodeContext.CompilationAndEvaluation -> ResolutionEnvironment.CompilationAndEvaluation
        tcConfigB.framework <- false 
        tcConfigB.useSimpleResolution <- useSimpleResolution
        // Indicates that there are some references not in basicReferencesForScriptLoadClosure which should
        // be added conditionally once the relevant version of mscorlib.dll has been detected.
        tcConfigB.implicitlyResolveAssemblies <- false
        TcConfig.Create(tcConfigB, validate=true)
        
    let ClosureSourceOfFilename(filename, m, inputCodePage, parseRequired) = 
        try
            let filename = FileSystem.GetFullPathShim filename
            use stream = FileSystem.FileStreamReadShim filename
            use reader = 
                match inputCodePage with 
                | None -> new StreamReader(stream, true)
                | Some (n: int) -> new StreamReader(stream, Encoding.GetEncoding n) 
            let source = reader.ReadToEnd()
            [ClosureSource(filename, m, SourceText.ofString source, parseRequired)]
        with e -> 
            errorRecovery e m 
            []
            
    let ApplyMetaCommandsFromInputToTcConfigAndGatherNoWarn
           (tcConfig: TcConfig, inp: ParsedInput, pathOfMetaCommandSource) = 

        let tcConfigB = tcConfig.CloneOfOriginalBuilder 
        let nowarns = ref [] 
        let getWarningNumber = fun () (m, s) -> nowarns := (s, m) :: !nowarns
        let addReferencedAssemblyByPath = fun () (m, s) -> tcConfigB.AddReferencedAssemblyByPath(m, s)
        let addLoadedSource = fun () (m, s) -> tcConfigB.AddLoadedSource(m, s, pathOfMetaCommandSource)
        try 
            ProcessMetaCommandsFromInput (getWarningNumber, addReferencedAssemblyByPath, addLoadedSource) (tcConfigB, inp, pathOfMetaCommandSource, ())
        with ReportedError _ ->
            // Recover by using whatever did end up in the tcConfig
            ()
            
        try
            TcConfig.Create(tcConfigB, validate=false), nowarns
        with ReportedError _ ->
            // Recover by using a default TcConfig.
            let tcConfigB = tcConfig.CloneOfOriginalBuilder 
            TcConfig.Create(tcConfigB, validate=false), nowarns
    
    let FindClosureFiles
           (closureSources, tcConfig: TcConfig, codeContext, 
            lexResourceManager: Lexhelp.LexResourceManager) =

        let tcConfig = ref tcConfig
        
        let observedSources = Observed()
        let rec loop (ClosureSource(filename, m, sourceText, parseRequired)) = 
          [     if not (observedSources.HaveSeen(filename)) then
                    observedSources.SetSeen(filename)
                    //printfn "visiting %s" filename
                    if IsScript filename || parseRequired then 
                        let parseResult, parseDiagnostics =
                            let errorLogger = CapturingErrorLogger("FindClosureParse")                    
                            use _unwindEL = PushErrorLoggerPhaseUntilUnwind (fun _ -> errorLogger)
                            let result = ParseScriptText (filename, sourceText, !tcConfig, codeContext, lexResourceManager, errorLogger) 
                            result, errorLogger.Diagnostics

                        match parseResult with 
                        | Some parsedScriptAst ->                    
                            let errorLogger = CapturingErrorLogger("FindClosureMetaCommands")                    
                            use _unwindEL = PushErrorLoggerPhaseUntilUnwind (fun _ -> errorLogger)
                            let pathOfMetaCommandSource = Path.GetDirectoryName filename
                            let preSources = (!tcConfig).GetAvailableLoadedSources()

                            let tcConfigResult, noWarns = ApplyMetaCommandsFromInputToTcConfigAndGatherNoWarn (!tcConfig, parsedScriptAst, pathOfMetaCommandSource)
                            tcConfig := tcConfigResult // We accumulate the tcConfig in order to collect assembly references
                        
                            let postSources = (!tcConfig).GetAvailableLoadedSources()
                            let sources = if preSources.Length < postSources.Length then postSources.[preSources.Length..] else []

                            //for (_, subFile) in sources do
                            //   printfn "visiting %s - has subsource of %s " filename subFile

                            for (m, subFile) in sources do
                                if IsScript subFile then 
                                    for subSource in ClosureSourceOfFilename(subFile, m, tcConfigResult.inputCodePage, false) do
                                        yield! loop subSource
                                else
                                    yield ClosureFile(subFile, m, None, [], [], []) 

                            //printfn "yielding source %s" filename
                            yield ClosureFile(filename, m, Some parsedScriptAst, parseDiagnostics, errorLogger.Diagnostics, !noWarns)

                        | None -> 
                            //printfn "yielding source %s (failed parse)" filename
                            yield ClosureFile(filename, m, None, parseDiagnostics, [], [])
                    else 
                        // Don't traverse into .fs leafs.
                        //printfn "yielding non-script source %s" filename
                        yield ClosureFile(filename, m, None, [], [], []) ]

        closureSources |> List.collect loop, !tcConfig
        
    /// Reduce the full directive closure into LoadClosure
    let GetLoadClosure(ctok, rootFilename, closureFiles, tcConfig: TcConfig, codeContext) = 
    
        // Mark the last file as isLastCompiland. 
        let closureFiles =
            if isNil closureFiles then  
                closureFiles 
            else 
                match List.frontAndBack closureFiles with
                | rest, ClosureFile
                           (filename, m, 
                            Some(ParsedInput.ImplFile (ParsedImplFileInput (name, isScript, qualNameOfFile, scopedPragmas, hashDirectives, implFileFlags, _))), 
                            parseDiagnostics, metaDiagnostics, nowarns) -> 

                    let isLastCompiland = (true, tcConfig.target.IsExe)
                    rest @ [ClosureFile
                                (filename, m, 
                                 Some(ParsedInput.ImplFile (ParsedImplFileInput (name, isScript, qualNameOfFile, scopedPragmas, hashDirectives, implFileFlags, isLastCompiland))), 
                                 parseDiagnostics, metaDiagnostics, nowarns)]

                | _ -> closureFiles

        // Get all source files.
        let sourceFiles = [ for (ClosureFile(filename, m, _, _, _, _)) in closureFiles -> (filename, m) ]

        let sourceInputs = 
            [  for (ClosureFile(filename, _, input, parseDiagnostics, metaDiagnostics, _nowarns)) in closureFiles ->
                   ({ FileName=filename
                      SyntaxTree=input
                      ParseDiagnostics=parseDiagnostics
                      MetaCommandDiagnostics=metaDiagnostics } : LoadClosureInput) ]

        let globalNoWarns = closureFiles |> List.collect (fun (ClosureFile(_, _, _, _, _, noWarns)) -> noWarns)

        // Resolve all references.
        let references, unresolvedReferences, resolutionDiagnostics = 
            let errorLogger = CapturingErrorLogger("GetLoadClosure") 
        
            use unwindEL = PushErrorLoggerPhaseUntilUnwind (fun _ -> errorLogger)
            let references, unresolvedReferences = GetAssemblyResolutionInformation(ctok, tcConfig)
            let references = references |> List.map (fun ar -> ar.resolvedPath, ar)
            references, unresolvedReferences, errorLogger.Diagnostics

        // Root errors and warnings - look at the last item in the closureFiles list
        let loadClosureRootDiagnostics, allRootDiagnostics = 
            match List.rev closureFiles with
            | ClosureFile(_, _, _, parseDiagnostics, metaDiagnostics, _) :: _ -> 
                (metaDiagnostics @ resolutionDiagnostics), 
                (parseDiagnostics @ metaDiagnostics @ resolutionDiagnostics)
            | _ -> [], [] // When no file existed.
        
        let isRootRange exn =
            match GetRangeOfDiagnostic exn with
            | Some m -> 
                // Return true if the error was *not* from a #load-ed file.
                let isArgParameterWhileNotEditing = (codeContext <> CodeContext.Editing) && (Range.equals m range0 || Range.equals m rangeStartup || Range.equals m rangeCmdArgs)
                let isThisFileName = (0 = String.Compare(rootFilename, m.FileName, StringComparison.OrdinalIgnoreCase))
                isArgParameterWhileNotEditing || isThisFileName
            | None -> true
        
        // Filter out non-root errors and warnings
        let allRootDiagnostics = allRootDiagnostics |> List.filter (fst >> isRootRange)
        
        let result: LoadClosure = 
            { SourceFiles = List.groupBy fst sourceFiles |> List.map (map2Of2 (List.map snd))
              References = List.groupBy fst references |> List.map (map2Of2 (List.map snd))
              UnresolvedReferences = unresolvedReferences
              Inputs = sourceInputs
              NoWarns = List.groupBy fst globalNoWarns |> List.map (map2Of2 (List.map snd))
              OriginalLoadReferences = tcConfig.loadedSources
              ResolutionDiagnostics = resolutionDiagnostics
              AllRootFileDiagnostics = allRootDiagnostics
              LoadClosureRootFileDiagnostics = loadClosureRootDiagnostics }       

        result

    /// Given source text, find the full load closure. Used from service.fs, when editing a script file
    let GetFullClosureOfScriptText
           (ctok, legacyReferenceResolver, defaultFSharpBinariesDir,
            filename, sourceText,
            codeContext, useSimpleResolution, useFsiAuxLib,
            lexResourceManager: Lexhelp.LexResourceManager,
            applyCommmandLineArgs, assumeDotNetFramework,
            tryGetMetadataSnapshot, reduceMemoryUsage) =
        // Resolve the basic references such as FSharp.Core.dll first, before processing any #I directives in the script
        //
        // This is tries to mimic the action of running the script in F# Interactive - the initial context for scripting is created
        // first, then #I and other directives are processed.
        let references0 = 
            let tcConfig = 
                CreateScriptTextTcConfig(legacyReferenceResolver, defaultFSharpBinariesDir, 
                    filename, codeContext, useSimpleResolution, 
                    useFsiAuxLib, None, applyCommmandLineArgs, assumeDotNetFramework, 
                    tryGetMetadataSnapshot, reduceMemoryUsage)

            let resolutions0, _unresolvedReferences = GetAssemblyResolutionInformation(ctok, tcConfig)
            let references0 = resolutions0 |> List.map (fun r->r.originalReference.Range, r.resolvedPath) |> Seq.distinct |> List.ofSeq
            references0

        let tcConfig = 
            CreateScriptTextTcConfig(legacyReferenceResolver, defaultFSharpBinariesDir, filename, 
                 codeContext, useSimpleResolution, useFsiAuxLib, Some references0, 
                 applyCommmandLineArgs, assumeDotNetFramework, tryGetMetadataSnapshot, reduceMemoryUsage)

        let closureSources = [ClosureSource(filename, range0, sourceText, true)]
        let closureFiles, tcConfig = FindClosureFiles(closureSources, tcConfig, codeContext, lexResourceManager)
        GetLoadClosure(ctok, filename, closureFiles, tcConfig, codeContext)
        
    /// Given source filename, find the full load closure
    /// Used from fsi.fs and fsc.fs, for #load and command line
    let GetFullClosureOfScriptFiles
           (ctok, tcConfig: TcConfig, 
            files:(string*range) list, 
            codeContext, 
            lexResourceManager: Lexhelp.LexResourceManager) = 

        let mainFile = fst (List.last files)
        let closureSources = files |> List.collect (fun (filename, m) -> ClosureSourceOfFilename(filename, m, tcConfig.inputCodePage, true))
        let closureFiles, tcConfig = FindClosureFiles(closureSources, tcConfig, codeContext, lexResourceManager)
        GetLoadClosure(ctok, mainFile, closureFiles, tcConfig, codeContext)        

type LoadClosure with
    /// Analyze a script text and find the closure of its references. 
    /// Used from FCS, when editing a script file.  
    //
    /// A temporary TcConfig is created along the way, is why this routine takes so many arguments. We want to be sure to use exactly the
    /// same arguments as the rest of the application.
    static member ComputeClosureOfScriptText
                  (ctok, legacyReferenceResolver, defaultFSharpBinariesDir,
                   filename: string, sourceText:ISourceText, codeContext, useSimpleResolution: bool,
                   useFsiAuxLib, lexResourceManager: Lexhelp.LexResourceManager,
                   applyCommmandLineArgs, assumeDotNetFramework, tryGetMetadataSnapshot, reduceMemoryUsage): LoadClosure =

        use unwindBuildPhase = PushThreadBuildPhaseUntilUnwind BuildPhase.Parse
        ScriptPreprocessClosure.GetFullClosureOfScriptText
            (ctok, legacyReferenceResolver, defaultFSharpBinariesDir, filename, sourceText,
             codeContext, useSimpleResolution, useFsiAuxLib, lexResourceManager,
             applyCommmandLineArgs, assumeDotNetFramework, tryGetMetadataSnapshot, reduceMemoryUsage)

    /// Analyze a set of script files and find the closure of their references.
    static member ComputeClosureOfScriptFiles
                     (ctok, tcConfig: TcConfig, files:(string*range) list, codeContext,
                      lexResourceManager: Lexhelp.LexResourceManager) =
        use unwindBuildPhase = PushThreadBuildPhaseUntilUnwind BuildPhase.Parse
        ScriptPreprocessClosure.GetFullClosureOfScriptFiles (ctok, tcConfig, files, codeContext, lexResourceManager)
        
              

//----------------------------------------------------------------------------
// Initial type checking environment
//--------------------------------------------------------------------------

/// Build the initial type checking environment
let GetInitialTcEnv (thisAssemblyName: string, initm: range, tcConfig: TcConfig, tcImports: TcImports, tcGlobals) =    
    let initm = initm.StartRange

    let ccus = 
        tcImports.GetImportedAssemblies() 
        |> List.map (fun asm -> asm.FSharpViewOfMetadata, asm.AssemblyAutoOpenAttributes, asm.AssemblyInternalsVisibleToAttributes)    

    let amap = tcImports.GetImportMap()

    let tcEnv = CreateInitialTcEnv(tcGlobals, amap, initm, thisAssemblyName, ccus)

    if tcConfig.checkOverflow then
        try TcOpenDecl TcResultsSink.NoSink tcGlobals amap initm initm tcEnv (pathToSynLid initm (splitNamespace FSharpLib.CoreOperatorsCheckedName))
        with e -> errorRecovery e initm; tcEnv
    else
        tcEnv

//----------------------------------------------------------------------------
// Fault injection

/// Inject faults into checking
let CheckSimulateException(tcConfig: TcConfig) = 
    match tcConfig.simulateException with
    | Some("tc-oom") -> raise(System.OutOfMemoryException())
    | Some("tc-an") -> raise(System.ArgumentNullException("simulated"))
    | Some("tc-invop") -> raise(System.InvalidOperationException())
#if FX_REDUCED_EXCEPTIONS
#else
    | Some("tc-av") -> raise(System.AccessViolationException())
    | Some("tc-nfn") -> raise(System.NotFiniteNumberException())
#endif
    | Some("tc-aor") -> raise(System.ArgumentOutOfRangeException())
    | Some("tc-dv0") -> raise(System.DivideByZeroException())
    | Some("tc-oe") -> raise(System.OverflowException())
    | Some("tc-atmm") -> raise(System.ArrayTypeMismatchException())
    | Some("tc-bif") -> raise(System.BadImageFormatException())
    | Some("tc-knf") -> raise(System.Collections.Generic.KeyNotFoundException())
    | Some("tc-ior") -> raise(System.IndexOutOfRangeException())
    | Some("tc-ic") -> raise(System.InvalidCastException())
    | Some("tc-ip") -> raise(System.InvalidProgramException())
    | Some("tc-ma") -> raise(System.MemberAccessException())
    | Some("tc-ni") -> raise(System.NotImplementedException())
    | Some("tc-nr") -> raise(System.NullReferenceException())
    | Some("tc-oc") -> raise(System.OperationCanceledException())
    | Some("tc-fail") -> failwith "simulated"
    | _ -> ()

//----------------------------------------------------------------------------
// Type-check sets of files
//--------------------------------------------------------------------------

type RootSigs = Zmap<QualifiedNameOfFile, ModuleOrNamespaceType>
type RootImpls = Zset<QualifiedNameOfFile >

let qnameOrder = Order.orderBy (fun (q: QualifiedNameOfFile) -> q.Text)

type TcState = 
    { tcsCcu: CcuThunk
      tcsCcuType: ModuleOrNamespace
      tcsNiceNameGen: NiceNameGenerator
      tcsTcSigEnv: TcEnv
      tcsTcImplEnv: TcEnv
      tcsCreatesGeneratedProvidedTypes: bool
      tcsRootSigs: RootSigs 
      tcsRootImpls: RootImpls 
      tcsCcuSig: ModuleOrNamespaceType }

    member x.NiceNameGenerator = x.tcsNiceNameGen

    member x.TcEnvFromSignatures = x.tcsTcSigEnv

    member x.TcEnvFromImpls = x.tcsTcImplEnv

    member x.Ccu = x.tcsCcu

    member x.CreatesGeneratedProvidedTypes = x.tcsCreatesGeneratedProvidedTypes

    // Assem(a.fsi + b.fsi + c.fsi) (after checking implementation file )
    member x.CcuType = x.tcsCcuType
 
    // a.fsi + b.fsi + c.fsi (after checking implementation file for c.fs)
    member x.CcuSig = x.tcsCcuSig
 
    member x.NextStateAfterIncrementalFragment tcEnvAtEndOfLastInput = 
        { x with tcsTcSigEnv = tcEnvAtEndOfLastInput
                 tcsTcImplEnv = tcEnvAtEndOfLastInput } 

 
/// Create the initial type checking state for compiling an assembly
let GetInitialTcState(m, ccuName, tcConfig: TcConfig, tcGlobals, tcImports: TcImports, niceNameGen, tcEnv0) =
    ignore tcImports

    // Create a ccu to hold all the results of compilation 
    let ccuType = NewCcuContents ILScopeRef.Local m ccuName (NewEmptyModuleOrNamespaceType Namespace)

    let ccuData: CcuData = 
        { IsFSharp=true
          UsesFSharp20PlusQuotations=false
#if !NO_EXTENSIONTYPING
          InvalidateEvent=(new Event<_>()).Publish
          IsProviderGenerated = false
          ImportProvidedType = (fun ty -> Import.ImportProvidedType (tcImports.GetImportMap()) m ty)
#endif
          TryGetILModuleDef = (fun () -> None)
          FileName=None 
          Stamp = newStamp()
          QualifiedName= None
          SourceCodeDirectory = tcConfig.implicitIncludeDir 
          ILScopeRef=ILScopeRef.Local
          Contents=ccuType
          MemberSignatureEquality= (Tastops.typeEquivAux EraseAll tcGlobals)
          TypeForwarders=Map.empty }

    let ccu = CcuThunk.Create(ccuName, ccuData)

    // OK, is this is the FSharp.Core CCU then fix it up. 
    if tcConfig.compilingFslib then 
        tcGlobals.fslibCcu.Fixup ccu

    { tcsCcu= ccu
      tcsCcuType=ccuType
      tcsNiceNameGen=niceNameGen
      tcsTcSigEnv=tcEnv0
      tcsTcImplEnv=tcEnv0
      tcsCreatesGeneratedProvidedTypes=false
      tcsRootSigs = Zmap.empty qnameOrder
      tcsRootImpls = Zset.empty qnameOrder
      tcsCcuSig = NewEmptyModuleOrNamespaceType Namespace }



/// Typecheck a single file (or interactive entry into F# Interactive)
let TypeCheckOneInputEventually (checkForErrors, tcConfig: TcConfig, tcImports: TcImports, tcGlobals, prefixPathOpt, tcSink, tcState: TcState, inp: ParsedInput) =

    eventually {
        try 
          let! ctok = Eventually.token
          RequireCompilationThread ctok // Everything here requires the compilation thread since it works on the TAST

          CheckSimulateException tcConfig

          let m = inp.Range
          let amap = tcImports.GetImportMap()
          match inp with 
          | ParsedInput.SigFile (ParsedSigFileInput (_, qualNameOfFile, _, _, _) as file) ->
                
              // Check if we've seen this top module signature before. 
              if Zmap.mem qualNameOfFile tcState.tcsRootSigs then 
                  errorR(Error(FSComp.SR.buildSignatureAlreadySpecified(qualNameOfFile.Text), m.StartRange))

              // Check if the implementation came first in compilation order 
              if Zset.contains qualNameOfFile tcState.tcsRootImpls then 
                  errorR(Error(FSComp.SR.buildImplementationAlreadyGivenDetail(qualNameOfFile.Text), m))

              let conditionalDefines =
                  if tcConfig.noConditionalErasure then None else Some (tcConfig.conditionalCompilationDefines)

              // Typecheck the signature file 
              let! (tcEnv, sigFileType, createsGeneratedProvidedTypes) = 
                  TypeCheckOneSigFile (tcGlobals, tcState.tcsNiceNameGen, amap, tcState.tcsCcu, checkForErrors, conditionalDefines, tcSink, tcConfig.internalTestSpanStackReferring) tcState.tcsTcSigEnv file

              let rootSigs = Zmap.add qualNameOfFile sigFileType tcState.tcsRootSigs

              // Add the signature to the signature env (unless it had an explicit signature)
              let ccuSigForFile = CombineCcuContentFragments m [sigFileType; tcState.tcsCcuSig]
                
              // Open the prefixPath for fsi.exe 
              let tcEnv = 
                  match prefixPathOpt with 
                  | None -> tcEnv 
                  | Some prefixPath -> 
                      let m = qualNameOfFile.Range
                      TcOpenDecl tcSink tcGlobals amap m m tcEnv prefixPath

              let tcState = 
                   { tcState with 
                        tcsTcSigEnv=tcEnv
                        tcsTcImplEnv=tcState.tcsTcImplEnv
                        tcsRootSigs=rootSigs
                        tcsCreatesGeneratedProvidedTypes=tcState.tcsCreatesGeneratedProvidedTypes || createsGeneratedProvidedTypes}

              return (tcEnv, EmptyTopAttrs, None, ccuSigForFile), tcState

          | ParsedInput.ImplFile (ParsedImplFileInput (_, _, qualNameOfFile, _, _, _, _) as file) ->
            
              // Check if we've got an interface for this fragment 
              let rootSigOpt = tcState.tcsRootSigs.TryFind qualNameOfFile

              // Check if we've already seen an implementation for this fragment 
              if Zset.contains qualNameOfFile tcState.tcsRootImpls then 
                  errorR(Error(FSComp.SR.buildImplementationAlreadyGiven(qualNameOfFile.Text), m))

              let tcImplEnv = tcState.tcsTcImplEnv

              let conditionalDefines =
                  if tcConfig.noConditionalErasure then None else Some (tcConfig.conditionalCompilationDefines)

              // Typecheck the implementation file 
              let! topAttrs, implFile, _implFileHiddenType, tcEnvAtEnd, createsGeneratedProvidedTypes = 
                  TypeCheckOneImplFile (tcGlobals, tcState.tcsNiceNameGen, amap, tcState.tcsCcu, checkForErrors, conditionalDefines, tcSink, tcConfig.internalTestSpanStackReferring) tcImplEnv rootSigOpt file

              let hadSig = rootSigOpt.IsSome
              let implFileSigType = SigTypeOfImplFile implFile

              let rootImpls = Zset.add qualNameOfFile tcState.tcsRootImpls
        
              // Only add it to the environment if it didn't have a signature 
              let m = qualNameOfFile.Range

              // Add the implementation as to the implementation env
              let tcImplEnv = AddLocalRootModuleOrNamespace TcResultsSink.NoSink tcGlobals amap m tcImplEnv implFileSigType

              // Add the implementation as to the signature env (unless it had an explicit signature)
              let tcSigEnv = 
                  if hadSig then tcState.tcsTcSigEnv 
                  else AddLocalRootModuleOrNamespace TcResultsSink.NoSink tcGlobals amap m tcState.tcsTcSigEnv implFileSigType
                
              // Open the prefixPath for fsi.exe (tcImplEnv)
              let tcImplEnv = 
                  match prefixPathOpt with 
                  | Some prefixPath -> TcOpenDecl tcSink tcGlobals amap m m tcImplEnv prefixPath
                  | _ -> tcImplEnv 

              // Open the prefixPath for fsi.exe (tcSigEnv)
              let tcSigEnv = 
                  match prefixPathOpt with 
                  | Some prefixPath when not hadSig -> TcOpenDecl tcSink tcGlobals amap m m tcSigEnv prefixPath
                  | _ -> tcSigEnv 

              let ccuSig = CombineCcuContentFragments m [implFileSigType; tcState.tcsCcuSig ]

              let ccuSigForFile = CombineCcuContentFragments m [implFileSigType; tcState.tcsCcuSig]

              let tcState = 
                   { tcState with 
                        tcsTcSigEnv=tcSigEnv
                        tcsTcImplEnv=tcImplEnv
                        tcsRootImpls=rootImpls
                        tcsCcuSig=ccuSig
                        tcsCreatesGeneratedProvidedTypes=tcState.tcsCreatesGeneratedProvidedTypes || createsGeneratedProvidedTypes }
              return (tcEnvAtEnd, topAttrs, Some implFile, ccuSigForFile), tcState
     
        with e -> 
            errorRecovery e range0 
            return (tcState.TcEnvFromSignatures, EmptyTopAttrs, None, tcState.tcsCcuSig), tcState
    }

/// Typecheck a single file (or interactive entry into F# Interactive)
let TypeCheckOneInput (ctok, checkForErrors, tcConfig, tcImports, tcGlobals, prefixPathOpt) tcState inp =
    // 'use' ensures that the warning handler is restored at the end
    use unwindEL = PushErrorLoggerPhaseUntilUnwind(fun oldLogger -> GetErrorLoggerFilteringByScopedPragmas(false, GetScopedPragmasForInput inp, oldLogger) )
    use unwindBP = PushThreadBuildPhaseUntilUnwind BuildPhase.TypeCheck
    TypeCheckOneInputEventually (checkForErrors, tcConfig, tcImports, tcGlobals, prefixPathOpt, TcResultsSink.NoSink, tcState, inp) 
        |> Eventually.force ctok

/// Finish checking multiple files (or one interactive entry into F# Interactive)
let TypeCheckMultipleInputsFinish(results, tcState: TcState) =
    let tcEnvsAtEndFile, topAttrs, implFiles, ccuSigsForFiles = List.unzip4 results
    let topAttrs = List.foldBack CombineTopAttrs topAttrs EmptyTopAttrs
    let implFiles = List.choose id implFiles
    // This is the environment required by fsi.exe when incrementally adding definitions 
    let tcEnvAtEndOfLastFile = (match tcEnvsAtEndFile with h :: _ -> h | _ -> tcState.TcEnvFromSignatures)
    (tcEnvAtEndOfLastFile, topAttrs, implFiles, ccuSigsForFiles), tcState

let TypeCheckOneInputAndFinishEventually(checkForErrors, tcConfig: TcConfig, tcImports, tcGlobals, prefixPathOpt, tcSink, tcState, input) =
    eventually {
        Logger.LogBlockStart LogCompilerFunctionId.CompileOps_TypeCheckOneInputAndFinishEventually
        let! results, tcState = TypeCheckOneInputEventually(checkForErrors, tcConfig, tcImports, tcGlobals, prefixPathOpt, tcSink, tcState, input)
        let result = TypeCheckMultipleInputsFinish([results], tcState)
        Logger.LogBlockStop LogCompilerFunctionId.CompileOps_TypeCheckOneInputAndFinishEventually
        return result
    }

let TypeCheckClosedInputSetFinish (declaredImpls: TypedImplFile list, tcState) =
    // Publish the latest contents to the CCU 
    tcState.tcsCcu.Deref.Contents <- NewCcuContents ILScopeRef.Local range0 tcState.tcsCcu.AssemblyName tcState.tcsCcuSig

    // Check all interfaces have implementations 
    tcState.tcsRootSigs |> Zmap.iter (fun qualNameOfFile _ ->  
      if not (Zset.contains qualNameOfFile tcState.tcsRootImpls) then 
        errorR(Error(FSComp.SR.buildSignatureWithoutImplementation(qualNameOfFile.Text), qualNameOfFile.Range)))

    tcState, declaredImpls
    
let TypeCheckClosedInputSet (ctok, checkForErrors, tcConfig, tcImports, tcGlobals, prefixPathOpt, tcState, inputs) =
    // tcEnvAtEndOfLastFile is the environment required by fsi.exe when incrementally adding definitions 
    let results, tcState = (tcState, inputs) ||> List.mapFold (TypeCheckOneInput (ctok, checkForErrors, tcConfig, tcImports, tcGlobals, prefixPathOpt)) 
    let (tcEnvAtEndOfLastFile, topAttrs, implFiles, _), tcState = TypeCheckMultipleInputsFinish(results, tcState)
    let tcState, declaredImpls = TypeCheckClosedInputSetFinish (implFiles, tcState)
    tcState, topAttrs, declaredImpls, tcEnvAtEndOfLastFile

// Existing public APIs delegate to newer implementations
let GetFSharpCoreLibraryName () = getFSharpCoreLibraryName
let DefaultReferencesForScriptsAndOutOfProjectSources assumeDotNetFramework = defaultReferencesForScriptsAndOutOfProjectSources assumeDotNetFramework <|MERGE_RESOLUTION|>--- conflicted
+++ resolved
@@ -2148,13 +2148,9 @@
 
       mutable internalTestSpanStackReferring: bool
 
-<<<<<<< HEAD
-      mutable internalTestSpanStackReferring : bool
-
-      mutable pathMap : PathMap
-=======
       mutable noConditionalErasure: bool
->>>>>>> c4c1d9cf
+      
+      mutable pathMap: PathMap
       }
 
     static member Initial =
@@ -2288,11 +2284,8 @@
           shadowCopyReferences = false
           tryGetMetadataSnapshot = (fun _ -> None)
           internalTestSpanStackReferring = false
-<<<<<<< HEAD
           pathMap = PathMap.empty
-=======
           noConditionalErasure = false
->>>>>>> c4c1d9cf
         }
 
     static member CreateNew(legacyReferenceResolver, defaultFSharpBinariesDir, reduceMemoryUsage, implicitIncludeDir,
@@ -2415,14 +2408,10 @@
              tcConfigB.referencedDLLs <- tcConfigB.referencedDLLs ++ AssemblyReference(m, path, projectReference)
              
     member tcConfigB.RemoveReferencedAssemblyByPath (m, path) =
-<<<<<<< HEAD
-        tcConfigB.referencedDLLs <- tcConfigB.referencedDLLs |> List.filter (fun ar-> ar.Range <> m || ar.Text <> path)
+        tcConfigB.referencedDLLs <- tcConfigB.referencedDLLs |> List.filter (fun ar -> not (Range.equals ar.Range m) || ar.Text <> path)
 
     member tcConfigB.AddPathMapping (oldPrefix, newPrefix) =
         tcConfigB.pathMap <- tcConfigB.pathMap |> PathMap.addMapping oldPrefix newPrefix
-=======
-        tcConfigB.referencedDLLs <- tcConfigB.referencedDLLs |> List.filter (fun ar -> not (Range.equals ar.Range m) || ar.Text <> path)
->>>>>>> c4c1d9cf
     
     static member SplitCommandLineResourceInfo (ri: string) =
         let p = ri.IndexOf ','
@@ -2737,23 +2726,6 @@
  #if DEBUG
     member x.showOptimizationData = data.showOptimizationData
 #endif
-<<<<<<< HEAD
-    member x.showTerms          = data.showTerms
-    member x.writeTermsToFiles  = data.writeTermsToFiles
-    member x.doDetuple          = data.doDetuple
-    member x.doTLR              = data.doTLR
-    member x.doFinalSimplify    = data.doFinalSimplify
-    member x.optSettings        = data.optSettings
-    member x.emitTailcalls      = data.emitTailcalls
-    member x.deterministic      = data.deterministic
-    member x.pathMap            = data.pathMap
-    member x.preferredUiLang    = data.preferredUiLang
-    member x.lcid               = data.lcid
-    member x.optsOn             = data.optsOn
-    member x.productNameForBannerText  = data.productNameForBannerText
-    member x.showBanner   = data.showBanner
-    member x.showTimes  = data.showTimes
-=======
     member x.showTerms = data.showTerms
     member x.writeTermsToFiles = data.writeTermsToFiles
     member x.doDetuple = data.doDetuple
@@ -2762,13 +2734,13 @@
     member x.optSettings = data.optSettings
     member x.emitTailcalls = data.emitTailcalls
     member x.deterministic = data.deterministic
+    member x.pathMap = data.pathMap
     member x.preferredUiLang = data.preferredUiLang
     member x.lcid = data.lcid
     member x.optsOn = data.optsOn
     member x.productNameForBannerText = data.productNameForBannerText
     member x.showBanner = data.showBanner
     member x.showTimes = data.showTimes
->>>>>>> c4c1d9cf
     member x.showLoadedAssemblies = data.showLoadedAssemblies
     member x.continueAfterParseFailure = data.continueAfterParseFailure
 #if !NO_EXTENSIONTYPING
@@ -3432,13 +3404,8 @@
     use unwindbuildphase = PushThreadBuildPhaseUntilUnwind BuildPhase.Parse
     try 
         let skip = true in (* don't report whitespace from lexer *)
-<<<<<<< HEAD
-        let lightSyntaxStatus = LightSyntaxStatus (tcConfig.ComputeLightSyntaxInitialStatus(filename), true) 
+        let lightSyntaxStatus = LightSyntaxStatus (tcConfig.ComputeLightSyntaxInitialStatus filename, true) 
         let lexargs = mkLexargs (filename, conditionalCompilationDefines@tcConfig.conditionalCompilationDefines, lightSyntaxStatus, lexResourceManager, ref [], errorLogger, tcConfig.pathMap)
-=======
-        let lightSyntaxStatus = LightSyntaxStatus (tcConfig.ComputeLightSyntaxInitialStatus filename, true) 
-        let lexargs = mkLexargs (filename, conditionalCompilationDefines@tcConfig.conditionalCompilationDefines, lightSyntaxStatus, lexResourceManager, ref [], errorLogger)
->>>>>>> c4c1d9cf
         let shortFilename = SanitizeFileName filename tcConfig.implicitIncludeDir 
         let input = 
             Lexhelp.usingLexbufForParsing (lexbuf, filename) (fun lexbuf ->
@@ -3657,8 +3624,7 @@
     let mspec = ApplyExportRemappingToEntity tcGlobals exportRemapping mspec
     // For historical reasons, we use a different resource name for FSharp.Core, so older F# compilers 
     // don't complain when they see the resource.
-<<<<<<< HEAD
-    let rname = if ccu.AssemblyName = GetFSharpCoreLibraryName() then FSharpSignatureDataResourceName2 else FSharpSignatureDataResourceName
+    let rname = if ccu.AssemblyName = getFSharpCoreLibraryName then FSharpSignatureDataResourceName2 else FSharpSignatureDataResourceName
 
     let includeDir =
         if String.IsNullOrEmpty tcConfig.implicitIncludeDir then ""
@@ -3666,10 +3632,7 @@
             tcConfig.implicitIncludeDir
             |> System.IO.Path.GetFullPath
             |> PathMap.applyDir tcGlobals.pathMap
-
-=======
-    let rname = if ccu.AssemblyName = getFSharpCoreLibraryName then FSharpSignatureDataResourceName2 else FSharpSignatureDataResourceName 
->>>>>>> c4c1d9cf
+ 
     PickleToResource inMem file tcGlobals ccu (rname+ccu.AssemblyName) pickleCcuInfo 
         { mspec=mspec 
           compileTimeWorkingDir=includeDir
@@ -3681,11 +3644,7 @@
 let WriteOptimizationData (tcGlobals, file, inMem, ccu: CcuThunk, modulInfo) = 
     // For historical reasons, we use a different resource name for FSharp.Core, so older F# compilers 
     // don't complain when they see the resource.
-<<<<<<< HEAD
-    let rname = if ccu.AssemblyName = GetFSharpCoreLibraryName() then FSharpOptimizationDataResourceName2 else FSharpOptimizationDataResourceName
-=======
     let rname = if ccu.AssemblyName = getFSharpCoreLibraryName then FSharpOptimizationDataResourceName2 else FSharpOptimizationDataResourceName 
->>>>>>> c4c1d9cf
     PickleToResource inMem file tcGlobals ccu (rname+ccu.AssemblyName) Optimizer.p_CcuOptimizationInfo modulInfo
 
 //----------------------------------------------------------------------------
