--- conflicted
+++ resolved
@@ -4679,15 +4679,8 @@
 type LoadClosureInput = 
     { FileName: string
       SyntaxTree: ParsedInput option
-<<<<<<< HEAD
-      ParseErrors: PhasedError list 
-      ParseWarnings: PhasedError list
-      MetaCommandErrors: PhasedError list 
-      MetaCommandWarnings: PhasedError list }
-=======
       ParseDiagnostics: (PhasedError * bool) list 
       MetaCommandDiagnostics: (PhasedError * bool) list  }
->>>>>>> 61d98b1a
 
 [<RequireQualifiedAccess>]
 type LoadClosure = 
@@ -4703,27 +4696,12 @@
       OriginalLoadReferences: (range * string) list
       /// The #nowarns
       NoWarns: (string * range list) list
-<<<<<<< HEAD
-      /// Errors seen while processing resolutions
-      ResolutionErrors : PhasedError list
-      /// Warnings seen while processing resolutions
-      ResolutionWarnings : PhasedError list 
-      /// Errors seen while parsing root of closure
-      AllRootFileErrors : PhasedError list
-      /// Warnings seen while parsing root of closure
-      AllRootFileWarnings : PhasedError list 
-      /// Errors seen while processing the root of closure, which are related to the options and load closure
-      LoadClosureRootFileErrors : PhasedError list
-      /// Warnings seen while processing the root of closure, which are related to the options and load closure
-      LoadClosureRootFileWarnings: PhasedError list }   
-=======
       /// Diagnostics seen while processing resolutions
       ResolutionDiagnostics : (PhasedError * bool)  list
       /// Diagnostics seen while parsing root of closure
       AllRootFileDiagnostics : (PhasedError * bool) list
       /// Diagnostics seen while processing the compiler options implied root of closure
       LoadClosureRootFileDiagnostics : (PhasedError * bool) list }   
->>>>>>> 61d98b1a
 
 
 [<RequireQualifiedAccess>]
@@ -4740,11 +4718,7 @@
     type ClosureSource = ClosureSource of filename: string * referenceRange: range * sourceText: string * parseRequired: bool 
         
     /// Represents an output of the closure finding process
-<<<<<<< HEAD
-    type ClosureFile = ClosureFile  of string * range * ParsedInput option * PhasedError list * PhasedError list *  PhasedError list * PhasedError list * (string * range) list // filename, range, errors, warnings, nowarns
-=======
     type ClosureFile = ClosureFile  of string * range * ParsedInput option * (PhasedError * bool) list * (PhasedError * bool) list * (string * range) list // filename, range, errors, warnings, nowarns
->>>>>>> 61d98b1a
 
     type Observed() =
         let seen = System.Collections.Generic.Dictionary<_,bool>()
@@ -4840,17 +4814,6 @@
                     observedSources.SetSeen(filename)
                     //printfn "visiting %s" filename
                     if IsScript(filename) || parseRequired then 
-<<<<<<< HEAD
-                        let parseResult, parseErrors, parseWarnings =
-                            let errorLogger = CaptureErrorLogger("FindClosureParse")                    
-                            use _unwindEL = PushErrorLoggerPhaseUntilUnwind (fun _ -> errorLogger)
-                            let result = ParseScriptText(filename,source,!tcConfig,codeContext,lexResourceManager,errorLogger) 
-                            result, errorLogger.Errors, errorLogger.Warnings
-
-                        match parseResult with 
-                        | Some parsedScriptAst ->                    
-                            let errorLogger = CaptureErrorLogger("FindClosureMetaCommands")                    
-=======
                         let parseResult, parseDiagnostics =
                             let errorLogger = CapturingErrorLogger("FindClosureParse")                    
                             use _unwindEL = PushErrorLoggerPhaseUntilUnwind (fun _ -> errorLogger)
@@ -4860,7 +4823,6 @@
                         match parseResult with 
                         | Some parsedScriptAst ->                    
                             let errorLogger = CapturingErrorLogger("FindClosureMetaCommands")                    
->>>>>>> 61d98b1a
                             use _unwindEL = PushErrorLoggerPhaseUntilUnwind (fun _ -> errorLogger)
                             let pathOfMetaCommandSource = Path.GetDirectoryName(filename)
                             let preSources = (!tcConfig).GetAvailableLoadedSources()
@@ -4879,26 +4841,18 @@
                                     for subSource in ClosureSourceOfFilename(subFile,m,tcConfigResult.inputCodePage,false) do
                                         yield! loop subSource
                                 else
-                                    yield ClosureFile(subFile, m, None, [], [], [], [], []) 
+                                    yield ClosureFile(subFile, m, None, [], [], []) 
 
                             //printfn "yielding source %s" filename
-<<<<<<< HEAD
-                            yield ClosureFile(filename, m, Some parsedScriptAst, parseErrors, parseWarnings, errorLogger.Errors, errorLogger.Warnings, !noWarns)
-
-                        | None -> 
-                            //printfn "yielding source %s (failed parse)" filename
-                            yield ClosureFile(filename, m, None, parseErrors, parseWarnings, [], [],  [])
-=======
                             yield ClosureFile(filename, m, Some parsedScriptAst, parseDiagnostics, errorLogger.Diagnostics, !noWarns)
 
                         | None -> 
                             //printfn "yielding source %s (failed parse)" filename
                             yield ClosureFile(filename, m, None, parseDiagnostics, [],  [])
->>>>>>> 61d98b1a
                     else 
                         // Don't traverse into .fs leafs.
                         //printfn "yielding non-script source %s" filename
-                        yield ClosureFile(filename, m, None, [], [], [], [], []) ]
+                        yield ClosureFile(filename, m, None, [], [], []) ]
 
         closureSources |> List.map loop |> List.concat, !tcConfig
         
@@ -4911,16 +4865,6 @@
                 closureFiles 
             else 
                 match List.frontAndBack closureFiles with
-<<<<<<< HEAD
-                | rest, ClosureFile(filename,m,Some(ParsedInput.ImplFile(ParsedImplFileInput(name,isScript,qualNameOfFile,scopedPragmas,hashDirectives,implFileFlags,_))),parseErrors,parseWarnings, metaErrors, metaWarnings, nowarns) -> 
-                    rest @ [ClosureFile(filename,m,Some(ParsedInput.ImplFile(ParsedImplFileInput(name,isScript,qualNameOfFile,scopedPragmas,hashDirectives,implFileFlags,(true, tcConfig.target.IsExe)))),parseErrors,parseWarnings, metaErrors, metaWarnings,nowarns)]
-                | _ -> closureFiles
-
-        // Get all source files.
-        let sourceFiles = [  for (ClosureFile(filename,m,_,_,_,_,_,_)) in closureFiles -> (filename,m) ]
-        let sourceInputs = [  for (ClosureFile(filename,_,input,parseErrors,parseWarnings, metaErrors, metaWarnings,_nowarns)) in closureFiles -> ({ FileName=filename; SyntaxTree=input; ParseErrors=parseErrors; ParseWarnings=parseWarnings; MetaCommandErrors=metaErrors; MetaCommandWarnings=metaWarnings }: LoadClosureInput)  ]
-        let globalNoWarns = closureFiles |> List.collect (fun (ClosureFile(_,_,_,_,_,_,_,noWarns)) -> noWarns)
-=======
                 | rest, ClosureFile(filename,m,Some(ParsedInput.ImplFile(ParsedImplFileInput(name,isScript,qualNameOfFile,scopedPragmas,hashDirectives,implFileFlags,_))), parseDiagnostics, metaDiagnostics, nowarns) -> 
                     rest @ [ClosureFile(filename,m,Some(ParsedInput.ImplFile(ParsedImplFileInput(name,isScript,qualNameOfFile,scopedPragmas,hashDirectives,implFileFlags,(true, tcConfig.target.IsExe)))),parseDiagnostics, metaDiagnostics, nowarns)]
                 | _ -> closureFiles
@@ -4929,7 +4873,6 @@
         let sourceFiles = [  for (ClosureFile(filename,m,_,_,_,_)) in closureFiles -> (filename,m) ]
         let sourceInputs = [  for (ClosureFile(filename,_,input,parseDiagnostics,metaDiagnostics,_nowarns)) in closureFiles -> ({ FileName=filename; SyntaxTree=input; ParseDiagnostics=parseDiagnostics; MetaCommandDiagnostics=metaDiagnostics }: LoadClosureInput)  ]
         let globalNoWarns = closureFiles |> List.collect (fun (ClosureFile(_,_,_,_,_,noWarns)) -> noWarns)
->>>>>>> 61d98b1a
 
         // Resolve all references.
         let references, unresolvedReferences, resolutionDiagnostics = 
@@ -4941,24 +4884,12 @@
             references, unresolvedReferences, errorLogger.Diagnostics
 
         // Root errors and warnings - look at the last item in the closureFiles list
-<<<<<<< HEAD
-        let loadClosureRootErrors, loadClosureRootWarnings = 
-            match List.rev closureFiles with
-            | ClosureFile(_,_,_,_,_, metaErrors, metaWarnings,_) :: _ -> metaErrors @ !resolutionErrors, metaWarnings @ !resolutionWarnings
-            | _ -> [],[] // When no file existed.
-        
-        let allRootErrors, allRootWarnings = 
-            match List.rev closureFiles with
-            | ClosureFile(_,_,_,parseErrors,parseWarnings, metaErrors, metaWarnings,_) :: _ -> parseErrors @ metaErrors @ !resolutionErrors, parseWarnings @ metaWarnings @ !resolutionWarnings
-            | _ -> [],[] // When no file existed.
-=======
         let loadClosureRootDiagnostics, allRootDiagnostics = 
             match List.rev closureFiles with
             | ClosureFile(_,_,_,parseDiagnostics,metaDiagnostics,_) :: _ -> 
                 (metaDiagnostics @ resolutionDiagnostics),
                 (parseDiagnostics @ metaDiagnostics @ resolutionDiagnostics)
             | _ -> [], [] // When no file existed.
->>>>>>> 61d98b1a
         
         let isRootRange exn =
             match GetRangeOfError exn with
@@ -4970,12 +4901,7 @@
             | None -> true
         
         // Filter out non-root errors and warnings
-<<<<<<< HEAD
-        let allRootErrors = allRootErrors |> List.filter isRootRange
-        let allRootWarnings = allRootWarnings |> List.filter isRootRange
-=======
         let allRootDiagnostics = allRootDiagnostics |> List.filter (fst >> isRootRange)
->>>>>>> 61d98b1a
         
         let result : LoadClosure = 
             { SourceFiles = List.groupByFirst sourceFiles
@@ -4984,18 +4910,9 @@
               Inputs = sourceInputs
               NoWarns = List.groupByFirst globalNoWarns
               OriginalLoadReferences = tcConfig.loadedSources
-<<<<<<< HEAD
-              ResolutionErrors = !resolutionErrors
-              ResolutionWarnings = !resolutionWarnings      
-              AllRootFileErrors = allRootErrors
-              AllRootFileWarnings = allRootWarnings
-              LoadClosureRootFileErrors = loadClosureRootErrors
-              LoadClosureRootFileWarnings = loadClosureRootWarnings }       
-=======
               ResolutionDiagnostics = resolutionDiagnostics
               AllRootFileDiagnostics = allRootDiagnostics
               LoadClosureRootFileDiagnostics = loadClosureRootDiagnostics }       
->>>>>>> 61d98b1a
 
         result
 
