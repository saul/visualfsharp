--- conflicted
+++ resolved
@@ -66,11 +66,7 @@
 
     static member ComputeQuotationFormat g =
         let deserializeExValRef = ValRefForIntrinsic g.deserialize_quoted_FSharp_40_plus_info
-<<<<<<< HEAD
-        if ValueOptionInternal.isSome deserializeExValRef.TryDeref then
-=======
         if deserializeExValRef.TryDeref.IsSome then
->>>>>>> 88d18d99
             QuotationSerializationFormat.FSharp_40_Plus
         else
             QuotationSerializationFormat.FSharp_20_Plus
@@ -304,11 +300,7 @@
                          else tryDestRefTupleExpr arg))
 
                 if verboseCReflect then
-<<<<<<< HEAD
-                    dprintfn "vref.DisplayName  = %A , after unit adjust, #untupledCurriedArgs = %A, #curriedArgInfos = %d" vref.DisplayName  (List.map List.length untupledCurriedArgs) curriedArgInfos.Length
-=======
                     dprintfn "vref.DisplayName  = %A, after unit adjust, #untupledCurriedArgs = %A, #curriedArgInfos = %d" vref.DisplayName  (List.map List.length untupledCurriedArgs) curriedArgInfos.Length
->>>>>>> 88d18d99
                 let subCall =
                     if isMember then
                         // This is an application of a member method
