--- conflicted
+++ resolved
@@ -2113,11 +2113,7 @@
             raze (namespaceNotFound.Force())
 
 // Note - 'rest' is annotated due to a bug currently in Unity (see: https://github.com/dotnet/fsharp/pull/7427)
-<<<<<<< HEAD
-let ResolveLongIndentAsModuleOrNamespaceThen sink atMostOne amap m fullyQualified (nenv: NameResolutionEnv) ad id rest isOpenDecl f =
-=======
 let ResolveLongIndentAsModuleOrNamespaceThen sink atMostOne amap m fullyQualified (nenv: NameResolutionEnv) ad id (rest: Ident list) isOpenDecl f =
->>>>>>> 7adaacf1
     match ResolveLongIndentAsModuleOrNamespaceOrStaticClass sink ResultCollectionSettings.AllResults amap m false true fullyQualified nenv ad id [] isOpenDecl with
     | Result modrefs ->
         match rest with
