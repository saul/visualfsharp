--- conflicted
+++ resolved
@@ -30,10 +30,7 @@
     | FixedIndexSlice3d4d
     | AndBang
     | NullableOptionalInterop
-<<<<<<< HEAD
-=======
     | DefaultInterfaceMemberConsumption
->>>>>>> 522dd906
 
 /// LanguageVersion management
 type LanguageVersion (specifiedVersionAsString) =
@@ -69,10 +66,7 @@
             LanguageFeature.PackageManagement, previewVersion
             LanguageFeature.AndBang, previewVersion
             LanguageFeature.NullableOptionalInterop, previewVersion
-<<<<<<< HEAD
-=======
             LanguageFeature.DefaultInterfaceMemberConsumption, previewVersion
->>>>>>> 522dd906
         ]
 
     let specified =
