--- conflicted
+++ resolved
@@ -18,28 +18,15 @@
 
 [<RequireQualifiedAccess>]
 type LanguageFeature =
-<<<<<<< HEAD
-    | PreviewVersion = 0
-    | SingleUnderscorePattern = 3
-    | WildCardInForLoop = 4
-    | RelaxWhitespace = 5
-    | NameOf = 6
-    | ImplicitYield = 7
-    | OpenStaticClasses = 8
-    | PackageManagement = 9
-    | FromEndSlicing = 11
-    | FixedIndexSlice3d4d = 12
-    | LanguageVersion46 = 0x10046
-    | LanguageVersion47 = 0x10047
-    | LanguageVersion50 = 0x10050
-=======
     | SingleUnderscorePattern
     | WildCardInForLoop
     | RelaxWhitespace
     | NameOf
     | ImplicitYield
     | OpenStaticClasses
->>>>>>> 5771279d
+    | PackageManagement
+    | FromEndSlicing
+    | FixedIndexSlice3d4d
 
 /// LanguageVersion management
 type LanguageVersion (specifiedVersionAsString) =
@@ -58,15 +45,6 @@
 
     static let features =
         dict [
-<<<<<<< HEAD
-            // Add new LanguageVersions here ...
-            LanguageFeature.LanguageVersion46, languageVersion46
-            LanguageFeature.LanguageVersion47, languageVersion47
-            LanguageFeature.LanguageVersion50, languageVersion50
-            LanguageFeature.PreviewVersion, previewVersion
-
-=======
->>>>>>> 5771279d
             // F# 4.7
             LanguageFeature.SingleUnderscorePattern, languageVersion47
             LanguageFeature.WildCardInForLoop, languageVersion47
