// Copyright (c) Microsoft Corporation.  All Rights Reserved.  See License.txt in the project root for license information.

/// Coordinating compiler operations - configuration, loading initial context, reporting errors etc.
module internal FSharp.Compiler.CompileOps

open System
open System.Text
open System.Collections.Generic
<<<<<<< HEAD
open Internal.Utilities
open Microsoft.FSharp.Compiler.AbstractIL
open Microsoft.FSharp.Compiler.AbstractIL.IL
open Microsoft.FSharp.Compiler.AbstractIL.ILBinaryReader
open Microsoft.FSharp.Compiler.AbstractIL.Internal.Library 
open Microsoft.FSharp.Compiler 
open Microsoft.FSharp.Compiler.TypeChecker
open Microsoft.FSharp.Compiler.Range
open Microsoft.FSharp.Compiler.Ast
open Microsoft.FSharp.Compiler.ErrorLogger
open Microsoft.FSharp.Compiler.Tast
open Microsoft.FSharp.Compiler.TcGlobals
=======
open FSharp.Compiler.AbstractIL
open FSharp.Compiler.AbstractIL.IL
open FSharp.Compiler.AbstractIL.ILBinaryReader
open FSharp.Compiler.AbstractIL.Internal.Library
open FSharp.Compiler
open FSharp.Compiler.TypeChecker
open FSharp.Compiler.Range
open FSharp.Compiler.Ast
open FSharp.Compiler.ErrorLogger
open FSharp.Compiler.Tast
open FSharp.Compiler.TcGlobals
open FSharp.Compiler.Text
>>>>>>> c4c1d9cf
open Microsoft.FSharp.Core.CompilerServices
#if !NO_EXTENSIONTYPING
open FSharp.Compiler.ExtensionTyping
#endif


#if DEBUG

module internal CompilerService =
    val showAssertForUnexpectedException: bool ref
#endif

//----------------------------------------------------------------------------
// File names and known file suffixes
//--------------------------------------------------------------------------

/// Signature file suffixes
val FSharpSigFileSuffixes: string list

/// Implementation file suffixes
val FSharpImplFileSuffixes: string list

/// Script file suffixes
val FSharpScriptFileSuffixes: string list

val IsScript: string -> bool

/// File suffixes where #light is the default
val FSharpLightSyntaxFileSuffixes: string list


/// Get the name used for FSharp.Core
val GetFSharpCoreLibraryName: unit -> string

//----------------------------------------------------------------------------
// Parsing inputs
//--------------------------------------------------------------------------
  
val ComputeQualifiedNameOfFileFromUniquePath: range * string list -> Ast.QualifiedNameOfFile

val PrependPathToInput: Ast.Ident list -> Ast.ParsedInput -> Ast.ParsedInput

/// State used to de-deuplicate module names along a list of file names
type ModuleNamesDict = Map<string,Map<string,QualifiedNameOfFile>>

/// Checks if a ParsedInput is using a module name that was already given and deduplicates the name if needed.
val DeduplicateParsedInputModuleName: ModuleNamesDict -> Ast.ParsedInput -> Ast.ParsedInput * ModuleNamesDict

/// Parse a single input (A signature file or implementation file)
val ParseInput: (UnicodeLexing.Lexbuf -> Parser.token) * ErrorLogger * UnicodeLexing.Lexbuf * string option * string * isLastCompiland:(bool * bool) -> Ast.ParsedInput

//----------------------------------------------------------------------------
// Error and warnings
//--------------------------------------------------------------------------

/// Get the location associated with an error
val GetRangeOfDiagnostic: PhasedDiagnostic -> range option

/// Get the number associated with an error
val GetDiagnosticNumber: PhasedDiagnostic -> int

/// Split errors into a "main" error and a set of associated errors
val SplitRelatedDiagnostics: PhasedDiagnostic -> PhasedDiagnostic * PhasedDiagnostic list

/// Output an error to a buffer
val OutputPhasedDiagnostic: StringBuilder -> PhasedDiagnostic -> flattenErrors: bool -> suggestNames: bool -> unit

/// Output an error or warning to a buffer
val OutputDiagnostic: implicitIncludeDir:string * showFullPaths: bool * flattenErrors: bool * errorStyle: ErrorStyle *  isError:bool -> StringBuilder -> PhasedDiagnostic -> unit

/// Output extra context information for an error or warning to a buffer
val OutputDiagnosticContext: prefix:string -> fileLineFunction:(string -> int -> string) -> StringBuilder -> PhasedDiagnostic -> unit

/// Part of LegacyHostedCompilerForTesting
[<RequireQualifiedAccess>]
type DiagnosticLocation =
    { Range: range
      File: string
      TextRepresentation: string
      IsEmpty: bool }

/// Part of LegacyHostedCompilerForTesting
[<RequireQualifiedAccess>]
type DiagnosticCanonicalInformation = 
    { ErrorNumber: int
      Subcategory: string
      TextRepresentation: string }

/// Part of LegacyHostedCompilerForTesting
[<RequireQualifiedAccess>]
type DiagnosticDetailedInfo = 
    { Location: DiagnosticLocation option
      Canonical: DiagnosticCanonicalInformation
      Message: string }

/// Part of LegacyHostedCompilerForTesting
[<RequireQualifiedAccess>]
type Diagnostic = 
    | Short of bool * string
    | Long of bool * DiagnosticDetailedInfo

/// Part of LegacyHostedCompilerForTesting
val CollectDiagnostic: implicitIncludeDir:string * showFullPaths: bool * flattenErrors: bool * errorStyle: ErrorStyle *  warning:bool * PhasedDiagnostic * suggestNames: bool -> seq<Diagnostic>

//----------------------------------------------------------------------------
// Resolve assembly references 
//--------------------------------------------------------------------------

exception AssemblyNotResolved of (*originalName*) string * range
exception FileNameNotResolved of (*filename*) string * (*description of searched locations*) string * range
exception DeprecatedCommandLineOptionFull of string * range
exception DeprecatedCommandLineOptionForHtmlDoc of string * range
exception DeprecatedCommandLineOptionSuggestAlternative of string * string * range
exception DeprecatedCommandLineOptionNoDescription of string * range
exception InternalCommandLineOption of string * range
exception HashLoadedSourceHasIssues of (*warnings*) exn list * (*errors*) exn list * range
exception HashLoadedScriptConsideredSource of range  

//----------------------------------------------------------------------------

/// Represents a reference to an F# assembly. May be backed by a real assembly on disk (read by Abstract IL), or a cross-project
/// reference in FSharp.Compiler.Service.
type IRawFSharpAssemblyData = 
    ///  The raw list AutoOpenAttribute attributes in the assembly
    abstract GetAutoOpenAttributes: ILGlobals -> string list
    ///  The raw list InternalsVisibleToAttribute attributes in the assembly
    abstract GetInternalsVisibleToAttributes: ILGlobals  -> string list
    ///  The raw IL module definition in the assembly, if any. This is not present for cross-project references
    /// in the language service
    abstract TryGetILModuleDef: unit -> ILModuleDef option
    abstract HasAnyFSharpSignatureDataAttribute: bool
    abstract HasMatchingFSharpSignatureDataAttribute: ILGlobals -> bool
    ///  The raw F# signature data in the assembly, if any
    abstract GetRawFSharpSignatureData: range * ilShortAssemName: string * fileName: string -> (string * (unit -> byte[])) list
    ///  The raw F# optimization data in the assembly, if any
    abstract GetRawFSharpOptimizationData: range * ilShortAssemName: string * fileName: string -> (string * (unit -> byte[])) list
    ///  The table of type forwarders in the assembly
    abstract GetRawTypeForwarders: unit -> ILExportedTypesAndForwarders
    /// The identity of the module
    abstract ILScopeRef: ILScopeRef
    abstract ILAssemblyRefs: ILAssemblyRef list
    abstract ShortAssemblyName: string

type TimeStampCache = 
    new: defaultTimeStamp: DateTime -> TimeStampCache
    member GetFileTimeStamp: string -> DateTime
    member GetProjectReferenceTimeStamp: IProjectReference * CompilationThreadToken -> DateTime

and IProjectReference = 

    /// The name of the assembly file generated by the project
    abstract FileName: string 

    /// Evaluate raw contents of the assembly file generated by the project
    abstract EvaluateRawContents: CompilationThreadToken -> Cancellable<IRawFSharpAssemblyData option>

    /// Get the logical timestamp that would be the timestamp of the assembly file generated by the project.
    ///
    /// For project references this is maximum of the timestamps of all dependent files.
    /// The project is not actually built, nor are any assemblies read, but the timestamps for each dependent file 
    /// are read via the FileSystem.  If the files don't exist, then a default timestamp is used.
    ///
    /// The operation returns None only if it is not possible to create an IncrementalBuilder for the project at all, e.g. if there
    /// are fatal errors in the options for the project.
    abstract TryGetLogicalTimeStamp: TimeStampCache * CompilationThreadToken -> System.DateTime option

type AssemblyReference = 
    | AssemblyReference of range * string  * IProjectReference option
    member Range: range
    member Text: string
    member ProjectReference: IProjectReference option

type AssemblyResolution = 
      {/// The original reference to the assembly.
       originalReference: AssemblyReference
       /// Path to the resolvedFile
       resolvedPath: string    
       /// Create the tooltip text for the assembly reference
       prepareToolTip: unit -> string
       /// Whether or not this is an installed system assembly (for example, System.dll)
       sysdir: bool
       // Lazily populated ilAssemblyRef for this reference. 
       ilAssemblyRef: ILAssemblyRef option ref  }

type UnresolvedAssemblyReference = UnresolvedAssemblyReference of string * AssemblyReference list

#if !NO_EXTENSIONTYPING
type ResolvedExtensionReference = ResolvedExtensionReference of string * AssemblyReference list * Tainted<ITypeProvider> list
#endif

[<RequireQualifiedAccess>]
type CompilerTarget = 
    | WinExe 
    | ConsoleExe 
    | Dll 
    | Module
    member IsExe: bool
    
[<RequireQualifiedAccess>]
type ResolveAssemblyReferenceMode = 
    | Speculative 
    | ReportErrors

[<RequireQualifiedAccess>]
type CopyFSharpCoreFlag = Yes | No

//----------------------------------------------------------------------------
// TcConfig
//--------------------------------------------------------------------------

/// Represents the file or string used for the --version flag
type VersionFlag = 
    | VersionString of string
    | VersionFile of string
    | VersionNone
    member GetVersionInfo: implicitIncludeDir:string -> ILVersionInfo
    member GetVersionString: implicitIncludeDir:string -> string

[<NoEquality; NoComparison>]
type TcConfigBuilder =
    { mutable primaryAssembly: PrimaryAssembly
      mutable autoResolveOpenDirectivesToDlls: bool
      mutable noFeedback: bool
      mutable stackReserveSize: int32 option
      mutable implicitIncludeDir: string
      mutable openDebugInformationForLaterStaticLinking: bool
      defaultFSharpBinariesDir: string
      mutable compilingFslib: bool
      mutable compilingFslib20: string option
      mutable compilingFslib40: bool
      mutable compilingFslibNoBigInt: bool
      mutable useIncrementalBuilder: bool
      mutable includes: string list
      mutable implicitOpens: string list
      mutable useFsiAuxLib: bool
      mutable framework: bool
      mutable resolutionEnvironment: ReferenceResolver.ResolutionEnvironment
      mutable implicitlyResolveAssemblies: bool
      /// Set if the user has explicitly turned indentation-aware syntax on/off
      mutable light: bool option
      mutable conditionalCompilationDefines: string list
      /// Sources added into the build with #load
      mutable loadedSources: (range * string) list
      
      mutable referencedDLLs: AssemblyReference  list
      mutable projectReferences: IProjectReference list
      mutable knownUnresolvedReferences: UnresolvedAssemblyReference list
      reduceMemoryUsage: ReduceMemoryFlag
      mutable subsystemVersion: int * int
      mutable useHighEntropyVA: bool
      mutable inputCodePage: int option
      mutable embedResources: string list
      mutable errorSeverityOptions: FSharpErrorSeverityOptions
      mutable mlCompatibility:bool
      mutable checkOverflow:bool
      mutable showReferenceResolutions:bool
      mutable outputFile: string option
      mutable platform: ILPlatform option
      mutable prefer32Bit: bool
      mutable useSimpleResolution: bool
      mutable target: CompilerTarget
      mutable debuginfo: bool
      mutable testFlagEmitFeeFeeAs100001: bool
      mutable dumpDebugInfo: bool
      mutable debugSymbolFile: string option
      mutable typeCheckOnly: bool
      mutable parseOnly: bool
      mutable importAllReferencesOnly: bool
      mutable simulateException: string option
      mutable printAst: bool
      mutable tokenizeOnly: bool
      mutable testInteractionParser: bool
      mutable reportNumDecls: bool
      mutable printSignature: bool
      mutable printSignatureFile: string
      mutable xmlDocOutputFile: string option
      mutable stats: bool
      mutable generateFilterBlocks: bool 
      mutable signer: string option
      mutable container: string option
      mutable delaysign: bool
      mutable publicsign: bool
      mutable version: VersionFlag 
      mutable metadataVersion: string option
      mutable standalone: bool
      mutable extraStaticLinkRoots: string list 
      mutable noSignatureData: bool
      mutable onlyEssentialOptimizationData: bool
      mutable useOptimizationDataFile: bool
      mutable jitTracking: bool
      mutable portablePDB: bool
      mutable embeddedPDB: bool
      mutable embedAllSource: bool
      mutable embedSourceList: string list
      mutable sourceLink: string
      mutable ignoreSymbolStoreSequencePoints: bool
      mutable internConstantStrings: bool
      mutable extraOptimizationIterations: int
      mutable win32res: string 
      mutable win32manifest: string
      mutable includewin32manifest: bool
      mutable linkResources: string list
      mutable legacyReferenceResolver: ReferenceResolver.Resolver 
      mutable showFullPaths: bool
      mutable errorStyle: ErrorStyle
      mutable utf8output: bool
      mutable flatErrors: bool
      mutable maxErrors: int
      mutable abortOnError: bool
      mutable baseAddress: int32 option
 #if DEBUG
      mutable showOptimizationData: bool
#endif
      mutable showTerms    : bool 
      mutable writeTermsToFiles: bool 
      mutable doDetuple    : bool 
      mutable doTLR        : bool 
      mutable doFinalSimplify: bool
      mutable optsOn       : bool 
      mutable optSettings  : Optimizer.OptimizationSettings 
      mutable emitTailcalls: bool
      mutable deterministic: bool
      mutable preferredUiLang: string option
      mutable lcid        : int option
      mutable productNameForBannerText: string
      mutable showBanner : bool
      mutable showTimes: bool
      mutable showLoadedAssemblies: bool
      mutable continueAfterParseFailure: bool
#if !NO_EXTENSIONTYPING
      mutable showExtensionTypeMessages: bool
#endif
      mutable pause: bool 
      mutable alwaysCallVirt: bool
      mutable noDebugData: bool

      /// If true, indicates all type checking and code generation is in the context of fsi.exe
      isInteractive: bool 
      isInvalidationSupported: bool 
      mutable emitDebugInfoInQuotations: bool
      mutable exename: string option 
      mutable copyFSharpCore: CopyFSharpCoreFlag
      mutable shadowCopyReferences: bool

      /// A function to call to try to get an object that acts as a snapshot of the metadata section of a .NET binary,
      /// and from which we can read the metadata. Only used when metadataOnly=true.
      mutable tryGetMetadataSnapshot : ILReaderTryGetMetadataSnapshot

      /// if true - 'let mutable x = Span.Empty', the value 'x' is a stack referring span. Used for internal testing purposes only until we get true stack spans.
      mutable internalTestSpanStackReferring : bool

<<<<<<< HEAD
      mutable pathMap : PathMap
=======
      /// Prevent erasure of conditional attributes and methods so tooling is able analyse them.
      mutable noConditionalErasure: bool
>>>>>>> c4c1d9cf
    }

    static member Initial: TcConfigBuilder

    static member CreateNew: 
        legacyReferenceResolver: ReferenceResolver.Resolver *
        defaultFSharpBinariesDir: string * 
        reduceMemoryUsage: ReduceMemoryFlag * 
        implicitIncludeDir: string * 
        isInteractive: bool * 
        isInvalidationSupported: bool *
        defaultCopyFSharpCore: CopyFSharpCoreFlag *
        tryGetMetadataSnapshot: ILReaderTryGetMetadataSnapshot 
          -> TcConfigBuilder

    member DecideNames: string list -> outfile: string * pdbfile: string option * assemblyName: string 
    member TurnWarningOff: range * string -> unit
    member TurnWarningOn: range * string -> unit
    member AddIncludePath: range * string * string -> unit
    member AddReferencedAssemblyByPath: range * string -> unit
    member RemoveReferencedAssemblyByPath: range * string -> unit
    member AddEmbeddedSourceFile: string -> unit
    member AddEmbeddedResource: string -> unit
    member AddPathMapping: oldPrefix: string * newPrefix: string -> unit
    
    static member SplitCommandLineResourceInfo: string -> string * string * ILResourceAccess


    
[<Sealed>]
// Immutable TcConfig
type TcConfig =
    member primaryAssembly: PrimaryAssembly
    member autoResolveOpenDirectivesToDlls: bool
    member noFeedback: bool
    member stackReserveSize: int32 option
    member implicitIncludeDir: string
    member openDebugInformationForLaterStaticLinking: bool
    member fsharpBinariesDir: string
    member compilingFslib: bool
    member compilingFslib20: string option
    member compilingFslib40: bool
    member compilingFslibNoBigInt: bool
    member useIncrementalBuilder: bool
    member includes: string list
    member implicitOpens: string list
    member useFsiAuxLib: bool
    member framework: bool
    member implicitlyResolveAssemblies: bool
    /// Set if the user has explicitly turned indentation-aware syntax on/off
    member light: bool option
    member conditionalCompilationDefines: string list
    member subsystemVersion: int * int
    member useHighEntropyVA: bool
    member referencedDLLs: AssemblyReference list
    member reduceMemoryUsage: ReduceMemoryFlag
    member inputCodePage: int option
    member embedResources: string list
    member errorSeverityOptions: FSharpErrorSeverityOptions
    member mlCompatibility:bool
    member checkOverflow:bool
    member showReferenceResolutions:bool
    member outputFile: string option
    member platform: ILPlatform option
    member prefer32Bit: bool
    member useSimpleResolution: bool
    member target: CompilerTarget
    member debuginfo: bool
    member testFlagEmitFeeFeeAs100001: bool
    member dumpDebugInfo: bool
    member debugSymbolFile: string option
    member typeCheckOnly: bool
    member parseOnly: bool
    member importAllReferencesOnly: bool
    member simulateException: string option
    member printAst: bool
    member tokenizeOnly: bool
    member testInteractionParser: bool
    member reportNumDecls: bool
    member printSignature: bool
    member printSignatureFile: string
    member xmlDocOutputFile: string option
    member stats: bool
    member generateFilterBlocks: bool 
    member signer: string option
    member container: string option
    member delaysign: bool
    member publicsign: bool
    member version: VersionFlag 
    member metadataVersion: string option
    member standalone: bool
    member extraStaticLinkRoots: string list 
    member noSignatureData: bool
    member onlyEssentialOptimizationData: bool
    member useOptimizationDataFile: bool
    member jitTracking: bool
    member portablePDB: bool
    member embeddedPDB: bool
    member embedAllSource: bool
    member embedSourceList: string list
    member sourceLink: string
    member ignoreSymbolStoreSequencePoints: bool
    member internConstantStrings: bool
    member extraOptimizationIterations: int
    member win32res: string 
    member win32manifest: string
    member includewin32manifest: bool
    member linkResources: string list
    member showFullPaths: bool
    member errorStyle: ErrorStyle
    member utf8output: bool
    member flatErrors: bool

    member maxErrors: int
    member baseAddress: int32 option
#if DEBUG
    member showOptimizationData: bool
#endif
    member showTerms    : bool 
    member writeTermsToFiles: bool 
    member doDetuple    : bool 
    member doTLR        : bool 
    member doFinalSimplify: bool
    member optSettings  : Optimizer.OptimizationSettings 
    member emitTailcalls: bool
    member deterministic: bool
    member pathMap: PathMap
    member preferredUiLang: string option
    member optsOn       : bool 
    member productNameForBannerText: string
    member showBanner : bool
    member showTimes: bool
    member showLoadedAssemblies: bool
    member continueAfterParseFailure: bool
#if !NO_EXTENSIONTYPING
    member showExtensionTypeMessages: bool
#endif
    member pause: bool 
    member alwaysCallVirt: bool
    member noDebugData: bool

    /// If true, indicates all type checking and code generation is in the context of fsi.exe
    member isInteractive: bool
    member isInvalidationSupported: bool 


    member ComputeLightSyntaxInitialStatus: string -> bool
    member GetTargetFrameworkDirectories: unit -> string list
    
    /// Get the loaded sources that exist and issue a warning for the ones that don't
    member GetAvailableLoadedSources: unit -> (range*string) list
    
    member ComputeCanContainEntryPoint: sourceFiles:string list -> bool list *bool 

    /// File system query based on TcConfig settings
    member ResolveSourceFile: range * filename: string * pathLoadedFrom: string -> string

    /// File system query based on TcConfig settings
    member MakePathAbsolute: string -> string

    member copyFSharpCore: CopyFSharpCoreFlag
    member shadowCopyReferences: bool
    static member Create: TcConfigBuilder * validate: bool -> TcConfig

/// Represents a computation to return a TcConfig. Normally this is just a constant immutable TcConfig,
/// but for F# Interactive it may be based on an underlying mutable TcConfigBuilder.
[<Sealed>]
type TcConfigProvider = 

    member Get: CompilationThreadToken -> TcConfig

    /// Get a TcConfigProvider which will return only the exact TcConfig.
    static member Constant: TcConfig -> TcConfigProvider

    /// Get a TcConfigProvider which will continue to respect changes in the underlying
    /// TcConfigBuilder rather than delivering snapshots.
    static member BasedOnMutableBuilder: TcConfigBuilder -> TcConfigProvider

//----------------------------------------------------------------------------
// Tables of referenced DLLs 
//--------------------------------------------------------------------------

/// Represents a resolved imported binary
[<RequireQualifiedAccess>]
type ImportedBinary = 
    { FileName: string
      RawMetadata: IRawFSharpAssemblyData
#if !NO_EXTENSIONTYPING
      ProviderGeneratedAssembly: System.Reflection.Assembly option
      IsProviderGenerated: bool
      ProviderGeneratedStaticLinkMap: ProvidedAssemblyStaticLinkingMap  option
#endif
      ILAssemblyRefs: ILAssemblyRef list
      ILScopeRef: ILScopeRef}

/// Represents a resolved imported assembly
[<RequireQualifiedAccess>]
type ImportedAssembly = 
    { ILScopeRef: ILScopeRef
      FSharpViewOfMetadata: CcuThunk
      AssemblyAutoOpenAttributes: string list
      AssemblyInternalsVisibleToAttributes: string list
#if !NO_EXTENSIONTYPING
      IsProviderGenerated: bool
      mutable TypeProviders: Tainted<Microsoft.FSharp.Core.CompilerServices.ITypeProvider> list
#endif
      FSharpOptimizationData: Lazy<Option<Optimizer.LazyModuleInfo>> }


[<Sealed>] 
type TcAssemblyResolutions = 
    member GetAssemblyResolutions: unit -> AssemblyResolution list
    static member SplitNonFoundationalResolutions : CompilationThreadToken * TcConfig -> AssemblyResolution list * AssemblyResolution list * UnresolvedAssemblyReference list
    static member BuildFromPriorResolutions    : CompilationThreadToken * TcConfig * AssemblyResolution list * UnresolvedAssemblyReference list -> TcAssemblyResolutions 

/// Represents a table of imported assemblies with their resolutions.
[<Sealed>] 
type TcImports =
    interface System.IDisposable
    //new: TcImports option -> TcImports
    member DllTable: NameMap<ImportedBinary> with get
    member GetImportedAssemblies: unit -> ImportedAssembly list
    member GetCcusInDeclOrder: unit -> CcuThunk list
    /// This excludes any framework imports (which may be shared between multiple builds)
    member GetCcusExcludingBase: unit -> CcuThunk list 
    member FindDllInfo: CompilationThreadToken * range * string -> ImportedBinary
    member TryFindDllInfo: CompilationThreadToken * range * string * lookupOnly: bool -> option<ImportedBinary>
    member FindCcuFromAssemblyRef: CompilationThreadToken * range * ILAssemblyRef -> CcuResolutionResult
#if !NO_EXTENSIONTYPING
    member ProviderGeneratedTypeRoots: ProviderGeneratedType list
#endif
    member GetImportMap: unit -> Import.ImportMap

    /// Try to resolve a referenced assembly based on TcConfig settings.
    member TryResolveAssemblyReference: CompilationThreadToken * AssemblyReference * ResolveAssemblyReferenceMode -> OperationResult<AssemblyResolution list>

    /// Resolve a referenced assembly and report an error if the resolution fails.
    member ResolveAssemblyReference: CompilationThreadToken * AssemblyReference * ResolveAssemblyReferenceMode -> AssemblyResolution list

    /// Try to find the given assembly reference by simple name.  Used in magic assembly resolution.  Effectively does implicit
    /// unification of assemblies by simple assembly name.
    member TryFindExistingFullyQualifiedPathBySimpleAssemblyName: CompilationThreadToken * string -> string option

    /// Try to find the given assembly reference.
    member TryFindExistingFullyQualifiedPathByExactAssemblyRef: CompilationThreadToken * ILAssemblyRef -> string option

#if !NO_EXTENSIONTYPING
    /// Try to find a provider-generated assembly
    member TryFindProviderGeneratedAssemblyByName: CompilationThreadToken * assemblyName:string -> System.Reflection.Assembly option
#endif
    /// Report unresolved references that also weren't consumed by any type providers.
    member ReportUnresolvedAssemblyReferences: UnresolvedAssemblyReference list -> unit
    member SystemRuntimeContainsType: string -> bool

    static member BuildFrameworkTcImports     : CompilationThreadToken * TcConfigProvider * AssemblyResolution list * AssemblyResolution list -> Cancellable<TcGlobals * TcImports>
    static member BuildNonFrameworkTcImports  : CompilationThreadToken * TcConfigProvider * TcGlobals * TcImports * AssemblyResolution list * UnresolvedAssemblyReference list -> Cancellable<TcImports>
    static member BuildTcImports              : CompilationThreadToken * TcConfigProvider -> Cancellable<TcGlobals * TcImports>

//----------------------------------------------------------------------------
// Special resources in DLLs
//--------------------------------------------------------------------------

/// Determine if an IL resource attached to an F# assembly is an F# signature data resource
val IsSignatureDataResource: ILResource -> bool

/// Determine if an IL resource attached to an F# assembly is an F# optimization data resource
val IsOptimizationDataResource: ILResource -> bool

/// Determine if an IL resource attached to an F# assembly is an F# quotation data resource for reflected definitions
val IsReflectedDefinitionsResource: ILResource -> bool
val GetSignatureDataResourceName: ILResource -> string

/// Write F# signature data as an IL resource
val WriteSignatureData: TcConfig * TcGlobals * Tastops.Remap * CcuThunk * filename: string * inMem: bool -> ILResource

/// Write F# optimization data as an IL resource
val WriteOptimizationData: TcGlobals * filename: string * inMem: bool * CcuThunk * Optimizer.LazyModuleInfo -> ILResource

//----------------------------------------------------------------------------
// #r and other directives
//--------------------------------------------------------------------------

//----------------------------------------------------------------------------
// #r and other directives
//--------------------------------------------------------------------------

/// Process #r in F# Interactive.
/// Adds the reference to the tcImports and add the ccu to the type checking environment.
val RequireDLL: CompilationThreadToken * TcImports * TcEnv * thisAssemblyName: string * referenceRange: range * file: string -> TcEnv * (ImportedBinary list * ImportedAssembly list)

/// Processing # commands
val ProcessMetaCommandsFromInput: 
    (('T -> range * string -> 'T) * ('T -> range * string -> 'T) * ('T -> range * string -> unit)) 
    -> TcConfigBuilder * Ast.ParsedInput * string * 'T 
    -> 'T

/// Process all the #r, #I etc. in an input
val ApplyMetaCommandsFromInputToTcConfig: TcConfig * Ast.ParsedInput * string -> TcConfig

/// Process the #nowarn in an input
val ApplyNoWarnsToTcConfig: TcConfig * Ast.ParsedInput * string -> TcConfig

//----------------------------------------------------------------------------
// Scoped pragmas
//--------------------------------------------------------------------------

/// Find the scoped #nowarn pragmas with their range information
val GetScopedPragmasForInput: Ast.ParsedInput -> ScopedPragma list

/// Get an error logger that filters the reporting of warnings based on scoped pragma information
val GetErrorLoggerFilteringByScopedPragmas: checkFile:bool * ScopedPragma list * ErrorLogger  -> ErrorLogger

/// This list is the default set of references for "non-project" files. 
val DefaultReferencesForScriptsAndOutOfProjectSources: bool -> string list

//----------------------------------------------------------------------------
// Parsing
//--------------------------------------------------------------------------

/// Parse one input file
val ParseOneInputFile: TcConfig * Lexhelp.LexResourceManager * string list * string * isLastCompiland: (bool * bool) * ErrorLogger * (*retryLocked*) bool -> ParsedInput option

//----------------------------------------------------------------------------
// Type checking and querying the type checking state
//--------------------------------------------------------------------------

/// Get the initial type checking environment including the loading of mscorlib/System.Core, FSharp.Core
/// applying the InternalsVisibleTo in referenced assemblies and opening 'Checked' if requested.
val GetInitialTcEnv: assemblyName: string * range * TcConfig * TcImports * TcGlobals -> TcEnv
                
[<Sealed>]
/// Represents the incremental type checking state for a set of inputs
type TcState =
    member NiceNameGenerator: Ast.NiceNameGenerator

    /// The CcuThunk for the current assembly being checked
    member Ccu: CcuThunk
    
    /// Get the typing environment implied by the set of signature files and/or inferred signatures of implementation files checked so far
    member TcEnvFromSignatures: TcEnv

    /// Get the typing environment implied by the set of implementation files checked so far
    member TcEnvFromImpls: TcEnv

    /// The inferred contents of the assembly, containing the signatures of all files.
    // a.fsi + b.fsi + c.fsi (after checking implementation file for c.fs)
    member CcuSig: ModuleOrNamespaceType

    member NextStateAfterIncrementalFragment: TcEnv -> TcState

    member CreatesGeneratedProvidedTypes: bool

/// Get the initial type checking state for a set of inputs
val GetInitialTcState: 
    range * string * TcConfig * TcGlobals * TcImports * Ast.NiceNameGenerator * TcEnv -> TcState

/// Check one input, returned as an Eventually computation
val TypeCheckOneInputEventually :
    checkForErrors:(unit -> bool) * TcConfig * TcImports * TcGlobals * Ast.LongIdent option * NameResolution.TcResultsSink * TcState * Ast.ParsedInput  
           -> Eventually<(TcEnv * TopAttribs * TypedImplFile option * ModuleOrNamespaceType) * TcState>

/// Finish the checking of multiple inputs 
val TypeCheckMultipleInputsFinish: (TcEnv * TopAttribs * 'T option * 'U) list * TcState -> (TcEnv * TopAttribs * 'T list * 'U list) * TcState
    
/// Finish the checking of a closed set of inputs 
val TypeCheckClosedInputSetFinish: TypedImplFile list * TcState -> TcState * TypedImplFile list

/// Check a closed set of inputs 
val TypeCheckClosedInputSet: CompilationThreadToken * checkForErrors: (unit -> bool) * TcConfig * TcImports * TcGlobals * Ast.LongIdent option * TcState * Ast.ParsedInput  list  -> TcState * TopAttribs * TypedImplFile list * TcEnv

/// Check a single input and finish the checking
val TypeCheckOneInputAndFinishEventually :
    checkForErrors: (unit -> bool) * TcConfig * TcImports * TcGlobals * Ast.LongIdent option * NameResolution.TcResultsSink * TcState * Ast.ParsedInput 
        -> Eventually<(TcEnv * TopAttribs * TypedImplFile list * ModuleOrNamespaceType list) * TcState>

/// Indicates if we should report a warning
val ReportWarning: FSharpErrorSeverityOptions -> PhasedDiagnostic -> bool

/// Indicates if we should report a warning as an error
val ReportWarningAsError: FSharpErrorSeverityOptions -> PhasedDiagnostic -> bool

//----------------------------------------------------------------------------
// #load closure
//--------------------------------------------------------------------------

[<RequireQualifiedAccess>]
type CodeContext =
    | CompilationAndEvaluation
    | Compilation
    | Editing

[<RequireQualifiedAccess>]
type LoadClosureInput = 
    { FileName: string
      SyntaxTree: ParsedInput option
      ParseDiagnostics: (PhasedDiagnostic * bool) list 
      MetaCommandDiagnostics: (PhasedDiagnostic * bool) list  }

[<RequireQualifiedAccess>]
type LoadClosure = 
    { /// The source files along with the ranges of the #load positions in each file.
      SourceFiles: (string * range list) list

      /// The resolved references along with the ranges of the #r positions in each file.
      References: (string * AssemblyResolution list) list

      /// The list of references that were not resolved during load closure.
      UnresolvedReferences: UnresolvedAssemblyReference list

      /// The list of all sources in the closure with inputs when available, with associated parse errors and warnings
      Inputs: LoadClosureInput list

      /// The original #load references, including those that didn't resolve
      OriginalLoadReferences: (range * string) list

      /// The #nowarns
      NoWarns: (string * range list) list

      /// Diagnostics seen while processing resolutions
      ResolutionDiagnostics: (PhasedDiagnostic * bool)  list

      /// Diagnostics to show for root of closure (used by fsc.fs)
      AllRootFileDiagnostics: (PhasedDiagnostic * bool) list

      /// Diagnostics seen while processing the compiler options implied root of closure
      LoadClosureRootFileDiagnostics: (PhasedDiagnostic * bool) list }   

    /// Analyze a script text and find the closure of its references. 
    /// Used from FCS, when editing a script file.  
    //
    /// A temporary TcConfig is created along the way, is why this routine takes so many arguments. We want to be sure to use exactly the
    /// same arguments as the rest of the application.
    static member ComputeClosureOfScriptText: CompilationThreadToken * legacyReferenceResolver: ReferenceResolver.Resolver * defaultFSharpBinariesDir: string * filename: string * sourceText: ISourceText * implicitDefines:CodeContext * useSimpleResolution: bool * useFsiAuxLib: bool * lexResourceManager: Lexhelp.LexResourceManager * applyCompilerOptions: (TcConfigBuilder -> unit) * assumeDotNetFramework: bool * tryGetMetadataSnapshot: ILReaderTryGetMetadataSnapshot * reduceMemoryUsage: ReduceMemoryFlag -> LoadClosure

    /// Analyze a set of script files and find the closure of their references. The resulting references are then added to the given TcConfig.
    /// Used from fsi.fs and fsc.fs, for #load and command line. 
    static member ComputeClosureOfScriptFiles: CompilationThreadToken * tcConfig:TcConfig * (string * range) list * implicitDefines:CodeContext * lexResourceManager: Lexhelp.LexResourceManager -> LoadClosure<|MERGE_RESOLUTION|>--- conflicted
+++ resolved
@@ -6,20 +6,7 @@
 open System
 open System.Text
 open System.Collections.Generic
-<<<<<<< HEAD
 open Internal.Utilities
-open Microsoft.FSharp.Compiler.AbstractIL
-open Microsoft.FSharp.Compiler.AbstractIL.IL
-open Microsoft.FSharp.Compiler.AbstractIL.ILBinaryReader
-open Microsoft.FSharp.Compiler.AbstractIL.Internal.Library 
-open Microsoft.FSharp.Compiler 
-open Microsoft.FSharp.Compiler.TypeChecker
-open Microsoft.FSharp.Compiler.Range
-open Microsoft.FSharp.Compiler.Ast
-open Microsoft.FSharp.Compiler.ErrorLogger
-open Microsoft.FSharp.Compiler.Tast
-open Microsoft.FSharp.Compiler.TcGlobals
-=======
 open FSharp.Compiler.AbstractIL
 open FSharp.Compiler.AbstractIL.IL
 open FSharp.Compiler.AbstractIL.ILBinaryReader
@@ -32,7 +19,6 @@
 open FSharp.Compiler.Tast
 open FSharp.Compiler.TcGlobals
 open FSharp.Compiler.Text
->>>>>>> c4c1d9cf
 open Microsoft.FSharp.Core.CompilerServices
 #if !NO_EXTENSIONTYPING
 open FSharp.Compiler.ExtensionTyping
@@ -384,12 +370,10 @@
       /// if true - 'let mutable x = Span.Empty', the value 'x' is a stack referring span. Used for internal testing purposes only until we get true stack spans.
       mutable internalTestSpanStackReferring : bool
 
-<<<<<<< HEAD
       mutable pathMap : PathMap
-=======
+
       /// Prevent erasure of conditional attributes and methods so tooling is able analyse them.
       mutable noConditionalErasure: bool
->>>>>>> c4c1d9cf
     }
 
     static member Initial: TcConfigBuilder
