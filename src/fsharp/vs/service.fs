--- conflicted
+++ resolved
@@ -1625,12 +1625,7 @@
                 tcImports.ReportUnresolvedAssemblyReferences(loadClosure.UnresolvedReferences)
 
                 // If there was a loadClosure, replay the errors and warnings from resolution, excluding parsing
-<<<<<<< HEAD
-                loadClosure.LoadClosureRootFileErrors |> List.iter errorSink
-                loadClosure.LoadClosureRootFileWarnings |> List.iter warnSink
-=======
                 loadClosure.LoadClosureRootFileDiagnostics |> List.iter diagnosticSink
->>>>>>> 61d98b1a
 
                 let fileOfBackgroundError err = (match GetRangeOfError (fst err) with Some m-> m.FileName | None -> null)
                 let sameFile file hashLoadInFile = 
@@ -1641,16 +1636,11 @@
                     loadClosure.SourceFiles 
                     |> List.filter(fun (_,ms) -> ms<>[]) // #loaded file, ranges of #load
 
-<<<<<<< HEAD
-                let hashLoadBackgroundErrors, otherBackgroundErrors = 
-                    backgroundErrors |> List.partition (fun backgroundError -> hashLoadsInFile |>  List.exists (fst >> sameFile (fileOfBackgroundError backgroundError)))
-=======
                 let hashLoadBackgroundDiagnostics, otherBackgroundDiagnostics = 
                     backgroundDiagnostics 
                     |> List.partition (fun backgroundError -> 
                         hashLoadsInFile 
                         |>  List.exists (fst >> sameFile (fileOfBackgroundError backgroundError)))
->>>>>>> 61d98b1a
 
                 // Create single errors for the #load-ed files.
                 // Group errors and warnings by file name.
@@ -1663,21 +1653,12 @@
                 //  It is by-design that these messages are only present in the language service. A true build would report the errors at their
                 //  spots in the individual source files.
                 for (fileOfHashLoad, rangesOfHashLoad) in hashLoadsInFile do
-<<<<<<< HEAD
-                    for errorGroupedByFileName in hashLoadBackgroundErrorsGroupedByFileName do
-                        if sameFile (fst errorGroupedByFileName) fileOfHashLoad then
-                            for rangeOfHashLoad in rangesOfHashLoad do // Handle the case of two #loads of the same file
-                                let errorsAndWarnings = snd errorGroupedByFileName |> List.map(fun (pe,f)->pe.Exception,f) // Strip the build phase here. It will be replaced, in total, with TypeCheck
-                                let errors = [ for (err,sev) in errorsAndWarnings do if sev = FSharpErrorSeverity.Error then yield err ]
-                                let warnings = [ for (err,sev) in errorsAndWarnings do if sev = FSharpErrorSeverity.Warning then yield err ]
-=======
                     for errorGroupedByFileName in hashLoadBackgroundDiagnosticsGroupedByFileName do
                         if sameFile (fst errorGroupedByFileName) fileOfHashLoad then
                             for rangeOfHashLoad in rangesOfHashLoad do // Handle the case of two #loads of the same file
                                 let diagnostics = snd errorGroupedByFileName |> List.map(fun (pe,f)->pe.Exception,f) // Strip the build phase here. It will be replaced, in total, with TypeCheck
                                 let errors = [ for (err,sev) in diagnostics do if sev = FSharpErrorSeverity.Error then yield err ]
                                 let warnings = [ for (err,sev) in diagnostics do if sev = FSharpErrorSeverity.Warning then yield err ]
->>>>>>> 61d98b1a
                                 
                                 let message = HashLoadedSourceHasIssues(warnings,errors,rangeOfHashLoad)
                                 if errors=[] then warning(message)
